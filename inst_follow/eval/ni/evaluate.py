--- conflicted
+++ resolved
@@ -124,13 +124,6 @@
 
 def parse_args():
     parser = argparse.ArgumentParser()
-<<<<<<< HEAD
-    parser.add_argument(               
-        "--prediction_file", required=False,   
-        help="Jsonl file with each line corresponding to a prediction. " 
-             "Each json object should have an `id` and a `prediction` key.", default="/home/v-oostapenko/dev/mttl/inst_follow/eval/ni/[git_ignore]full/ni_pred_alpaca_full4r_atlaslda_notrainonsoure_addeos[full,ptopt,topic](pm9xjm67)_yahma_llama-7b-hfni-nshot0.jsonl")
-=======
->>>>>>> e536ab5f
     parser.add_argument(
         "--prediction_file",
         required=False,
@@ -187,7 +180,7 @@
         "task520_aquamuse_answer_given_in_passage",
         "task1407_dart_question_generation",
     ]
-    eval_instances = {} 
+    eval_instances = {}
     with open(args.reference_file) as fin:
         for line in fin:
             instance = json.loads(line)
