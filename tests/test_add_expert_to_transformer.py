from pytorch_lightning import seed_everything

from mttl.models.containers import create_modif_regex, match_modules_to_modify
from mttl.models.expert_model import MultiExpertModel, MultiExpertModelConfig


def test_add_expert_to_transformer(monkeypatch):
    seed_everything(0)
<<<<<<< HEAD
=======

>>>>>>> 78b8b033
    # logic:
    # modify_modules -- will check if the module name contains the string
    # modify_layers -- will check if the module name ends on the string

    # modify_modules = .* -- modifies all modules
    # modify_layers = .* -- modifies all layers
    # will match any name that has a dot in it
    model = MultiExpertModel(
        MultiExpertModelConfig(base_model="EleutherAI/gpt-neo-125m")
    )
    regex = create_modif_regex(modify_modules=".*", modify_layers=".*")
    matched_modules = [o[0] for o in match_modules_to_modify(model.model, regex)]
    assert len(matched_modules) == len(list(model.model.named_modules())) - 3

    # modify_modules = .* -- modifies all modules
    # modify_layers =
    # will match all modules
    regex = create_modif_regex(modify_modules=".*")
    matched_modules = [o[0] for o in match_modules_to_modify(model.model, regex)]
    assert len(matched_modules) == len(list(model.model.named_modules()))

    # modify_modules=.*mlp -- only modifies modules edding with mlp
    regex = create_modif_regex(modify_modules=".*mlp")
    matched_modules = [o[0] for o in match_modules_to_modify(model.model, regex)]
    assert all(name[-3:] == "mlp" for name in matched_modules)

    # same as above:
    regex = create_modif_regex(modify_modules="", modify_layers=".*mlp")
    matched_modules = [o[0] for o in match_modules_to_modify(model.model, regex)]

    # modify_modules=.*mlp -- only modifies modules called mlp
    # modify_layers=.* -- modifies all layers inside the mlp modules
    # will modify all layers of the module mlp, i.e. fc1, fc2 etc., but also act, dropout etc.
    regex = create_modif_regex(modify_modules=".*mlp", modify_layers=".*")
    matched_modules = [o[0] for o in match_modules_to_modify(model.model, regex)]
    assert len(matched_modules) == 48
    assert "transformer.h.7.mlp.dropout" in matched_modules

    # same as above but also matches the actual mlp parent modules
    # modify_layers=.*mlp.* -- modifies all layers of mlp modules
    # will modify all layers of the module mlp, i.e. fc1, fc2 etc., but also act, dropout etc.
    regex = create_modif_regex(modify_modules="", modify_layers=".*mlp.*")
    matched_modules = [o[0] for o in match_modules_to_modify(model.model, regex)]
    assert len(matched_modules) == 60
    assert "transformer.h.7.mlp.dropout" in matched_modules
    assert "transformer.h.7.mlp" in matched_modules

    # modify_modules = .*, modify_layers=.*out_proj -- only modifies layers called out_proj
    regex = create_modif_regex(
        modify_layers="k_proj|v_proj|q_proj", modify_modules=".*"
    )
    matched_modules = [o[0] for o in match_modules_to_modify(model.model, regex)]
    assert all(
        name[-6:] == "q_proj" or name[-6:] == "v_proj" or name[-6:] == "k_proj"
        for name in matched_modules
    )

    # but modify_modules=.*attn.* will match all modules containing attn
    regex = create_modif_regex(modify_layers="", modify_modules=".*attn.*")
    matched_modules = [o[0] for o in match_modules_to_modify(model.model, regex)]
    assert len(matched_modules) == 96
    assert "transformer.h.10.attn.attention.k_proj" in matched_modules
    assert "transformer.h.10.attn.attention" in matched_modules


if __name__ == "__main__":
    test_add_expert_to_transformer()<|MERGE_RESOLUTION|>--- conflicted
+++ resolved
@@ -6,10 +6,7 @@
 
 def test_add_expert_to_transformer(monkeypatch):
     seed_everything(0)
-<<<<<<< HEAD
-=======
 
->>>>>>> 78b8b033
     # logic:
     # modify_modules -- will check if the module name contains the string
     # modify_layers -- will check if the module name ends on the string
