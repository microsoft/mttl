--- conflicted
+++ resolved
@@ -32,17 +32,11 @@
 
 def test_expert_model(monkeypatch):
     seed_everything(0)
-<<<<<<< HEAD
 
     monkeypatch.setenv("COALESCED_LORA_CONTAINER", "0")
 
     model = MultiExpertModel(MultiExpertModelConfig("EleutherAI/gpt-neo-125m"))
     model.add_empty_expert("a", LoRAConfig(modify_layers=".*out_proj.*"))
-=======
-    os.environ["COALESCED_LORA_CONTAINER"] = "0"
-    model = MultiExpertModel(model="EleutherAI/gpt-neo-125m", device_map="cpu")
-    model.add_empty_expert("a", LoRAConfig(modify_layers=".*out_proj"))
->>>>>>> 0be1a67e
     assert model.experts_containers[0].default_expert_name is None
 
     model.add_empty_expert("b", LoRAConfig(modify_layers=".*out_proj"), is_default=True)
@@ -68,16 +62,10 @@
 
 def test_expert_model_coalesced(monkeypatch):
     seed_everything(0)
-<<<<<<< HEAD
     monkeypatch.setenv("COALESCED_LORA_CONTAINER", "1")
 
     model = MultiExpertModel(MultiExpertModelConfig("EleutherAI/gpt-neo-125m"))
     model.add_empty_expert("a", LoRAConfig(modify_layers=".*out_proj.*"))
-=======
-    os.environ["COALESCED_LORA_CONTAINER"] = "1"
-    model = MultiExpertModel(model="EleutherAI/gpt-neo-125m", device_map="cpu")
-    model.add_empty_expert("a", LoRAConfig(modify_layers=".*out_proj"))
->>>>>>> 0be1a67e
     assert model.experts_containers[0].default_expert_name is None
 
     model.add_empty_expert("b", LoRAConfig(modify_layers=".*out_proj"), is_default=True)
@@ -93,18 +81,7 @@
 
     expert_a: Expert = model.get_expert_instance("a")
     assert len(expert_a.expert_weights) == 24
-<<<<<<< HEAD
     assert expert_a.expert_config.modify_layers == ".*out_proj.*"
-=======
-    assert expert_a.expert_config.modify_layers == ".*out_proj"
-    expert_merged = model.get_merged_expert(task_name="t1")
-    assert len(expert_merged.expert_weights) == 24
-    assert np.allclose(
-        sum([p.sum().item() for p in expert_merged.expert_weights.values()]),
-        0.44,
-        atol=0.1,
-    )
->>>>>>> 0be1a67e
 
     # switch selector for lora to task name
     model.set_selector("lora", TaskNameSelectorConfig())
@@ -117,15 +94,9 @@
     from mttl.models.expert_model import MultiExpertModel, MultiExpertModelConfig
 
     # create a dummy library
-<<<<<<< HEAD
     model = MultiExpertModel(MultiExpertModelConfig("EleutherAI/gpt-neo-125m"))
     model.add_empty_expert("a", LoRAConfig(modify_layers=".*out_proj.*"))
     model.add_empty_expert("b", LoRAConfig(modify_layers=".*out_proj.*"))
-=======
-    model = MultiExpertModel(model="EleutherAI/gpt-neo-125m", device_map="cpu")
-    model.add_empty_expert("a", LoRAConfig(modify_layers=".*out_proj"))
-    model.add_empty_expert("b", LoRAConfig(modify_layers=".*out_proj"))
->>>>>>> 0be1a67e
     library = model.save_to_library(f"local://{tmp_path}")
 
     # from pretrained library
