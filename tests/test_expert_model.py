--- conflicted
+++ resolved
@@ -3,10 +3,7 @@
 from pytorch_lightning import seed_everything
 from transformers import AutoModelForCausalLM
 
-<<<<<<< HEAD
-=======
 from mttl.models.containers.lora_containers import LoRAExpertContainer
->>>>>>> 2bfb3a93
 from mttl.models.containers.selectors.arrow_selector import (
     ArrowSelector,
     ArrowSelectorConfig,
@@ -62,14 +59,8 @@
     assert isinstance(model.selectors["lora"][0], TaskNameSelector)
 
 
-<<<<<<< HEAD
-def test_expert_model_skilled(monkeypatch):
-    seed_everything(0)
-
-    model = MultiExpertModel(MultiExpertModelConfig("EleutherAI/gpt-neo-125m"))
-=======
-def test_disable_enable_adapters(monkeypatch, mocker, dummy_batch):
-    from mttl.models.expert_model import disable_adapters
+def test_disable_enable_modifiers(monkeypatch, mocker, dummy_batch):
+    from mttl.models.expert_model import disable_modifiers
 
     seed_everything(0)
 
@@ -83,7 +74,7 @@
 
     assert container._enabled
 
-    with disable_adapters(model):
+    with disable_modifiers(model):
         assert not container._enabled
         model(**dummy_batch)
         assert mock.call_count == 0
@@ -102,7 +93,7 @@
     assert model.modifiers[0]._enabled
     mock = mocker.spy(model.modifiers[0], "dropout_layer")
 
-    with disable_adapters(model):
+    with disable_modifiers(model):
         assert not model.modifiers[0]._enabled
         model(**dummy_batch)
         assert mock.call_count == 0
@@ -116,7 +107,6 @@
     seed_everything(0)
 
     model = MultiExpertModel(MultiExpertModelConfig("EleutherAI/gpt-neo-125m"))
->>>>>>> 2bfb3a93
     model.add_empty_expert("a", SkilledLoRAConfig(modify_layers=".*out_proj.*"))
     assert model.experts_containers[0].default_expert_name is None
 
