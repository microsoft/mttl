--- conflicted
+++ resolved
@@ -57,273 +57,6 @@
     return batch
 
 
-<<<<<<< HEAD
-def create_dummy_expert(config: ExpertConfig, exp_name) -> Expert:
-    exp_trainer = ExpertTrainer(
-        tokenizer=None,
-        **vars(config),
-    )
-    dir = f"{config.output_dir}/{exp_name}"
-    os.makedirs(dir, exist_ok=True)
-    checkpoint = exp_trainer.save_pretrained(dir)
-    expert = load_expert(checkpoint, exp_name)
-    expert.expert_info.expert_name = exp_name
-    return expert
-
-
-def test_expert_selector_with_moe_routing_soft(tmp_exp_config, mocker):
-    seed_everything(0)
-    config: ExpertConfig = tmp_exp_config
-
-    config.router_selector = "moe_rkhs_router"
-
-    module = MoETrainer(
-        tokenizer=None,
-        expert_info={},
-        **vars(config),
-    )
-    bs, max_seq_len = 10, 100
-
-    container = module.model.transformer.h[0].attn.attention.k_proj
-    assert isinstance(container, LoRAExpertContainer)
-    assert isinstance(container.selector, MOERKHSSelector)
-    assert container.selector.top_k == -1
-
-    spy = mocker.spy(container.selector, "forward")
-
-    batch = {
-        "input_ids": torch.randint(10, 400, (bs, max_seq_len)),
-        "labels": torch.randint(10, 400, (bs, max_seq_len)),
-    }
-    seq_len = torch.randint(0, max_seq_len, (bs,))
-    attn_mask = torch.zeros(bs, max_seq_len, dtype=torch.int32)
-    attn_mask[torch.arange(bs), seq_len] = 1
-    attn_mask = 1 - attn_mask.cumsum(dim=-1)
-    batch["attention_mask"] = attn_mask
-
-    # Test Base Llama model
-    output = module(batch)
-    assert np.allclose(output.item(), 10.80, atol=0.1)
-    assert spy.call_count == 1
-    assert container.selector.total_calls_per_forward == 1
-    assert isinstance(spy.spy_return, BatchAndSequenceModulesAndWeightsSelectorOutput)
-    assert spy.spy_return.indices == None
-    assert spy.spy_return.weights.shape == (10, 100, 8)
-
-
-def test_expert_selector_with_moe_routing_hard(tmp_exp_config, mocker, dummy_batch):
-    seed_everything(0)
-    config: ExpertConfig = tmp_exp_config
-    config.router_selector = "moe_rkhs_router"
-    config.moe_top_k = 2
-
-    module = MoETrainer(
-        tokenizer=None,
-        expert_info={},
-        **vars(config),
-    )
-
-    container = module.model.transformer.h[0].attn.attention.k_proj
-    assert isinstance(container, LoRAExpertContainer)
-    assert isinstance(container.selector, MOERKHSSelector) or isinstance(
-        container.selector, SelectorView
-    )
-    assert container.selector.top_k == 2
-
-    spy = mocker.spy(container.selector, "forward")
-
-    # Test Base Llama model
-    output = module(dummy_batch)
-    assert np.allclose(output.item(), 10.18, atol=0.1)
-    assert spy.call_count == 1
-    assert container.selector.total_calls_per_forward == 1
-    assert isinstance(spy.spy_return, BatchAndSequenceModulesAndWeightsSelectorOutput)
-    assert spy.spy_return.indices.shape == (10, 100, 2)
-    assert spy.spy_return.weights.shape == (10, 100, 2)
-
-
-def test_add_expert_with_action_merge(tmp_exp_config):
-    seed_everything(0)
-    config: ExpertConfig = tmp_exp_config
-
-    config.router_selector = "poly_router"
-    exp1_dest = create_dummy_expert(config, "exp1")
-    exp2_dest = create_dummy_expert(config, "exp2")
-    module_dict = {"mod1": exp1_dest, "mod2": exp2_dest}
-
-    module = RoutedMultiExpertModel(
-        tokenizer=None,
-        expert_info={},
-        **vars(config),
-    )
-    module.load_from_module_dict(module_dict, action="merge")
-    bs, max_seq_len = 10, 100
-
-    assert isinstance(
-        module.model.transformer.h[0].attn.attention.k_proj, LoRAExpertContainer
-    )
-    # expert container should be empty
-    assert len(module.model.transformer.h[0].attn.attention.k_proj) == 0
-
-    batch = {
-        "input_ids": torch.randint(10, 400, (bs, max_seq_len)),
-        "labels": torch.randint(10, 400, (bs, max_seq_len)),
-    }
-    seq_len = torch.randint(0, max_seq_len, (bs,))
-    attn_mask = torch.zeros(bs, max_seq_len, dtype=torch.int32)
-    attn_mask[torch.arange(bs), seq_len] = 1
-    attn_mask = 1 - attn_mask.cumsum(dim=-1)
-    batch["attention_mask"] = attn_mask
-
-    # Test Base Llama model
-    output = module(batch)
-    assert np.allclose(output.item(), 9.7, atol=0.1)
-
-
-def test_expert_selector_with_task_name_routing(tmp_exp_config):
-    seed_everything(0)
-    config: Config = tmp_exp_config
-
-    config.router_selector = "task_selector"
-    exp1 = create_dummy_expert(config, "exp1")
-    exp2 = create_dummy_expert(config, "exp2")
-    module_dict = {"mod1": exp1, "mod2": exp2, "default": exp1}
-
-    module = RoutedMultiExpertModel(
-        # model_object=make_tiny_llama(),
-        tokenizer=None,
-        **vars(config),
-    )
-    assert module.hparams.model_modifier == None
-    module.load_from_module_dict(module_dict, action="route")
-    bs, max_seq_len = 10, 100
-
-    assert isinstance(
-        module.model.transformer.h[0].attn.attention.k_proj, LoRAExpertContainer
-    )
-
-    batch = {
-        "input_ids": torch.randint(10, 400, (bs, max_seq_len)),
-        "labels": torch.randint(10, 400, (bs, max_seq_len)),
-    }
-    seq_len = torch.randint(0, max_seq_len, (bs,))
-    attn_mask = torch.zeros(bs, max_seq_len, dtype=torch.int32)
-    attn_mask[torch.arange(bs), seq_len] = 1
-    attn_mask = 1 - attn_mask.cumsum(dim=-1)
-    batch["attention_mask"] = attn_mask
-    batch["task_names"] = ["mod1", "mod2"] * 4
-    batch["task_names"] += ["some_unknown_task_name"] * 2
-
-    # Test Base Llama model
-    output = module(batch)
-    assert np.allclose(output.item(), 11.04, atol=0.1)
-
-
-def test_expert_selector_with_poly_routing(tmp_exp_config):
-    seed_everything(0)
-    config: ExpertConfig = tmp_exp_config
-
-    config.router_selector = "poly_router_dir"
-    exp1_dest = create_dummy_expert(config, "exp1")
-    exp2_dest = create_dummy_expert(config, "exp2")
-    module_dict = {"mod1": exp1_dest, "mod2": exp2_dest}
-
-    module = RoutedMultiExpertModel(
-        tokenizer=None,
-        expert_info={},
-        **vars(config),
-    )
-    module.load_from_module_dict(module_dict, action="route")
-    bs, max_seq_len = 10, 100
-
-    assert isinstance(
-        module.model.transformer.h[0].attn.attention.k_proj, LoRAExpertContainer
-    )
-
-    batch = {
-        "input_ids": torch.randint(10, 400, (bs, max_seq_len)),
-        "labels": torch.randint(10, 400, (bs, max_seq_len)),
-    }
-    seq_len = torch.randint(0, max_seq_len, (bs,))
-    attn_mask = torch.zeros(bs, max_seq_len, dtype=torch.int32)
-    attn_mask[torch.arange(bs), seq_len] = 1
-    attn_mask = 1 - attn_mask.cumsum(dim=-1)
-    batch["attention_mask"] = attn_mask
-
-    # Test Base Llama model
-    output = module(batch)
-    assert np.allclose(output.item(), 10.15, atol=0.1)
-
-    # check the get_router_weights function
-    routing_weights = module.get_router_weights()
-    assert (
-        "mod1" in routing_weights["shared.selector"]
-        and "mod2" in routing_weights["shared.selector"]
-    )
-
-    assert isinstance(
-        module.model.transformer.h[0].attn.attention.k_proj.selector, PolySelectorDirect
-    )
-    assert (
-        module.model.transformer.h[0].attn.attention.q_proj.selector.selector_instance
-        == module.model.transformer.h[0].attn.attention.k_proj.selector
-    )
-
-    # change router_granularity to finegrained
-    config.router_granularity = "finegrained"
-    module = RoutedMultiExpertModel(
-        tokenizer=None,
-        expert_info={},
-        **vars(config),
-    )
-    module.load_from_module_dict(module_dict)
-    output = module(batch)
-    routing_weights = module.get_router_weights()
-    assert np.allclose(output.item(), 10.15, atol=0.1)
-
-    expert = module.to_expert()
-    assert isinstance(expert, Expert)
-    module.replace_container_with_expert("mod1")
-    assert isinstance(module.model.transformer.h[0].attn.attention.k_proj, LoRA)
-
-
-def test_add_expert_with_action_merge(tmp_exp_config):
-    seed_everything(0)
-    config: ExpertConfig = tmp_exp_config
-
-    config.router_selector = "poly_router"
-    exp1_dest = create_dummy_expert(config, "exp1")
-    exp2_dest = create_dummy_expert(config, "exp2")
-    module_dict = {"mod1": exp1_dest, "mod2": exp2_dest}
-
-    module = RoutedMultiExpertModel(
-        tokenizer=None,
-        expert_info={},
-        **vars(config),
-    )
-    module.load_from_module_dict(module_dict, action="merge")
-    bs, max_seq_len = 10, 100
-
-    assert isinstance(
-        module.model.transformer.h[0].attn.attention.k_proj, LoRAExpertContainer
-    )
-    # expert container should be empty
-    assert len(module.model.transformer.h[0].attn.attention.k_proj) == 0
-
-    batch = {
-        "input_ids": torch.randint(10, 400, (bs, max_seq_len)),
-        "labels": torch.randint(10, 400, (bs, max_seq_len)),
-    }
-    seq_len = torch.randint(0, max_seq_len, (bs,))
-    attn_mask = torch.zeros(bs, max_seq_len, dtype=torch.int32)
-    attn_mask[torch.arange(bs), seq_len] = 1
-    attn_mask = 1 - attn_mask.cumsum(dim=-1)
-    batch["attention_mask"] = attn_mask
-
-    # Test Base Llama model
-    output = module(batch)
-    assert np.allclose(output.item(), 10.15, atol=0.1)
-=======
 class TestMultiExpertModel:
     def create_dummy_expert(self, config: ExpertConfig, exp_name) -> Expert:
         exp_trainer = ExpertTrainer(
@@ -584,5 +317,4 @@
             spy.spy_return, BatchAndSequenceModulesAndWeightsSelectorOutput
         )
         assert spy.spy_return.indices.shape == (2, 3, 2)
-        assert spy.spy_return.weights.shape == (2, 3, 2)
->>>>>>> 0184ca58
+        assert spy.spy_return.weights.shape == (2, 3, 2)