--- conflicted
+++ resolved
@@ -183,10 +183,7 @@
         logger.info("Best model checkpoint: %s", best_model_path)
 
     trainer.save_model(args.output_dir + "/best_model")
-<<<<<<< HEAD
-=======
     trainer.save_state()
->>>>>>> 6d1b4c5a
 
     # Maybe save to Expert Library
     if args.library_id:
