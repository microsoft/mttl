import json
import os

import torch
import torch.distributed as dist
from torch.nn import functional as F
from tqdm import tqdm

from mttl.dist_utils import (
    distributed_mean,
    is_dist_avail_and_initialized,
    is_main_process,
)
from mttl.logging import logger
from mttl.models.expert_model import disable_modifiers
from mttl.models.utils import transfer_batch_to_device


def print_metrics(data):
    try:
        import numpy as np

        min_value = min(data)
        max_value = max(data)
        spark_chars = "▁▂▃▄▅▆▇█"

        # Handle the case where all data points are the same
        if max_value - min_value == 0:
            return spark_chars[3] * len(data)

        std = np.std(data)
        if std == 0:
            return "<std = 0>, skipping"

        min_value = min(data) - std
        max_value = max(data) + std

        # Scale data points to indices of spark_chars
        scaled_data = [
            int((value - min_value) / (max_value - min_value) * (len(spark_chars) - 1))
            for value in data
        ]

        # Map scaled data to corresponding sparkline characters
        return "".join(spark_chars[idx] for idx in scaled_data)
    except:
        return "<error>"


def dcd_loss(
    model,
    inputs,
    logit_factor=1.0,
    hidden_factor=1.0,
    temp=1.0,
):
    """Deep Contextual Distillation loss."""
    kl_loss = torch.nn.KLDivLoss(reduction="none")

    # document + small task prompt + task output (e.g. summary, or question and answer)
    input_ids = inputs["input_ids"]
    labels = inputs["labels"]
    attention_mask = inputs["attention_mask"]
    valid_idx = labels != -100

    # small task prompt + task output (e.g. summary, or question and answer)
    nc_input_ids = inputs["nc_input_ids"]
    nc_labels = inputs["nc_labels"]
    nc_attention_mask = inputs["nc_attention_mask"]
    nc_valid_idx = nc_labels != -100

<<<<<<< HEAD
    # length of the context!
    all_length = attention_mask.sum(1)
    context_length = all_length - nc_attention_mask.sum(1)
    position_ids = torch.arange(
        0,
        nc_input_ids.size(1),
        device=input_ids.device,
        dtype=torch.long,
    )

    position_ids = context_length.unsqueeze(1) + position_ids.unsqueeze(0)

=======
>>>>>>> cddc7196
    raw_model = (
        model.module
        if isinstance(model, torch.nn.parallel.DistributedDataParallel)
        else model
    )

    # for the context-aware pass, we need to disable the adapter
    with disable_modifiers(raw_model):
        with torch.no_grad():
            outputs = model(
                input_ids=input_ids,
                attention_mask=attention_mask,
                output_hidden_states=True,
                return_dict=True,
            )
            target_hidden_states = [
                hidden_state[valid_idx] for hidden_state in outputs.hidden_states
            ]
            target_logits = outputs.logits[valid_idx]
        del outputs.logits
        torch.cuda.empty_cache()

    nc_outputs = model(
        input_ids=nc_input_ids,
        attention_mask=nc_attention_mask,
        output_hidden_states=True,
        return_dict=True,
        task_names=inputs.get("task_names"),
        position_ids=position_ids,
    )

    loss = 0.0
    losses = []

    if hidden_factor > 0:
        for layer_id, (actual_states, target_states) in enumerate(
            zip(nc_outputs.hidden_states, target_hidden_states)
        ):
            actual_states = actual_states[nc_valid_idx, :]

            if actual_states.size(0) != target_states.size(0):
                # this shouldn't happen, but sometimes it does probably due to weird tokenization issues
                logger.warning("Skipping batch due to mismatch in shape")

            # Loss is the mean abs difference between target and predicted states,
            # normalised by mean magnitude of target states
            loss = (actual_states - target_states).abs().mean()
            loss = loss / target_states.abs().mean()
            losses.append(loss)

        # Can we log the `kl_loss` of different layers ?
        if len(losses) == 0:
            # this happens when shape mismatch due to tokenization issues, should happen rarely
            fake_loss = actual_states.sum() * 0.0
            return fake_loss

        loss = torch.mean(torch.stack(losses)) * hidden_factor

    # Add KL divergence between target and predicted output distributions to loss
    target_probs = F.softmax(target_logits / temp, dim=-1)
    preds = F.log_softmax(nc_outputs.logits[nc_valid_idx, ...] / temp, dim=-1)
    kl_loss = kl_loss(preds, target_probs).sum(dim=-1).mean()

    loss = loss + logit_factor * kl_loss
    return loss


def lm_loss(model, inputs, prefix=""):
    """Next-token prediction loss."""

    assert prefix in ["", "nc_"]

    input_ids = inputs[f"{prefix}input_ids"]
    labels = inputs[f"{prefix}labels"]
    attention_mask = inputs[f"{prefix}attention_mask"]

    assert input_ids.size() == labels.size()
    # assert that labels is either -100 or the same as input_ids
    assert torch.all((labels == -100) | (labels == input_ids))

    outputs = model(
        input_ids=input_ids,
        attention_mask=attention_mask,
        labels=labels,
        task_names=inputs.get("task_names"),
    )
    return outputs.loss


def do_evaluation(datamodule, model, loss_function, evaluator, **kwargs) -> bool:
    val_loss = []
    for batch in tqdm(datamodule.val_dataloader(), disable=not is_main_process()):
        with torch.no_grad():
            batch = transfer_batch_to_device(batch, model.device)
            val_loss.append(loss_function(model, batch).item())

    val_loss = distributed_mean(val_loss, model.device)
    if evaluator is not None:
        eval_score = evaluator.evaluate(model, "dev", **kwargs)
    else:
        eval_score = None
    return val_loss, eval_score


class SimpleLogger:
    def __init__(self, output_dir):
        self.output_file = os.path.join(output_dir, "metrics.json")
        os.makedirs(output_dir, exist_ok=True)

        if os.path.exists(self.output_file):
            os.remove(self.output_file)

    def get_metric(self, metric_name):
        try:
            with open(self.output_file, "r") as f:
                lines = [json.loads(s) for s in f.readlines()]
                lines = [l["value"] for l in lines if l["name"] == metric_name]
            return lines
        except:
            return None

    def log_metrics(self, metrics, step=None):
        from mttl.dist_utils import is_main_process

        if not is_main_process():
            return

        lines = []

        for k, v in metrics.items():
            if isinstance(v, torch.Tensor):
                v = v.item()
            lines.append({"name": k, "value": v, "step": step})

        try:
            with open(self.output_file, "a+") as f:
                for l in lines:
                    f.write(json.dumps(l) + "\n")
        except Exception as e:
            logger.error(f"Failed to log metrics: {e}")


class EarlyStopper:
    def __init__(self, patience, mode="min", delta=0.0):
        self.patience = patience
        self.mode = mode
        self.delta = delta
        self.counter = 0
        self.best_score = None
        self.early_stop = False

        if mode == "min":
            self.best_score = float("inf")
        elif mode == "max":
            self.best_score = float("-inf")
        else:
            raise ValueError("mode must be 'min' or 'max'")

    def __call__(self, score):
        if self.mode == "min":
            if score < self.best_score - self.delta:
                self.best_score = score
                self.counter = 0
            else:
                self.counter += 1
        elif self.mode == "max":
            if score > self.best_score + self.delta:
                self.best_score = score
                self.counter = 0
            else:
                self.counter += 1

        if self.counter >= self.patience:
            self.early_stop = True

        return self.early_stop<|MERGE_RESOLUTION|>--- conflicted
+++ resolved
@@ -69,21 +69,6 @@
     nc_attention_mask = inputs["nc_attention_mask"]
     nc_valid_idx = nc_labels != -100
 
-<<<<<<< HEAD
-    # length of the context!
-    all_length = attention_mask.sum(1)
-    context_length = all_length - nc_attention_mask.sum(1)
-    position_ids = torch.arange(
-        0,
-        nc_input_ids.size(1),
-        device=input_ids.device,
-        dtype=torch.long,
-    )
-
-    position_ids = context_length.unsqueeze(1) + position_ids.unsqueeze(0)
-
-=======
->>>>>>> cddc7196
     raw_model = (
         model.module
         if isinstance(model, torch.nn.parallel.DistributedDataParallel)
@@ -112,7 +97,6 @@
         output_hidden_states=True,
         return_dict=True,
         task_names=inputs.get("task_names"),
-        position_ids=position_ids,
     )
 
     loss = 0.0
