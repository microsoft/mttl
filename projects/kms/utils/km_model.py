from copy import deepcopy
from dataclasses import dataclass
from typing import List, Union

import torch

from mttl.logging import logger
from mttl.models.containers.lora_containers import LoRAExpertContainer
from mttl.models.containers.selectors.base import (
    AutoSelectorConfig,
    DefaultExpertSelectorConfig,
)
from mttl.models.containers.selectors.poly_selector import PolySelectorConfig
from mttl.models.expert_context import InfoContainer
from mttl.models.expert_model import (
    BaseExpertModel,
    ExpertModelConfig,
    MoEModelConfig,
    MultiExpertMixin,
)
from mttl.models.library.expert_library import ExpertLibrary
from mttl.models.modifiers.base import AutoModifierConfig
from projects.kms.utils.km_selector import KnowledgeExtractorSelectorConfig


@dataclass
class KEMoEModelConfig(MoEModelConfig):
    ke_expert_name: str = "KE"
    library_id: str = None
    expert_selection: List[str] = None
    # if selector_config is not None, then we use it to select experts
    selector_config: AutoSelectorConfig = None
    # if modifier_config is not None, then we create moe_num_experts with this modifier
    modifier_config: AutoModifierConfig = None
    # if cpu_offload is True, then we offload the computation to the CPU
    cpu_offload: bool = False


@BaseExpertModel.register("moe_ke", config_cls=KEMoEModelConfig)
class KEMoEModel(BaseExpertModel, MultiExpertMixin):
    """MoeModel that can accomodate a Knowledge Extractor"""

    @InfoContainer.create_context
    def forward(
        self,
        input_ids,
        attention_mask=None,
        labels=None,
        **kwargs,
    ):
        if self.config.cpu_offload:
            active_names = set(InfoContainer.get().routing_infos.task_names)
            for lora_container in self.experts_containers:
                for name in lora_container.expert_names:
<<<<<<< HEAD
                    device = "cpu" if name != self.ke_expert_name and name not in active_names else "cuda"
                    if device != lora_container.lora_a[name].device:
                        lora_container.lora_a[name] = lora_container.lora_a[name].to(device)
                        lora_container.lora_b[name] = lora_container.lora_b[name].to(device)
=======
                    device = (
                        "cpu"
                        if name != self.ke_expert_name or name not in active_names
                        else "cuda"
                    )
                    if device != lora_container.lora_a[name].device:
                        lora_container.lora_a[name] = lora_container.lora_a[name].to(
                            device
                        )
                        lora_container.lora_b[name] = lora_container.lora_b[name].to(
                            device
                        )
>>>>>>> cddc8b79
            torch.cuda.empty_cache()

        outputs = self.model.forward(
            input_ids, attention_mask=attention_mask, labels=labels, **kwargs
        )
        return outputs

    def __init__(self, config, **kwargs):
        # If no selectors have been provided, we default to the KnowledgeExtractorSelector
        if config.selector_config is None:
            logger.info(
                "No selector_config provided, defaulting to KnowledgeExtractorSelector"
            )
            config.selector_config = KnowledgeExtractorSelectorConfig(
                ke_expert_name=config.ke_expert_name,
            )
        elif not isinstance(config.selector_config, KnowledgeExtractorSelectorConfig):
            raise ValueError(
                f"Expected `selector_config` to be of type `KnowledgeExtractorSelectorConfig`, found {type(config.selector_config)}"
            )

        super().__init__(config, **kwargs)

        # Now, we may want to try and test multiple knowledge extractors on the same library.
        # To do so, we need to be able to not load previously trained ones
        expert_library = ExpertLibrary.get_expert_library(
            repo_id=config.library_id, selection=config.expert_selection
        )
        self.add_experts_from_library(expert_library)

        # make sure existing expert are not trainable
        for param in self.parameters():
            param.requires_grad = False

        # also need to add an additional expert for the KE
        # we will use the `ExpertConfig` of the first expert
        an_expert = self.get_expert_instance(self.experts_names[0])

        self.ke_expert_name = self.config.ke_expert_name
        self.add_empty_expert(
            self.ke_expert_name, expert_config=an_expert.expert_config
        )


@dataclass
class EMAExpertModelConfig(ExpertModelConfig, MoEModelConfig):
    ema_coef: float = 0.999
    modifier_config: AutoModifierConfig = None
    default_expert: str = "KM"
    downscale_factor: int = 16


@BaseExpertModel.register("ema_km", config_cls=EMAExpertModelConfig)
class EMAExpertModel(BaseExpertModel, MultiExpertMixin):
    """MoeModel that can accomodate a Knowledge Extractor"""

    def __init__(self, config, **kwargs):

        config.selector_config = DefaultExpertSelectorConfig()
        super().__init__(config, **kwargs)

        ema_modif_config = deepcopy(config.modifier_config)
        ema_modif_config.lora_alpha /= self.config.downscale_factor

        self.add_empty_expert("EMA", expert_config=ema_modif_config)
        # Make sure existing experts are not trainable
        for param in self.parameters():
            param.requires_grad = False

        self.add_empty_expert("KM", expert_config=config.modifier_config)

        # Set EMA weights to match the KM weights
        self.ema_update(ema_coef=0.0)

    @torch.no_grad()
    def ema_update(self, ema_coef=None):
        if ema_coef is None:
            ema_coef = self.config.ema_coef

        expert = self.get_expert_instance("KM")
        ema_expert = self.get_expert_instance(f"EMA")

        state_dict_keys = expert.expert_weights.keys()
        for key in state_dict_keys:
            p, ema_p = expert.expert_weights[key], ema_expert.expert_weights[key]
            ema_p.data.mul_(ema_coef).add_(p.data, alpha=1 - ema_coef)


@dataclass
class KMMoEModelConfig(ExpertModelConfig, MoEModelConfig):
    moe_num_experts: int = 8


# For training models in a multitask setup
@BaseExpertModel.register("moe_km", config_cls=KMMoEModelConfig)
class KMMoEModel(BaseExpertModel, MultiExpertMixin):
    def __init__(self, config, **kwargs):

        assert config.selector_config is not None
        assert isinstance(config.selector_config, PolySelectorConfig)

        super().__init__(config, **kwargs)

        for e_i in range(self.config.moe_num_experts):
            self.add_empty_expert(f"e{e_i}", expert_config=config.modifier_config)<|MERGE_RESOLUTION|>--- conflicted
+++ resolved
@@ -52,12 +52,6 @@
             active_names = set(InfoContainer.get().routing_infos.task_names)
             for lora_container in self.experts_containers:
                 for name in lora_container.expert_names:
-<<<<<<< HEAD
-                    device = "cpu" if name != self.ke_expert_name and name not in active_names else "cuda"
-                    if device != lora_container.lora_a[name].device:
-                        lora_container.lora_a[name] = lora_container.lora_a[name].to(device)
-                        lora_container.lora_b[name] = lora_container.lora_b[name].to(device)
-=======
                     device = (
                         "cpu"
                         if name != self.ke_expert_name or name not in active_names
@@ -70,7 +64,6 @@
                         lora_container.lora_b[name] = lora_container.lora_b[name].to(
                             device
                         )
->>>>>>> cddc8b79
             torch.cuda.empty_cache()
 
         outputs = self.model.forward(
