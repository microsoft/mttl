--- conflicted
+++ resolved
@@ -149,11 +149,7 @@
                     if self.config.flip_inputs_outputs:
                         input, output_str = output_str, input
 
-<<<<<<< HEAD
-                    if self.tokenizer.chat_template is not None:
-=======
                     if self.config.use_chat_template:
->>>>>>> c0db5afc
                         source_str = self.tokenizer.apply_chat_template(
                             [
                                 {
@@ -166,10 +162,6 @@
                         )
                     else:
                         source_str = input + "\n\n" + prompt_str
-<<<<<<< HEAD
-
-=======
->>>>>>> c0db5afc
                     nc_source_str = source_str[source_str.find(prompt_str) :]
 
                     return_dict["source"].append(source_str)
