--- conflicted
+++ resolved
@@ -21,17 +21,10 @@
 
 
 if __name__ == "__main__":
-<<<<<<< HEAD
-    import sys
-    import os    
-    sys.path.append(os.path.join(os.path.dirname(__file__), "..", ".."))
-    from projects.instr_routing.finetune_llama import RoutingConfig
-=======
     from config import RoutingConfig
     from huggingface_hub import login
     
     login(token="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")
->>>>>>> a72bb0b4
 
     config = RoutingConfig.parse(extra_kwargs={"eval_superni": False})
 
