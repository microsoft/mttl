--- conflicted
+++ resolved
@@ -95,12 +95,6 @@
         self.pad_token_id = self.tokenizer.pad_token_id
         self.model: AutoModelForCausalLM = None
         self.accumulate_metrics_batch = defaultdict(list)
-<<<<<<< HEAD
-        self.load_for_eval = kwargs.get("load_for_eval", False)
-        if kwargs.get("model_object") is None:
-            load_in_8bit = kwargs.get("load_in_8bit", self.hparams.load_in_8bit)
-            dtype = kwargs.get("dtype_eval", torch.float32) if self.load_for_eval else torch.float32
-=======
         
         if kwargs.get("model_object") is None:
             dtype = kwargs.get("dtype", torch.float32)
@@ -108,7 +102,6 @@
             if dtype == "8bit":
                 load_in_8bit = True
                 dtype = torch.float32
->>>>>>> 71bbf135
             if "llama" in self.hparams.model:
                 model_object = LlamaForCausalLM.from_pretrained(
                     self.hparams.model,
