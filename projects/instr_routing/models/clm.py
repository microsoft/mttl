import json
import os
import csv
import torch
import copy
from typing import Any, List, Dict
from collections import defaultdict
from torch import nn
from mttl.models.modifiers import modify_transformer
from mttl.models.modifiers.routing import RoutingInfo, RoutingSelector
from transformers import AutoModelForCausalLM, LlamaForCausalLM

from mttl.models.get_scheduler import get_scheduler
from mttl.models.utils import (
    EfficientCheckpointModule,
    get_global_batch_size,
)
from mttl.models.get_optimizer import get_optimizer
from dataclasses import dataclass, field


EPS = 1e-12
        
def entropy(mixing_weights):
    return (
        -torch.sum(
            mixing_weights * torch.log(mixing_weights + EPS), dim=-1
        )
    )
    
@dataclass
class AugmentedRoutingInfo(RoutingInfo):
    # save oracle routings during generation
    save_oracle_routings: bool = False
    # signals if the model is in generation mode
    generation_mode: bool = False
    # holds the routings for the generation
    routings: List[torch.Tensor] = None
    # holds the oracle routings for the generation
    oracle_routings: List[torch.Tensor] = None
    # holds the mask for the padding tokens, 1 token, 0 padding
    pad_token_mask: torch.Tensor = None
    # holds the mask for the instruction tokens, 1 instruction, 0 not
    inst_token_mask: torch.Tensor = None
    # layer_name -> tensor, holds the encoding for the instruction during generation
    # this is needed because the instruction is not passed as input during generation of subsequent tokens
    inputs_cache_for_generation: Dict[object, torch.Tensor] = field(default_factory=dict)



def prepare_model_for_kbit_training(model, use_gradient_checkpointing=True):
    r"""
    This method wraps the entire protocol for preparing a model before running a training. This includes:
        1- Cast the layernorm in fp32 2- making output embedding layer require grads 3- Add the upcasting of the lm
        head to fp32

    Args:
        model, (`transformers.PreTrainedModel`):
            The loaded model from `transformers`
    """
    loaded_in_kbit = getattr(model, "is_loaded_in_8bit", False) or getattr(
        model, "is_loaded_in_4bit", False
    )

    # cast all non INT8 parameters to fp32
    for param in model.parameters():
        if (param.dtype == torch.float16) or (param.dtype == torch.bfloat16):
            param.data = param.data.to(torch.float32)

    if loaded_in_kbit and use_gradient_checkpointing:
        # For backward compatibility
        if hasattr(model, "enable_input_require_grads"):
            model.enable_input_require_grads()
        else:

            def make_inputs_require_grad(module, input, output):
                output.requires_grad_(True)

            model.get_input_embeddings().register_forward_hook(make_inputs_require_grad)

        # enable gradient checkpointing for memory efficiency
        model.gradient_checkpointing_enable()

    return model


class CLM(EfficientCheckpointModule):
    def __init__(self, **kwargs):
        super().__init__(**kwargs)

        # log hyperparameters
        self.save_hyperparameters(ignore=["tokenizer", "model_object"])

        self.tokenizer = kwargs["tokenizer"]
        self.pad_token_id = self.tokenizer.pad_token_id
        self.model: AutoModelForCausalLM = None
        self.accumulate_metrics_batch = defaultdict(list)
<<<<<<< HEAD
        if kwargs.get("model_object") is None:             
            load_8bit = kwargs.get("load_in_8bit", self.hparams.load_in_8bit)
            if "llama" in self.hparams.model or "alpaca" in self.hparams.model:
                model_object = LlamaForCausalLM.from_pretrained(
                    self.hparams.model,
                    load_in_8bit=load_8bit if load_8bit is not None else self.hparams.load_in_8bit, 
                    torch_dtype=torch.float32,
=======

        if kwargs.get("model_object") is None:
            load_8_bit = kwargs.get("load_8_bit", self.hparams.load_in_8bit)
            dtype = kwargs.get("dtype_eval", torch.float32)
            if "llama" in self.hparams.model:
                model_object = LlamaForCausalLM.from_pretrained(
                    self.hparams.model,
                    load_in_8bit=load_8_bit,
                    torch_dtype=dtype,
>>>>>>> 11d17c5b
                    device_map="auto",
                )
            else:
                model_object = AutoModelForCausalLM.from_pretrained(self.hparams.model)

            if model_object.config.vocab_size != len(self.tokenizer):
                model_object.resize_token_embeddings(len(self.tokenizer))

            if load_8_bit:
                model_object = prepare_model_for_kbit_training(model_object)

            self.model = modify_transformer(model_object, self.hparams)
        else:
            self.model = kwargs.get("model_object")

        self.loss_plugins = nn.ModuleDict({})
        self.test_results = []
        self.best_val_result = None
        self._inference_outputs = []

    @property
    def generation_config(self):
        return self.model.generation_config

    @property
    def generation_config_old(self):
        gen_config = self.model.generation_config
        gen_config.do_sample = False
        gen_config.temperature = 0.7
        gen_config.max_new_tokens=128
        return gen_config

    def gather_auxiliary_losses(self):
        # get some losses from the model if it is a router
        aux_loss = []
        for name, module in self.model.named_modules():
            if isinstance(module, RoutingSelector) and hasattr(
                module, "auxiliary_loss"
            ):
                aux_loss_mod = getattr(module, "auxiliary_loss", None)
                if aux_loss_mod is not None:
                    aux_loss.append(aux_loss_mod)
        return aux_loss

    def forward(self, batch, reduction="mean"):
        input_ids, labels = batch["input_ids"], batch["labels"]
        pad_mask, instruction_mask = self.calculate_routing_mask(
            batch["input_ids"], batch["labels"]
        )
        routing_infos = AugmentedRoutingInfo.from_batch(
            batch, pad_token_mask=pad_mask, inst_token_mask=instruction_mask
        )
        assert (
            routing_infos.pad_token_mask.shape[1]
            == routing_infos.inst_token_mask.shape[1]
        )

        self.model.task_id_container["routing_infos"] = routing_infos

        outputs = self.model.forward(input_ids, attention_mask=pad_mask)

        # calculate loss, could also be done inside of the model
        bs = input_ids.size(0)
        logits = outputs.logits
        vocab_size = logits.size(-1)
        labels = labels.squeeze(-1)
        shift_logits = logits[..., :-1, :].contiguous()
        shift_labels = labels[..., 1:].contiguous()
        # Flatten the tokens
        loss_fct = torch.nn.CrossEntropyLoss(reduction=reduction)
        shift_logits = shift_logits.view(-1, vocab_size)
        shift_labels = shift_labels.view(-1)
        # Enable model parallelism
        shift_labels = shift_labels.to(shift_logits.device)
        loss = loss_fct(shift_logits, shift_labels)

        # reshape back
        if reduction == "none":
            loss = loss.view((bs, -1))
            # mean only non-zero
            non_zero_loss = (loss != 0).sum(dim=-1)
            non_zero_loss[non_zero_loss == 0] = 1
            loss = loss.sum(dim=-1) / non_zero_loss

        del outputs, shift_logits, shift_labels

        aux_loss = self.gather_auxiliary_losses()
        aux_loss = torch.stack(aux_loss).mean() if len(aux_loss) else 0.0
        return loss, aux_loss

    def calculate_routing_mask(self, inputs, labels=None):
        # 1 if the token is not a pad token (so inputs and outputs are 1)
        padding_mask = (inputs != self.pad_token_id).float()
        if labels is not None:
            # 1 if the token is part of instruction (so outputs and pad tokens are 0s)
            instruction_mask = (labels == -100).float() * padding_mask
        else:
            instruction_mask = padding_mask.clone()
        return padding_mask, instruction_mask

    def compute_routings(self, batch, **kwargs):
        out = self.generate(
            batch, save_oracle_routings=True, generation_mode=False, **kwargs
        )
        oracle_routings = self.model.task_id_container["routing_infos"].oracle_routings
        return out, oracle_routings

    def generate(
        self,
        batch,
        routings=None,
        save_oracle_routings=None,
        **kwargs,
    ):
        if not hasattr(self.model, "task_id_container"):
            self.model.task_id_container = {}

        pad_mask, instruction_mask = self.calculate_routing_mask(batch["input_ids"])
        routing_infos = AugmentedRoutingInfo.from_batch(
            batch,
            generation_mode=True,
            routings=routings,
            save_oracle_routings=save_oracle_routings,
            pad_token_mask=pad_mask,
            inst_token_mask=instruction_mask,
        )

        self.model.task_id_container["routing_infos"] = routing_infos
        generations = self.model.generate(inputs=batch["input_ids"], **kwargs)
        return generations

    def training_step(self, batch, _):
        loss, aux_loss = self.forward(batch)
        total_loss = loss + aux_loss

        self.log("train/loss", loss, on_step=True, on_epoch=True, prog_bar=True)
        self.log("train/aux_loss", aux_loss, on_step=True, on_epoch=True, prog_bar=True)
        self.log(
            "train/total_loss", total_loss, on_step=True, on_epoch=True, prog_bar=True
        )
        for i, pg in enumerate(self.optimizers().optimizer.param_groups):
            self.log(f"train/lr_{i}", pg["lr"])
        return total_loss

    def validation_step(self, batch, batch_idx):
        loss, aux_loss = self.forward(batch, reduction="none")
        mean_loss = loss.sum() / loss.shape[0]

        self.log("val/loss", mean_loss, on_epoch=True, prog_bar=True)
        self.log("val/aux_loss", aux_loss, on_epoch=True, prog_bar=True)

        self._inference_outputs += [(loss, batch["task_ids"])]
        return loss, batch["task_ids"]

    def test_step(self, batch, batch_idx):
        loss, _ = self.forward(batch, reduction="none")
        self._inference_outputs += [(loss, batch["task_ids"])]
        return loss, batch["task_ids"]

    def on_test_epoch_end(self):
        outputs = self._inference_outputs
        losses = torch.cat([out[0] for out in outputs], 0)
        task_ids = torch.cat([out[1] for out in outputs], 0)
        log_name = f"test/loss"

        if hasattr(self.model, "checkpoint_tested"):
            log_name = f"test/{self.model.checkpoint_tested}/loss"

        # log per task loss and overall loss
        self.log(log_name, losses.mean(), on_epoch=True, prog_bar=True)

        for task_id in torch.unique(task_ids):
            log_name = f"test/loss_{task_id.item()}"
            if hasattr(self.model, "checkpoint_tested"):
                log_name = f"test/{self.model.checkpoint_tested}/loss_{task_id.item()}"
            self.log(
                log_name,
                losses[task_ids == task_id].mean(),
                on_epoch=True,
                prog_bar=True,
            )
        self._inference_outputs.clear()
        return losses

    def on_validation_epoch_end(self):
        outputs = self._inference_outputs
        losses = torch.cat([out[0] for out in outputs], 0)
        task_ids = torch.cat([out[1] for out in outputs], 0)

        # compute the loss per task id
        with open(
            os.path.join(self.hparams.output_dir, "val_loss_by_task.txt"), "a+"
        ) as f:
            task_losses = {}
            for task_id in torch.unique(task_ids):
                task_losses[task_id.item()] = losses[task_ids == task_id].mean().item()
            f.write(json.dumps(task_losses) + "\n")
        self._inference_outputs.clear()

    def configure_optimizers(self):
        args = self.hparams
        self.ml_optimizer = self.ml_scheduler = None

        optimizer, self.trainable_param_names = get_optimizer(
            self, args, no_decay=["bias", "LayerNorm.weight"]
        )
        global_bs = get_global_batch_size(
            args.train_batch_size, args.gradient_accumulation_steps
        )

        if args.total_steps == -1:
            args.total_steps = (
                len(self.trainer.datamodule.train_dataset) // global_bs
            ) * self.trainer.max_epochs

        if args.warmup_steps == -1:
            args.warmup_steps = int(args.warmup_proportion * args.total_steps)

        # args.scheduler = "linear_decay_with_warmup"
        scheduler = get_scheduler(optimizer, args)

        return {
            "optimizer": optimizer,
            "lr_scheduler": {
                "scheduler": scheduler,
                "interval": "step",
            },
        }

    @property
    def hparams_initial(
        self,
    ):  # to make wandb logger work we need to override this method
        """The collection of hyperparameters saved with :meth:`save_hyperparameters`. These contents are read-only.
        Manual updates to the saved hyperparameters can instead be performed through :attr:`hparams`.

        Returns:
            AttributeDict: immutable initial hyperparameters
        """
        if not hasattr(self, "_hparams_initial"):
            return AttributeDict()
        # prevent any change
        hparams_initial = copy.deepcopy(self._hparams_initial)
        # pop anything that is not json serializable
        hparams_initial.pop("_updated_kwargs")
        return hparams_initial<|MERGE_RESOLUTION|>--- conflicted
+++ resolved
@@ -95,15 +95,6 @@
         self.pad_token_id = self.tokenizer.pad_token_id
         self.model: AutoModelForCausalLM = None
         self.accumulate_metrics_batch = defaultdict(list)
-<<<<<<< HEAD
-        if kwargs.get("model_object") is None:             
-            load_8bit = kwargs.get("load_in_8bit", self.hparams.load_in_8bit)
-            if "llama" in self.hparams.model or "alpaca" in self.hparams.model:
-                model_object = LlamaForCausalLM.from_pretrained(
-                    self.hparams.model,
-                    load_in_8bit=load_8bit if load_8bit is not None else self.hparams.load_in_8bit, 
-                    torch_dtype=torch.float32,
-=======
 
         if kwargs.get("model_object") is None:
             load_8_bit = kwargs.get("load_8_bit", self.hparams.load_in_8bit)
@@ -113,7 +104,6 @@
                     self.hparams.model,
                     load_in_8bit=load_8_bit,
                     torch_dtype=dtype,
->>>>>>> 11d17c5b
                     device_map="auto",
                 )
             else:
