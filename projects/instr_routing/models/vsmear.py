import torch
import copy
import torch.nn as nn
from enum import Enum

import torch.nn.functional as F
from mttl.models.adapters import SkilledLoRA
from mttl.models.modifiers import modify_with_routing, register_modifier
from mttl.models.modifiers.routing import (
    RouterWrapper,
    RoutingAdapter,
    RoutingSelector,
    get_selector,
    register_selector,
)

@register_selector("vsmear")
class VariationalRouter(RoutingSelector):
    def __init__(self, config, in_d):
        super().__init__()

        self.config = config
        self.in_d = in_d
        self.n_splits = config.n_splits
        self.temperature = config.router_temperature
        assert self.n_splits == 1

        self.prior_router = nn.Linear(in_d, config.n_skills * self.n_splits)
        self.prior_router_ln = nn.LayerNorm(in_d)
        self.prior_router_ln.weight = nn.Parameter(torch.ones(in_d))

        self.post_router = nn.Linear(in_d, config.n_skills * self.n_splits)
        self.post_router.bias.data.fill_(0)
        self.post_router_ln = nn.LayerNorm(in_d)
        self.post_router_ln.weight = nn.Parameter(torch.ones(self.in_d))

    @property
    def W_norm(self):
        W = self.ff.weight
        norm = torch.norm(W, p=1, keepdim=True)
        return norm.item()

    def route(self, router: nn.Linear, layer_norm: nn.LayerNorm, x, ln=False):
        if ln:
            weights = layer_norm(router.weight)
        else:
            weights = router.weight
        return F.linear(x, weights, router.bias) / self.temperature

    def apply_mask_and_average(self, x, padding_mask):
        x_rout = x * padding_mask.unsqueeze(-1).to(x.device)
        lengths = x_rout.ne(0).sum(dim=1)
        x_rout = x_rout.sum(dim=1) / lengths
        return x_rout

    def forward(self, routing_infos, input: torch.Tensor):
        bs, seq, _ = input.shape
        padding_mask = routing_infos.pad_token_mask
        inst_padding_mask = routing_infos.inst_token_mask

        prior_input = self.apply_mask_and_average(input, inst_padding_mask)
        prior_routes = self.route(self.prior_router, self.prior_router_ln, prior_input)

        if self.training:
            # during training :-)
            post_input = self.apply_mask_and_average(input, padding_mask)
            post_routes = self.route(self.post_router, self.post_router_ln, post_input)
            routing_probs = F.softmax(post_routes, dim=-1)

<<<<<<< HEAD
            # compute auxiliary loss (KL divergence), KL = - H(posterior) + Xent(posterior, prior)
=======
            # compute auxiliary loss (KL divergence)
>>>>>>> 7445ef7c
            auxiliary_loss = routing_probs * F.log_softmax(
                post_routes, -1
            ) - routing_probs * F.log_softmax(prior_routes, dim=-1)
            auxiliary_loss = auxiliary_loss.sum(dim=-1).mean()
        else:
            # during eval :-(
            routing_probs = F.softmax(prior_routes, dim=-1)
            auxiliary_loss = routing_probs.sum().detach() * 0.0
        return routing_probs.unsqueeze(1), auxiliary_loss


class AuxRoutingLoRALinear(RoutingAdapter):
    def __init__(self, config, task_id_ptr, layer, selector=None, **kwargs):
        super().__init__(task_id_ptr)
        if selector is None:
            self.selector = get_selector(config, in_d=self.in_features)
        else:
            self.selector = selector
        # store losses and metrics
        self.losses = []
        self.metrics = {}
        self.adapter = SkilledLoRA(config, layer)

    def forward(self, input):
        task_id = self.routing_infos.task_ids
        repeat = input.size(0) // task_id.size(0)

        # this repeat follows the patten in `model.predict()` line 152
        if repeat:
            self.routing_infos.repeat_interleave(repeat)

        if self.selector is not None:
            mixing_weights = self.selector(self.routing_infos, input=input)
            if isinstance(mixing_weights, tuple):
                mixing_weights, kl = mixing_weights
                self.losses.append(kl)
        else:
            bs = input.size(0)
            mixing_weights = torch.ones(
                bs, self.n_splits, self.n_skills, device=input.device, dtype=input.dtype
            )

        self.metrics["routing"] = mixing_weights.detach().cpu().float()
        return self.adapter(input, mixing_weights)


@register_modifier("vsmear")
def modify_with_vsmear(transformer, config):
    config.router_selector = config.router_selector or "vsmear"
    config.adapter_type = config.adapter_type or "lora"

    if config.adapter_type in ["lora"]:
        return modify_with_routing(
            transformer, config, AuxRoutingLoRALinear, RouterWrapper
        )
    else:
        raise NotImplementedError(
            f"Adapter type {config.adapter_type} not implemented for vsmear modifier."
        )<|MERGE_RESOLUTION|>--- conflicted
+++ resolved
@@ -67,11 +67,7 @@
             post_routes = self.route(self.post_router, self.post_router_ln, post_input)
             routing_probs = F.softmax(post_routes, dim=-1)
 
-<<<<<<< HEAD
             # compute auxiliary loss (KL divergence), KL = - H(posterior) + Xent(posterior, prior)
-=======
-            # compute auxiliary loss (KL divergence)
->>>>>>> 7445ef7c
             auxiliary_loss = routing_probs * F.log_softmax(
                 post_routes, -1
             ) - routing_probs * F.log_softmax(prior_routes, dim=-1)
