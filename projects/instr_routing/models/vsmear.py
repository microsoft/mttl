--- conflicted
+++ resolved
@@ -98,7 +98,7 @@
         routes = torch.einsum("bsd,dsk->bsk", input, weight) + bias
         if center:
             self.apply_center_update(routes)
-            routes = (routes - self.center)
+            routes = routes - self.center
         # teacher centering and sharpening
         return routes / temperature
 
@@ -231,9 +231,11 @@
             self.metrics["x_ent"] = x_ent
 
             if self.router_kl_func == "kl":
-                self.auxiliary_loss = self.router_kl_factor * (- h_post + x_ent)
+                self.auxiliary_loss = self.router_kl_factor * (-h_post + x_ent)
             elif self.router_kl_func == "l2":
-                self.auxiliary_loss = self.router_kl_factor * (post_routes - prior_routes).pow(2.).mean()
+                self.auxiliary_loss = (
+                    self.router_kl_factor * (post_routes - prior_routes).pow(2.0).mean()
+                )
         else:
             # during eval :-(
             prior_probs = routing_probs = F.softmax(prior_routes, dim=-1)
@@ -322,7 +324,9 @@
         prior_log_probs = prior_probs.log()
 
         h_pri = -(prior_probs * prior_log_probs).sum(-1).mean()
-        h_task_pri = -(prior_task_probs * prior_task_probs.clamp(min=1e-30).log()).sum(-1).mean()
+        h_task_pri = (
+            -(prior_task_probs * prior_task_probs.clamp(min=1e-30).log()).sum(-1).mean()
+        )
         self.metrics["h_pri"] = h_pri / math.log(self.adapter_skills)
         self.metrics["h_task_pri"] = h_task_pri / math.log(self.n_tasks)
 
@@ -389,38 +393,6 @@
         return output
 
 
-<<<<<<< HEAD
-=======
-@register_modifier("smear")
-def modify_with_smear(transformer, config):
-    config.router_selector = config.router_selector or "smear"
-    config.adapter_type = config.adapter_type or "lora"
-
-    if config.adapter_type in ["lora"]:
-        return modify_with_routing(
-            transformer, config, AuxRoutingLoRALinear, RouterWrapper
-        )
-    else:
-        raise NotImplementedError(
-            f"Adapter type {config.adapter_type} not implemented for vsmear modifier."
-        )
-
-
-@register_modifier("vsmear")
-def modify_with_vsmear(transformer, config):
-    config.router_selector = "vsmear"
-
-    return modify_with_smear(transformer, config)
-
-
-@register_modifier("task_vsmear")
-def modify_with_task_vsmear(transformer, config):
-    config.router_selector = "task_vsmear"
-
-    return modify_with_smear(transformer, config)
-
-
->>>>>>> 990dfb89
 @register_selector("vsmear_xr4")
 class VSMEARRouterExperimental(VSMEARRouter):
     def __init__(self, config, in_d):
@@ -673,6 +645,13 @@
     return modify_with_smear(transformer, config)
 
 
+@register_modifier("task_vsmear")
+def modify_with_task_vsmear(transformer, config):
+    config.router_selector = "task_vsmear"
+
+    return modify_with_smear(transformer, config)
+
+
 # same as smear, but uses merging after the ouyter product
 @register_modifier("smear_oracle")
 def modify_with_vsmear_reg(transformer, config):
