--- conflicted
+++ resolved
@@ -49,24 +49,8 @@
         pred_output_file_path=output_file_path,
     )
     metrics = ni_evaluator.evaluate(model, subsample=subsample)
-<<<<<<< HEAD
-    # evaluate generations file per category and write to the output directory
-    args = dict_to_dataclass(
-        {
-            "prediction_file": os.path.join(config.output_dir, output_file_name),
-            "reference_file": os.environ["NI_DATA_DIR"] + "/test_references.jsonl",
-            "output_file": os.path.join(
-                config.output_dir, output_file_name.replace(".jsonl", "_metrics.json")
-            ),
-            "track": "default",
-        }
-    )
-    _ = eval_output_file(args)
-=======
->>>>>>> 465899fe
     torch.cuda.empty_cache()
-    return metrics, all_results_original
-
+    return metrics
 
 def load_hf_model(model_name):
     from mttl.datamodule.utils import get_tokenizer
@@ -170,7 +154,7 @@
             f"../tmp/instruction_learning/{model_name}/",
         ),
     )
-    rougel_ni_all, all_results_original = eval_ni(
+    rougel_ni_all = eval_ni(
         config, model, nshot=0, subsample=-1, max_input_length=-1
     )
     rougel_ni = rougel_ni_all["all"]["mean"]
@@ -178,10 +162,7 @@
     if wandb_proj:
         wandb.log({"rouge_L_super_ni": rougel_ni_all["all"]["mean"]})
         wandb.log({"rouge_L_super_ni_stderr": rougel_ni_all["all"]["stderr"]})
-        wandb.log(
-            {"rouge_L_super_ni[original]": all_results_original["rougeL_default_track"]}
-        )
-    print(rougel_ni, all_results_original["rougeL_default_track"])
+    print(rougel_ni)
 
 
 if __name__ == "__main__":
