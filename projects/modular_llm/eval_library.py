import json
import os
from copy import deepcopy

import torch
from pytorch_lightning import seed_everything

import wandb
from mttl.arguments import EvaluationConfig, ExpertConfig
from mttl.datamodule.base import get_datamodule
from mttl.evaluators.base import EvaluatorRunner, setup_evaluators
from mttl.evaluators.rouge_evaluator import RougeEvaluator
from mttl.logging import TableLogger, logger, setup_logging
from mttl.models.containers.selectors.base import Selector, SelectorConfig
from mttl.models.expert_model import (
    ExpertModel,
    ExpertModelConfig,
    MultiExpertModel,
    MultiExpertModelConfig,
)
from mttl.models.library.expert_library import ExpertLibrary
from mttl.models.library.library_transforms import (
    TiesMerge,
    TiesMergeConfig,
    WeightedLinearMerge,
    WeightedLinearMergeConfig,
    WudiMerge,
    WudiMergeConfig,
    WudiMergeAfter,
    AnalyticalWudiMerge,
    AnalyticalWudiMergeConfig,
    WuDiMerge2,
    WuDiMerge2Config,
    KnotMerge,
    KnotMergeConfig,
    TSVMerge,
    TSVMergeConfig,
    TiesMergeAfter,
    TiesMergeAfterConfig,
    UniformMergeAfter,
    UniformMergeAfterConfig,
    ISOMerge,
    ISOMergeConfig,
    CPMerge,
    CPMergeConfig,
    CPMergeAfter,
    CPMergeAfterConfig,
)
from mttl.models.lightning.callbacks import LossCallback
from mttl.models.lightning.expert_module import ExpertModule, MultiExpertModule
from mttl.models.modifiers.lora import LoRAConfig
from mttl.utils import remote_login
from mttl.models.containers.selectors.base import UniformSelectorConfig
from mttl.models.containers.selectors import TaskNameSelectorConfig

from mttl.models.containers.selectors.base import UniformSelectorConfig
from mttl.evaluators.adv_bench_evaluator import AdvBenchEvaluator
from mttl.datamodule.adv_bench_data_module import (
    AdvBenchDataModule,
    AdvBenchDataModuleConfig,
)
from mttl.datamodule.task_adapter_data_module import TaskAdapterModule, TaskAdapterConfig
from mttl.evaluators.abstain_evaluator import AbstainQAEvaluator

from mttl.evaluators.asr_evaluator import ASREvaluator
from mttl.datamodule.beavertails_data_module import (
    BeavertailsSafeDataModuleConfig,
    BeavertailsSafeModule,
)
from mttl.datamodule.xstest_data_module import XSTestDataModule, XSTestDataModuleConfig


def eval_in_distribution(module, args: EvaluationConfig, tasks: list):
    args.include_task_source = "*"
    transfer_table = TableLogger()

    for i, task in enumerate(tasks):
        args.finetune_task_name = task
        if args.eval_metric in ["val_loss", "loss"]:
            dm = get_datamodule(args)
            evaluator = LossCallback(
                dm.val_dataloader(), output_dir=args.output_dir, name=task + "_val"
            )
            metric = evaluator.test(pl_module=module).item()

        elif args.eval_metric == "test_loss":
            dm = get_datamodule(args)
            evaluator = LossCallback(
                dm.test_dataloader(), output_dir=args.output_dir, name=task + "_test"
            )
            metric = evaluator.test(pl_module=module).item()
        elif args.eval_metric == "val_rougeL":
            dm = get_datamodule(args, for_generation=True)
            evaluator = RougeEvaluator(
                datamodule=dm,
            )
            metric = evaluator.evaluate(
                module,
                split="val",
                verbose=False,
            )
        elif args.eval_metric == "rougeL":
            if isinstance(module.selector_config, TaskNameSelectorConfig):
                module.set_default_expert(task)
            dm = get_datamodule(args, for_generation=True)
            evaluator = RougeEvaluator(
                datamodule=dm,
            )
            metric = evaluator.evaluate(
                module,
                split="test",
                verbose=False,
            )
        elif args.eval_metric == "asr":
            dm = get_datamodule(args, for_generation=True)
            evaluator = ASREvaluator(
                datamodule=dm,
            )
            metric = evaluator.evaluate(
                module,
                split="test",
                verbose=False,
            )
            logger.info(f"ASR: {metric}")
        else:
            raise ValueError(f"Unknown eval metric {args.eval_metric}")
        if wandb.run is not None:
            wandb.log({f"test/{args.eval_metric}_{task}": metric})
        transfer_table.log({"task": task, args.eval_metric: metric})

    if wandb.run is not None:
        wandb.log(
            {f"mean_{args.eval_metric}": transfer_table.df[args.eval_metric].mean()}
        )

    transfer_table.log(
        {
            "task": "mean",
            args.eval_metric: transfer_table.df[args.eval_metric].mean(),
        }
    )
    transfer_table.log_final_table()


def fetch_prototypes(args: EvaluationConfig, library: ExpertLibrary) -> str:
    """Returns the unique hash storing the saved prototypes."""
    if args.merge_or_route == "phatgoose":
        from mttl.models.containers.selectors.phatgoose_selector import (
            compute_phatgoose_embeddings,
        )

        return compute_phatgoose_embeddings(
            library,
            selector_data_id=args.selector_data_id,
            n_steps_pg=args.n_steps_pg,
            learning_rate_pg=args.learning_rate_pg,
            recompute_prototypes=args.recompute_prototypes,
            default_args=args,
        )
    elif args.merge_or_route == "arrow":
        from mttl.models.containers.selectors.arrow_selector import (
            compute_arrow_embeddings,
        )

        return compute_arrow_embeddings(
            library,
            selector_data_id=args.selector_data_id,
            ab_only=args.ab_only,
            tie_params=args.tie_params,
            tie_op=args.tie_op,
            recompute_prototypes=args.recompute_prototypes,
        )
    elif args.merge_or_route == "hidden":
        from mttl.models.containers.selectors.average_activation_selector import (
            compute_hidden_states,
        )

        return compute_hidden_states(
            library,
            selector_data_id=args.selector_data_id,
            use_base_model_only=args.use_base_model_only,
            max_samples_per_task=args.max_samples_per_task,
            recompute_prototypes=args.recompute_prototypes,
            track=args.track,
            pool=args.pool,
            default_args=args,
        )
    else:
        raise ValueError(f"Unknown merge_or_route {args.merge_or_route}")


def run_eval(args: EvaluationConfig):
    seed_everything(args.seed, workers=True)

    # get directory of the current file
    setup_logging(args.output_dir)

    logger.info("Args: {}".format(args.to_json()))

    remote_login(args.remote_token)

    if wandb.run is None and os.environ.get("WANDB_API_KEY"):
        wandb.init(
            project=os.environ.get("WANDB_PROJECT", "0shot_routing"),
            config=vars(args),
            name=os.environ.get("AMLT_JOB_NAME", None),
        )
        # update config
        wandb.config.update({f"cmd_args_{k}": v for k, v in vars(args).items()})

    exclude_phi_tasks = [
        "hellaswag_1_1_0",
        "ai2_arc_ARC_Challenge_1_0_0",
        "ai2_arc_ARC_Easy_1_0_0",
        "piqa_1_0_0",
        "winogrande_1_1_0",
        "bool_q_1_0_0",
        "openbookqa_0_1_0",
    ]

    library = ExpertLibrary.get_expert_library(
        repo_id=args.library_id,
        token=args.remote_token,
        exclude_selection=exclude_phi_tasks if args.expert_selection is None else None,
        destination_id=args.destination_library_id,
        selection=args.expert_selection,
    )
    an_expert = library[next(iter(library.keys()))]
    base_model = an_expert.expert_info.expert_model
    if base_model is None:
        base_model = an_expert.expert_info.model
    train_cfg = ExpertConfig.from_dict(an_expert.training_config)

    loading_kwargs = {
        "device_map": args.device_map,
        "precision": args.precision,
    }

    # For starts, always overwrite the following arguments
    for arg_name in [
        "output_dir",
        "eval_metric",
        "remove_phi_eval_tasks",
        "include_task_source",
        "subsample_dev",
        "subsample_test",
        "predict_batch_size",
        "add_eos_to_downstream_targets",
    ]:
        value = getattr(args, arg_name, None)

        if value != getattr(train_cfg, arg_name, None):
            logger.info(f"Overwriting {arg_name} in training config with value {value}")

        setattr(train_cfg, arg_name, value)

    if args.merge_or_route is None:
        raise ValueError("Please specify a valid merge_or_route!")

    """ Parameter Merging Approaches """
    if args.merge_or_route == "uniform":
        if args.lora_merge_after:
            model = MultiExpertModel(
                MultiExpertModelConfig(base_model=base_model),
                **loading_kwargs,
            )
            model.add_experts_from_library(library)
            model.set_selector(
                "lora",
<<<<<<< HEAD
                UniformSelectorConfig(lora_merge_after=args.lora_merge_after),
=======
                UniformSelectorConfig(
                    lora_merge_after=args.lora_merge_after,
                    experts_weight_list=args.expert_weights,
                ),
>>>>>>> 008f2161
            )
        else:
            expert = WeightedLinearMerge(WeightedLinearMergeConfig()).transform(library)
            model = MultiExpertModel(
                MultiExpertModelConfig(base_model=base_model),
                **loading_kwargs,
            )
            model.add_expert_instance(expert, is_default=True)
<<<<<<< HEAD
=======
    elif args.merge_or_route == "uniform_merge_after":
        cfg = UniformMergeAfterConfig()
        model = MultiExpertModel(
            MultiExpertModelConfig(base_model=base_model),
            **loading_kwargs,
        )
        task_merged_vectors = UniformMergeAfter(cfg).transform(library)
        model.task_vector_apply(task_merged_vectors, scaling_coefficient=args.scaling_coefficient)
>>>>>>> 008f2161

    elif args.merge_or_route in ["ties", "wudi"]:
        if args.merge_or_route == "ties":
            cfg = TiesMergeConfig()
            expert = TiesMerge(cfg).transform(library)
            model = MultiExpertModel(
                MultiExpertModelConfig(base_model=base_model),
                **loading_kwargs,
            )
            model.add_expert_instance(expert, is_default=True)
        elif args.merge_or_route == "wudi":
            cfg = WudiMergeConfig(iter=300, lr=1e-5)
            task_merged_vectors = WudiMerge(cfg).transform(library)
            model = MultiExpertModel(
                MultiExpertModelConfig(base_model=base_model),
                **loading_kwargs,
            )
            model.task_vector_apply(task_merged_vectors)
<<<<<<< HEAD
=======
    elif args.merge_or_route == "tsv_merge":
        model = MultiExpertModel(
            MultiExpertModelConfig(base_model=base_model),
            **loading_kwargs,
        )
        cfg = TSVMergeConfig(path=f"{args.library_id}/tsv_ingredients.pt")
        task_merged_vectors = TSVMerge(cfg).transform(library, recompute=False)
        model.task_vector_apply(task_merged_vectors, scaling_coefficient=args.scaling_coefficient)
    elif args.merge_or_route == "iso_merge":
        model = MultiExpertModel(
            MultiExpertModelConfig(base_model=base_model),
            **loading_kwargs,
        )
        cfg = ISOMergeConfig()
        task_merged_vectors = ISOMerge(cfg).transform(library)
        model.task_vector_apply(task_merged_vectors, scaling_coefficient=args.scaling_coefficient)
    elif args.merge_or_route == "cp_merge":
        model = MultiExpertModel(
            MultiExpertModelConfig(base_model=base_model),
            **loading_kwargs,
        )
        cfg = CPMergeConfig()
        task_merged_vectors = CPMerge(cfg).transform(library)
        model.task_vector_apply(task_merged_vectors, scaling_coefficient=1.0)
    elif args.merge_or_route == "cp_merge_after":
        model = MultiExpertModel(
            MultiExpertModelConfig(base_model=base_model),
            **loading_kwargs,
        )
        cfg = CPMergeAfterConfig()
        task_merged_vectors = CPMergeAfter(cfg).transform(library)
        model.task_vector_apply(task_merged_vectors, scaling_coefficient=1.0)
    elif args.merge_or_route == "ties_merge_after":
        model = MultiExpertModel(
            MultiExpertModelConfig(base_model=base_model),
            **loading_kwargs,
        )
        cfg = TiesMergeAfterConfig(mask_rate=0.8)
        task_merged_vectors = TiesMergeAfter(cfg).transform(library)
        model.task_vector_apply(task_merged_vectors, scaling_coefficient=args.scaling_coefficient)
>>>>>>> 008f2161
    elif args.merge_or_route == "wudi_merge_after":
        model = MultiExpertModel(
            MultiExpertModelConfig(base_model=base_model),
            **loading_kwargs,
        )
<<<<<<< HEAD
        cfg = WudiMergeConfig(
            iter=300,
            lr=1e-5,
            task_vector_checkpoint=f"{args.library_id}/task_vectors.pt",
        )
        task_merged_vectors = WudiMergeAfter(cfg).transform(
            library, recompute=args.recompute_prototypes
        )
        model.task_vector_apply(task_merged_vectors, expert_scaling=args.expert_scaling)
=======
        cfg = WudiMergeConfig(iter=300, lr=1e-5)
        task_merged_vectors = WudiMergeAfter(cfg).transform(library)
        model.task_vector_apply(task_merged_vectors, scaling_coefficient=args.scaling_coefficient)
    elif args.merge_or_route == "wudi_merge_2":
        model = MultiExpertModel(
            MultiExpertModelConfig(base_model=base_model),
            **loading_kwargs,
        )
        cfg = WuDiMerge2Config(iter=300, lr=1e-5)
        WuDiMerge2(cfg).transform(library, model.model)
        model.task_vector_apply(task_merged_vectors, scaling_coefficient=args.scaling_coefficient)
    elif args.merge_or_route == "knots":
        model = MultiExpertModel(
            MultiExpertModelConfig(base_model=base_model),
            **loading_kwargs,
        )
        cfg = KnotMergeConfig(path=f"{args.library_id}/knot_ingredients.pt")
        task_merged_vectors = KnotMerge(cfg).transform(library)
        model.task_vector_apply(task_merged_vectors, scaling_coefficient=args.scaling_coefficient)
    elif args.merge_or_route == "analytical_wudi_merge":
        model = MultiExpertModel(
            MultiExpertModelConfig(base_model=base_model),
            **loading_kwargs,
        )
        cfg = AnalyticalWudiMergeConfig()
        task_merged_vectors = AnalyticalWudiMerge(cfg).transform(library)
        model.task_vector_apply(task_merged_vectors, scaling_coefficient=args.scaling_coefficient)

>>>>>>> 008f2161
    elif args.merge_or_route == "uniform_lora_after_op":
        # Here we merge the LoRA experts after the outer product we cannot really do it
        # with the lib transform, cause this would require storing large matrices in memory
        # Instead we do it with a uniform selector
        from mttl.models.containers.selectors.poly_selector import (
            PolySelectorDirectConfigUniform,
        )

        model = MultiExpertModel.from_pretrained_library(
            library,
            selector_config=PolySelectorDirectConfigUniform(lora_merge_after=True),
            **loading_kwargs,
        )
    elif args.merge_or_route == "base":
        model = ExpertModel(
            ExpertModelConfig(base_model=base_model),
            **loading_kwargs,
        )
    elif args.merge_or_route in ["phatgoose", "arrow", "avg_act"]:
        """Routing Approaches"""
        from mttl.models.containers.selectors import (
            ArrowSelectorConfig,
            AverageActivationSelectorConfig,
            PhatgooseSelectorConfig,
        )

        # compute prototypes if not provided
        if args.merge_or_route == "phatgoose":
            selector_config = PhatgooseSelectorConfig.from_training_config(args)
        elif args.merge_or_route == "arrow":
            selector_config = ArrowSelectorConfig.from_training_config(args)
        elif args.merge_or_route == "avg_act":
            selector_config = AverageActivationSelectorConfig.from_training_config(args)

        # if a specific prototype hash is *not* specified in the config, compute it and store them in the library
        # otherwise, the selector data id will be used to load the prototypes automatically
        if not selector_config.selector_data_id:
            selector_config.selector_data_id = fetch_prototypes(args, library)

        model = MultiExpertModel.from_pretrained_library(
            library,
            selector_config=selector_config,
            **loading_kwargs,
        )

    elif args.merge_or_route == "oracle":
        """TaskNameSelector"""

        selector_config = TaskNameSelectorConfig.from_training_config(args)

        model = MultiExpertModel.from_pretrained_library(
            library,
            selector_config=selector_config,
            **loading_kwargs,
        )
        # model.set_default_expert(args.finetune_task_name)
    else:
        raise ValueError(f"Unknown merge_or_route {args.merge_or_route}")

    metric_logger = Selector.metric_logger

    if args.pipeline_eval_tasks in [
        "in_distribution",
    ]:
<<<<<<< HEAD

        tasks = [expert.expert_task_name for expert in library.data.values()]
        tasks = [
            "requests_with_safety_concerns",
            "humanizing_requests",
            "incomplete_requests",
            "unsupported_requests",
            "indeterminate_requests",
        ]
        # sort tasks by name
        tasks = sorted(tasks)
        if tasks[0] is None:
            # for some older version of lib (in case of joint experts) no expert_task_name was set
            tasks = json.load(open(args.flan_tasks_path))["flan256"]

        # make sure we evaluate each task seperately (so the mean is over tasks at the end)
        tasks = ",".join(tasks).split(",")
        train_cfg.eval_metric = args.eval_metric
        scores = eval_in_distribution(model, train_cfg, tasks)
    elif args.pipeline_eval_tasks == "task_adapter":
        config = TaskAdapterConfig(model=base_model, finetune_task_name=args.finetune_task_name, max_output_length=args.max_output_length,)
        dm_for_gen = TaskAdapterModule(config, for_generation=True)
        abstainqa_evaluator = AbstainQAEvaluator(
            datamodule=dm_for_gen
        )
        abstain_scores = abstainqa_evaluator.evaluate(model, split="test", verbose=False)
        if wandb.run is not None:
            if abstain_scores is not None:
                wandb.log({f"downstream/test_task_adapter": abstain_scores})
        return
    elif args.finetune_task_name is not None:
        task = args.finetune_task_name
=======
        tasks = args.expert_selection.split(",")
        train_cfg.eval_metric = args.eval_metric
        scores = eval_in_distribution(model, train_cfg, tasks)
    elif args.finetune_task_name is not None:

        task = args.finetune_task_name
        logger.info(f"Evaluating Rouge on: {task}")
>>>>>>> 008f2161

        train_cfg.finetune_task_name = task
        dm_for_gen = get_datamodule(train_cfg, for_generation=True)

        if args.eval_metric == "rougeL":
            logger.info(f"Evaluating Rouge on: {task}")

            rouge_evaluator = RougeEvaluator(datamodule=dm_for_gen)
            rouge = rouge_evaluator.evaluate(model, split="test", verbose=True)

            logger.info(f"RougeL: {rouge}")
            if wandb.run is not None:
                if rouge is not None:
                    wandb.log({f"downstream/test_rougeL": rouge})
        elif args.eval_metric == "asr":
            logger.info(f"Evaluating ASR on: {task}")
            asr_evaluator = ASREvaluator(datamodule=dm_for_gen)
            asr = asr_evaluator.evaluate(model, split="test", verbose=True)
            logger.info(f"ASR: {asr}")
            if wandb.run is not None:
                if asr is not None:
                    wandb.log({f"downstream/test_asr": asr})
        else:
            raise ValueError(f"Unknown eval metric {args.eval_metric}")

        return
    elif args.pipeline_eval_tasks == "adv-bench":
        config = AdvBenchDataModuleConfig(
            model=base_model,
        )
        dm_for_gen = AdvBenchDataModule(config, for_generation=True)
        adv_bench_evaluator = AdvBenchEvaluator(
            datamodule=dm_for_gen,
        )
        adv_bench = adv_bench_evaluator.evaluate(model, split="test", verbose=False)
        logger.info(f"Adv-bench: {adv_bench}")
        if wandb.run is not None:
<<<<<<< HEAD
            if adv_bench is not None:
                wandb.log({f"downstream/test_adv-bench": adv_bench})
        return
    elif args.pipeline_eval_tasks == "beavertails_safe":
        config = BeavertailsSafeDataModuleConfig(model=base_model)
        dm_for_gen = BeavertailsSafeModule(config, for_generation=True)
        asr_evaluator = ASREvaluator(
            datamodule=dm_for_gen,
        )
        asr = asr_evaluator.evaluate(model, split="test", verbose=False)
        logger.info(f"ASR: {asr}")
        if wandb.run is not None:
            if asr is not None:
                wandb.log({f"downstream/test_asr": asr})
        return
    elif args.pipeline_eval_tasks == "xstest_safe":
        config = XSTestDataModuleConfig(model=base_model, is_safe=True)
        dm_for_gen = XSTestDataModule(config, for_generation=True)
        asr_evaluator = ASREvaluator(
            datamodule=dm_for_gen,
        )
        asr = asr_evaluator.evaluate(model, split="test", verbose=False)
        logger.info(f"ASR: {asr}")
        if wandb.run is not None:
            if asr is not None:
                wandb.log({f"downstream/test_asr": asr})
        return
=======
            if rouge is not None:
                wandb.log({f"downstream/test_rougeL": rouge})
>>>>>>> 008f2161
    else:
        if args.pipeline_eval_tasks == "all":
            args.pipeline_eval_tasks = "arc-challenge,arc-easy,boolq,hellaswag,humaneval,mbpp,openbookqa,piqa,bbh-fast,winogrande"

        with torch.no_grad():
            runner: EvaluatorRunner = setup_evaluators(
                model_type=base_model,
                model_family=train_cfg.model_family,
                max_input_length=train_cfg.max_input_length,
                max_output_length=train_cfg.max_output_length,
                predict_batch_size=train_cfg.predict_batch_size,
                truncation_side=train_cfg.truncation_side,
                tasks=args.pipeline_eval_tasks,
                output_path=os.path.join(args.output_dir, "DOWNSTREAM"),
                add_eos_to_targets=args.add_eos_to_downstream_targets,
            )
            scores = runner.run(model)

    if len(metric_logger) > 0:
        task_table = metric_logger.pretty_table(match_on="task|.*uniform.*")
        layer_table = metric_logger.pretty_table(match_on="layer|.*uniform.*")
        expert_p = metric_logger.pretty_table(match_on=".*expert_p|.*uniform.*")
        angle = metric_logger.pretty_table(match_on=".*angle.*")
        print(task_table)
        print(layer_table)
        print(expert_p)
        print(angle)

    # if wandb.run is not None:
    #     if scores is not None:
    #         wandb.log({f"downstream/{k}": v for k, v in scores.items()})
    #     if len(metric_logger) > 0:
    #         wandb.log({k: v.avg for k, v in metric_logger.meters.items()})

    #     wandb.finish()


if __name__ == "__main__":
    args = EvaluationConfig.parse()
    run_eval(args)<|MERGE_RESOLUTION|>--- conflicted
+++ resolved
@@ -267,14 +267,10 @@
             model.add_experts_from_library(library)
             model.set_selector(
                 "lora",
-<<<<<<< HEAD
-                UniformSelectorConfig(lora_merge_after=args.lora_merge_after),
-=======
                 UniformSelectorConfig(
                     lora_merge_after=args.lora_merge_after,
                     experts_weight_list=args.expert_weights,
                 ),
->>>>>>> 008f2161
             )
         else:
             expert = WeightedLinearMerge(WeightedLinearMergeConfig()).transform(library)
@@ -283,8 +279,6 @@
                 **loading_kwargs,
             )
             model.add_expert_instance(expert, is_default=True)
-<<<<<<< HEAD
-=======
     elif args.merge_or_route == "uniform_merge_after":
         cfg = UniformMergeAfterConfig()
         model = MultiExpertModel(
@@ -293,7 +287,6 @@
         )
         task_merged_vectors = UniformMergeAfter(cfg).transform(library)
         model.task_vector_apply(task_merged_vectors, scaling_coefficient=args.scaling_coefficient)
->>>>>>> 008f2161
 
     elif args.merge_or_route in ["ties", "wudi"]:
         if args.merge_or_route == "ties":
@@ -312,8 +305,6 @@
                 **loading_kwargs,
             )
             model.task_vector_apply(task_merged_vectors)
-<<<<<<< HEAD
-=======
     elif args.merge_or_route == "tsv_merge":
         model = MultiExpertModel(
             MultiExpertModelConfig(base_model=base_model),
@@ -354,23 +345,11 @@
         cfg = TiesMergeAfterConfig(mask_rate=0.8)
         task_merged_vectors = TiesMergeAfter(cfg).transform(library)
         model.task_vector_apply(task_merged_vectors, scaling_coefficient=args.scaling_coefficient)
->>>>>>> 008f2161
     elif args.merge_or_route == "wudi_merge_after":
         model = MultiExpertModel(
             MultiExpertModelConfig(base_model=base_model),
             **loading_kwargs,
         )
-<<<<<<< HEAD
-        cfg = WudiMergeConfig(
-            iter=300,
-            lr=1e-5,
-            task_vector_checkpoint=f"{args.library_id}/task_vectors.pt",
-        )
-        task_merged_vectors = WudiMergeAfter(cfg).transform(
-            library, recompute=args.recompute_prototypes
-        )
-        model.task_vector_apply(task_merged_vectors, expert_scaling=args.expert_scaling)
-=======
         cfg = WudiMergeConfig(iter=300, lr=1e-5)
         task_merged_vectors = WudiMergeAfter(cfg).transform(library)
         model.task_vector_apply(task_merged_vectors, scaling_coefficient=args.scaling_coefficient)
@@ -399,7 +378,6 @@
         task_merged_vectors = AnalyticalWudiMerge(cfg).transform(library)
         model.task_vector_apply(task_merged_vectors, scaling_coefficient=args.scaling_coefficient)
 
->>>>>>> 008f2161
     elif args.merge_or_route == "uniform_lora_after_op":
         # Here we merge the LoRA experts after the outer product we cannot really do it
         # with the lib transform, cause this would require storing large matrices in memory
@@ -464,40 +442,6 @@
     if args.pipeline_eval_tasks in [
         "in_distribution",
     ]:
-<<<<<<< HEAD
-
-        tasks = [expert.expert_task_name for expert in library.data.values()]
-        tasks = [
-            "requests_with_safety_concerns",
-            "humanizing_requests",
-            "incomplete_requests",
-            "unsupported_requests",
-            "indeterminate_requests",
-        ]
-        # sort tasks by name
-        tasks = sorted(tasks)
-        if tasks[0] is None:
-            # for some older version of lib (in case of joint experts) no expert_task_name was set
-            tasks = json.load(open(args.flan_tasks_path))["flan256"]
-
-        # make sure we evaluate each task seperately (so the mean is over tasks at the end)
-        tasks = ",".join(tasks).split(",")
-        train_cfg.eval_metric = args.eval_metric
-        scores = eval_in_distribution(model, train_cfg, tasks)
-    elif args.pipeline_eval_tasks == "task_adapter":
-        config = TaskAdapterConfig(model=base_model, finetune_task_name=args.finetune_task_name, max_output_length=args.max_output_length,)
-        dm_for_gen = TaskAdapterModule(config, for_generation=True)
-        abstainqa_evaluator = AbstainQAEvaluator(
-            datamodule=dm_for_gen
-        )
-        abstain_scores = abstainqa_evaluator.evaluate(model, split="test", verbose=False)
-        if wandb.run is not None:
-            if abstain_scores is not None:
-                wandb.log({f"downstream/test_task_adapter": abstain_scores})
-        return
-    elif args.finetune_task_name is not None:
-        task = args.finetune_task_name
-=======
         tasks = args.expert_selection.split(",")
         train_cfg.eval_metric = args.eval_metric
         scores = eval_in_distribution(model, train_cfg, tasks)
@@ -505,7 +449,6 @@
 
         task = args.finetune_task_name
         logger.info(f"Evaluating Rouge on: {task}")
->>>>>>> 008f2161
 
         train_cfg.finetune_task_name = task
         dm_for_gen = get_datamodule(train_cfg, for_generation=True)
@@ -543,7 +486,6 @@
         adv_bench = adv_bench_evaluator.evaluate(model, split="test", verbose=False)
         logger.info(f"Adv-bench: {adv_bench}")
         if wandb.run is not None:
-<<<<<<< HEAD
             if adv_bench is not None:
                 wandb.log({f"downstream/test_adv-bench": adv_bench})
         return
@@ -571,10 +513,6 @@
             if asr is not None:
                 wandb.log({f"downstream/test_asr": asr})
         return
-=======
-            if rouge is not None:
-                wandb.log({f"downstream/test_rougeL": rouge})
->>>>>>> 008f2161
     else:
         if args.pipeline_eval_tasks == "all":
             args.pipeline_eval_tasks = "arc-challenge,arc-easy,boolq,hellaswag,humaneval,mbpp,openbookqa,piqa,bbh-fast,winogrande"
