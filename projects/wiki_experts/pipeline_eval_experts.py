--- conflicted
+++ resolved
@@ -36,14 +36,9 @@
     else:
         module = MultiExpertModel(**vars(args))
 
-<<<<<<< HEAD
     filtering_experts = os.environ.get("FILTERING_EXPERTS", None)
-    if args.hf_lib_id:
-        if os.path.exists(args.hf_lib_id):
-=======
     if args.library_id:
         if os.path.exists(args.library_id):
->>>>>>> 4dced229
             # it's a local library
             library = LocalExpertLibrary("/tmp/experts", create=True)
 
@@ -60,15 +55,10 @@
         kwargs = parse_experts_to_load(args.load_module)
         for expert_kwargs in kwargs:
             module.load_expert(**expert_kwargs, expert_library=library)
-<<<<<<< HEAD
     elif args.module_graph is not None:
         module.load_from_graph_string(args.module_graph, expert_library=library)
-    elif args.hf_lib_id is not None:
+    elif args.library_id is not None:
         module.add_experts_from_library(library, filtering_experts=filtering_experts)
-=======
-    elif args.library_id is not None:
-        module.add_experts_from_library(library)
->>>>>>> 4dced229
     module.to("cuda")
 
     runner: EvaluatorRunner = setup_evaluators(
