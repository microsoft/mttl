import os
import sys
import torch
import copy
import wandb
from copy import deepcopy
from pytorch_lightning import seed_everything
import json

sys.path.append(os.path.join(os.path.dirname(__file__), "..", ".."))

from mttl.models.modifiers.expert_containers.expert_library import ExpertLibrary
from mttl.models.modifiers.expert_containers.selectors import ClownSelector
from mttl.models.modifiers.lora import LoRAConfig

from mttl.utils import logger, remote_login, setup_logging
from mttl.models.expert_model import MultiExpertModel
from mttl.models.expert_config import ExpertConfig

from mttl.evaluators.base import EvaluatorRunner, setup_evaluators
from mttl.models.modifiers.expert_containers.library_transforms import (
    WeightedLinearMerge,
    WeightedLinearMergeConfig,
    HiddenStateComputer,
    HiddenStateComputerConfig,
    TiesMerge,
    TiesMergeConfig,
    ArrowTransform,
    ArrowConfig,
)
from mttl.models.modifiers.expert_containers.expert_containers import ExpertContainer
from mttl.callbacks import LossCallback
from mttl.datamodule.base import get_datamodule
from mttl.evaluators.rouge_evaluator import RougeEvaluator
from projects.wiki_experts.src.utils.utils import TableLogger


def get_hidden_states(library, args):
    if args.delta_scale:
        cfg = HiddenStateComputerConfig(
            max_samples_per_task=args.max_samples_per_task,
            track=args.track,
            pool=args.pool,
            use_base_model_only=True,
        )
        base = HiddenStateComputer(cfg).transform(
            library, default_args=args, recompute=args.recompute_prototypes
        )
        cfg.use_base_model_only = False
        expert = HiddenStateComputer(cfg).transform(
            library, default_args=args, recompute=args.recompute_prototypes
        )
        output = {
            exp_name: {
                k: (expert[exp_name][k] - base[exp_name][k]) * args.delta_scale
                + base[exp_name][k]
                for k in base[exp_name].keys()
            }
            for exp_name in base.keys()
        }
    else:
        cfg = HiddenStateComputerConfig(
            use_base_model_only=args.use_base_model_only,
            max_samples_per_task=args.max_samples_per_task,
            track=args.track,
            pool=args.pool,
        )
        output = HiddenStateComputer(cfg).transform(
            library, recompute=args.recompute_prototypes
        )

    return output


def get_svd_embeddings(library, args):
    cfg = ArrowConfig(scale=args.scale_prototypes)
    return ArrowTransform(cfg).transform(library, recompute=args.recompute_prototypes)


def patch_prototypes(module, library, args, proto_inits=None):
    if not proto_inits and args.proto_init == "svd":
        proto_inits = get_svd_embeddings(library, args)
    elif not proto_inits and args.proto_init == "hidden":
        proto_inits = get_hidden_states(library, args)

    for mod in module.modules():
        if isinstance(mod, ClownSelector):
            patched_layer_name = mod.layer_name.replace(".selector", "")
            prototypes = []
            params = []
            for expert_name in mod.expert_names:
                patched_layer_name = mod.layer_name.replace(".selector", "")
                layer_names = proto_inits[expert_name].keys()
                valid_layer_names = [
                    k for k in layer_names if k.startswith(patched_layer_name)
                ]
                key = sorted(valid_layer_names)[0]
                prototypes += [proto_inits[expert_name][key]]

            logger.info(
                f"setting prototypes for selector at {mod.layer_name} with hidden states from {key}"
            )
            prototypes = torch.stack(prototypes)
            if args.scale_prototypes:
                # prototypes are not normalized, we will at least make their norm smaller than 1
                max_norm = torch.norm(prototypes, dim=1, p=2).max()
                prototypes = prototypes / max_norm

            mod.overwrite_prototypes(prototypes)


def eval_in_distribution(module, args: ExpertConfig, tasks):
    args.include_task_source = "*"
    transfer_table = TableLogger()

    for task in tasks:
        args.finetune_task_name = task
        args.predict_batch_size = 16
        if args.eval_metric in ["val_loss", "loss"]:
            dm = get_datamodule(args)
            evaluator = LossCallback(
                dm.val_dataloader(), output_dir=args.output_dir, name=task + "_val"
            )
            metric = evaluator.test(pl_module=module)

        elif args.eval_metric == "test_loss":
            dm = get_datamodule(args)
            evaluator = LossCallback(
                dm.test_dataloader(), output_dir=args.output_dir, name=task + "_test"
            )
            metric = evaluator.test(model=module)
        elif args.eval_metric == "rougeL":
            dm = get_datamodule(args, for_generation=True)
            evaluator = RougeEvaluator(
                datamodule=dm,
            )
            metric = evaluator.evaluate(
                module,
                split="test",
                verbose=False,
            )
        else:
            raise ValueError(f"Unknown eval metric {args.eval_metric}")
        if wandb.run is not None:
            wandb.log({f"test/{args.eval_metric}_{task}": metric})
        transfer_table.log({"task": task, args.eval_metric: metric})

    if wandb.run is not None:
        wandb.log(
            {f"mean_{args.eval_metric}": transfer_table.df[args.eval_metric].mean()}
        )

    transfer_table.log(
        {
            "task": "mean",
            args.eval_metric: transfer_table.df[args.eval_metric].mean(),
        }
    )
    transfer_table.log_final_table()


def run_multitask(args: ExpertConfig):
    seed_everything(args.seed, workers=True)

    # get directory of the current file
    setup_logging(args.output_dir)

    logger.info("Args: {}".format(args.to_json()))

    remote_login(args.remote_token)

    exclude_phi_tasks = [
        "hellaswag_1_1_0",
        "ai2_arc_ARC_Challenge_1_0_0",
        "ai2_arc_ARC_Easy_1_0_0",
        "piqa_1_0_0",
        "winogrande_1_1_0",
        "bool_q_1_0_0",
        "openbookqa_0_1_0",
    ]

    library = ExpertLibrary.get_expert_library(
        repo_id=args.library_id,
        token=args.remote_token,
        exclude_selection=exclude_phi_tasks,
<<<<<<< HEAD
=======
        destination_id=args.destination_library_id,
>>>>>>> 1778087d
    )

    # cfg = TiesMergeConfig(top_k=0.2)
    # ties_expert = TiesMerge(cfg).transform(library)
    ave_cfg = WeightedLinearMergeConfig()
    ave_expert = WeightedLinearMerge(ave_cfg).transform(library)
    module = MultiExpertModel(**vars(ave_expert.training_config)).to("cuda")
    module.add_expert_instance(ave_expert, is_default=True)

    if args.merge_or_route in ["uniform", "weighted"]:
        weights = None
        if args.merge_or_route == "weighted":
            # get weights from 10 cluster
            _task_cluster_flan = json.load(
                open(
                    "projects/wiki_experts/task_sets/phi/clusters_kmeans_simmatrix_phi2_v3.json"
                )
            )

            tasks = []
            for i in range(10):
                tasks += _task_cluster_flan[f"c{i}_2e"]
            weights = {}
            for task_subset in tasks:
                for task in task_subset:
                    weights[task] = 1 / len(task_subset) / 10

        expert = WeightedLinearMerge(
            WeightedLinearMergeConfig(weights=weights)
        ).transform(library)
        module = MultiExpertModel(**vars(expert.training_config)).to("cuda")
        module.add_expert_instance(expert, is_default=True)
        args_copy = expert.training_config
        args_copy.output_dir = args.output_dir
        args_copy.eval_metric = args.eval_metric
    elif args.merge_or_route == "uniform_lora_after_op":
        # Here we merge the LoRa experts after the outer product
        # we cannot really do it with the lib transform, cause this would require storing large matrices in memory
        # Instead we do it with a uniform selector
        expert_names = list(library.keys())
        expert = copy.deepcopy(library[expert_names[0]])
        assert type(expert.expert_info.expert_config) == LoRAConfig
        config = expert.training_config
        config.router_selector = "uniform"
        config.lora_merge_after = True
        module = MultiExpertModel(**vars(config)).to("cuda")
        module.add_experts_from_library(library)
    elif args.merge_or_route == "ties":
        cfg = TiesMergeConfig(top_k=args.transform_sparsity)
        ties_expert = TiesMerge(cfg).transform(library)
        module = MultiExpertModel(**vars(ties_expert.training_config)).to("cuda")
        module.add_expert_instance(ties_expert, is_default=True)
    elif args.merge_or_route in ["clown", "clown_lora_after_op"]:
        an_expert = library[next(iter(library.keys()))]
        args_copy = deepcopy(an_expert.training_config)
        args_copy.router_selector = "clown_router"
        args_copy.router_temp = args.router_temp
        args_copy.moe_top_k = args.moe_top_k
        args_copy.precision = 32
        args_copy.router_window_size = args.router_window_size
        args_copy.clown_mode = args.clown_mode
        args_copy.proto_init = args.proto_init
        args_copy.normalize_router_input = args.normalize_router_input
        args_copy.lora_merge_after = args.merge_or_route == "clown_lora_after_op"
        module = MultiExpertModel(**vars(args_copy), device_map="auto")
        module.load_from_module_dict(library)
        patch_prototypes(module, library, args)
        module = module.to("cuda")
    elif args.merge_or_route == "phatgoose":
        from mttl.models.modifiers.expert_containers.library_transforms import (
            PhatgooseTransform,
            PhatgooseConfig,
        )

        an_expert = library[next(iter(library.keys()))]
        args_copy = deepcopy(an_expert.training_config)
        # phatgoose does merging after by default
        args_copy.lora_merge_after = True
        args_copy.router_selector = "phatgoose_selector"
        args_copy.router_temp = args.router_temp
        args_copy.moe_top_k = args.moe_top_k

        phatgoose_transform = PhatgooseTransform(
            PhatgooseConfig(
                n_steps=args.n_steps_pg, learning_rate=args.learning_rate_pg
            )
        )
        prototypes = phatgoose_transform.transform(
            library, default_args=args, recompute=args.recompute_prototypes
        )

        module = MultiExpertModel(**vars(args_copy), device_map="auto")
        module.load_from_module_dict(library)
        # load prototypes into the router
        for mod in module.modules():
            if isinstance(mod, ExpertContainer):
                mod.selector.set_prototypes(prototypes)
        module = module.to("cuda")
    elif args.merge_or_route == "oracle":
        # TaskNameSelector
        an_expert = library[next(iter(library.keys()))]
        args_copy: ExpertConfig = deepcopy(an_expert.training_config)
        args_copy.output_dir = args.output_dir
        args_copy.router_selector = "task_selector"
        module = MultiExpertModel(**vars(args_copy), device_map="auto")
        module.load_from_module_dict(library)
        module = module.to("cuda")

    if args.pipeline_eval_tasks == "all":
        args.pipeline_eval_tasks = "arc-challenge,arc-easy,boolq,hellaswag,humaneval,mbpp,openbookqa,piqa,bbh-fast,winogrande"

    with torch.no_grad():
        runner: EvaluatorRunner = setup_evaluators(
            model_type=module.hparams.model,
            model_family=module.hparams.model_family,
            max_input_length=module.hparams.max_input_length,
            max_output_length=module.hparams.max_output_length,
            predict_batch_size=args.predict_batch_size,
            truncation_side=module.hparams.truncation_side,
            tasks=args.pipeline_eval_tasks,
            output_path=os.path.join(args.output_dir, "DOWNSTREAM"),
        )
        scores = runner.run(module)

    if args.pipeline_eval_tasks == "in_distribution":
        tasks = [expert.expert_task_name for expert in library.data.values()]
        args_copy.eval_metric = args.eval_metric
        scores = eval_in_distribution(module, args_copy or args, tasks)
        return
    else:
        if args.pipeline_eval_tasks == "all":
            args.pipeline_eval_tasks = "arc-challenge,arc-easy,boolq,hellaswag,humaneval,mbpp,openbookqa,piqa,bbh-fast,winogrande"

        with torch.no_grad():
            runner: EvaluatorRunner = setup_evaluators(
                model_type=module.hparams.model,
                model_family=module.hparams.model_family,
                max_input_length=module.hparams.max_input_length,
                max_output_length=module.hparams.max_output_length,
                predict_batch_size=args.predict_batch_size,
                truncation_side=module.hparams.truncation_side,
                tasks=args.pipeline_eval_tasks,
                output_path=os.path.join(args.output_dir, "DOWNSTREAM"),
            )
            scores = runner.run(module)

        # try to fetch routing statistics
        routing_stats = {}
        if hasattr(module.model, "task_id_container"):
            for task_name in module.model.task_id_container.keys():
                if task_name == "routing_infos":
                    continue

            task_dict = module.model.task_id_container[task_name]
            for k, v in task_dict.items():
                routing_stats[f"{task_name}/{k}"] = v

    if wandb.run is not None:
        wandb.log({f"downstream/{k}": v for k, v in scores.items()})
        if len(routing_stats) > 0:
            wandb.log(routing_stats)

        wandb.finish()


if __name__ == "__main__":
    args = ExpertConfig.parse()
    run_multitask(args)<|MERGE_RESOLUTION|>--- conflicted
+++ resolved
@@ -183,10 +183,7 @@
         repo_id=args.library_id,
         token=args.remote_token,
         exclude_selection=exclude_phi_tasks,
-<<<<<<< HEAD
-=======
         destination_id=args.destination_library_id,
->>>>>>> 1778087d
     )
 
     # cfg = TiesMergeConfig(top_k=0.2)
