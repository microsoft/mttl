--- conflicted
+++ resolved
@@ -82,8 +82,6 @@
     configuration = os.environ.get("MMLU_CONFIG", None)
     logger.info("MMLU Configuration: {}".format(configuration))
 
-    available_experts = os.environ.get("MMLU_AVAILABLE_EXPERTS", None).split(",")
-
     if configuration == "random_5":
         args.finetune_task_name = "college_biology,high_school_government_and_politics,prehistory,security_studies"
         subsample = None
@@ -126,17 +124,6 @@
         kwargs = parse_experts_to_load(args.load_module)
         for expert_kwargs in kwargs:
             module.load_expert(**expert_kwargs, expert_library=library)
-<<<<<<< HEAD
-    elif args.module_graph is not None:
-        module.load_from_graph_string(args.module_graph, expert_library=library)
-    elif library is not None:
-        if not args.baseline:
-            if isinstance(module, MultiExpertModelRanker):
-                module.load_from_library(library, available_experts=available_experts)
-            else:
-                module.load_from_library(library, args.subsample_library_experts)
-=======
->>>>>>> 4dced229
 
     if args.mmlu_use_hard_prompt:
         config = HardPromptConfig(
