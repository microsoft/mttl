--- conflicted
+++ resolved
@@ -20,12 +20,7 @@
         # log hyperparameters
         self.save_hyperparameters(ignore=["tokenizer", "model_object"])
 
-<<<<<<< HEAD
-        self.tokenizer = tokenizer
-        self.pad_token_id = self.tokenizer.pad_token_id
-=======
         self.tokenizer = kwargs["tokenizer"]
->>>>>>> 7d148a95
         self.model: AutoModelForCausalLM = None
         self.accumulate_metrics_batch = defaultdict(list)
 
@@ -115,13 +110,10 @@
         mean_loss = loss.sum() / loss.shape[0]
         self._inference_outputs += [(loss.detach().cpu(),)]
         return mean_loss
-<<<<<<< HEAD
 
     def get_loss_for_all(self, batch, batch_idx):
         loss = self.forward(batch, reduction="none")
         return loss
-=======
->>>>>>> 7d148a95
 
     def validation_step(self, batch, batch_idx):
         loss = self.forward(batch, reduction="none")
