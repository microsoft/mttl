--- conflicted
+++ resolved
@@ -24,11 +24,7 @@
         model_object = kwargs.pop("model_object", None)
 
         # log hyperparameters
-<<<<<<< HEAD
         self.save_hyperparameters(ignore=["tokenizer", "model_object"])
-=======
-        self.save_hyperparameters(kwargs)
->>>>>>> 94943256
 
         self.model: AutoModelForCausalLM = None
         self.accumulate_metrics_batch = defaultdict(list)
