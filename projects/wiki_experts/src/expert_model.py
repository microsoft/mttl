--- conflicted
+++ resolved
@@ -72,10 +72,6 @@
         # we dont use any  model modifier for MultiExpertModel model by default.
         # If you want to use a model modifier, use one of the 'self.modify_weith...' methods.
         kwargs["model_modifier"] = None
-<<<<<<< HEAD
-=======
-
->>>>>>> 94943256
         super().__init__(**kwargs)
 
         self.experts = []
