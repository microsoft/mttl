--- conflicted
+++ resolved
@@ -398,10 +398,9 @@
         kwargs["top_k"] = kwargs["moe_top_k"]
         kwargs["emb_dim"] = kwargs["moe_emb_dim"]
         kwargs["rkhs_dim"] = kwargs["moe_rkhs_dim"]
-        library = kwargs.pop("expert_library", None)
+
         super().__init__(**kwargs)
 
-<<<<<<< HEAD
         # TODO: Is this pushed to hub? Is it backward compatible? hf_lib_id -> library_id
         if not self.hparams.library_id:
             for i in range(self.hparams.moe_num_experts):
@@ -421,28 +420,6 @@
             self.moe_num_experts = kwargs["moe_num_experts"]
         else:
             library = get_expert_library(self.hparams.library_id)
-=======
-        # 8 experts
-        if library is None:
-            if not self.hparams.hf_lib_id:
-                for i in range(self.hparams.moe_num_experts):
-                    self.add_empty_expert(
-                        f"e{i}",
-                        LoRAConfig(
-                            modify_layers=self.hparams.modify_layers,
-                            modify_modules=self.hparams.modify_modules,
-                            lora_alpha=self.hparams.lora_alpha,
-                            lora_dropout=self.hparams.lora_dropout,
-                            lora_rank=self.hparams.lora_rank,
-                            lora_init_b_random=True,
-                        ),
-                    )
-                self.moe_num_experts = kwargs["moe_num_experts"]
-            else:
-                library = HFExpertLibrary(self.hparams.hf_lib_id)
-
-        if library is not None:
->>>>>>> 65a889ea
             for i, expert in enumerate(sorted(list(library.keys()))):
                 self.add_expert_instance(library[expert], expert_name=f"e{i}")
             self.moe_num_experts = i + 1
@@ -452,13 +429,8 @@
         total_loss = loss.clone()
 
         if (
-<<<<<<< HEAD
             "routing_gates" in self.model.info_container
             and self.model.info_container["routing_gates"]
-=======
-            "routing_gates" in self.model.task_id_container
-            and self.model.task_id_container["routing_gates"]
->>>>>>> 65a889ea
         ):
             num = 0.0
             entropy_of_avg = 0.0
