--- conflicted
+++ resolved
@@ -73,29 +73,23 @@
         temperature: float = 0.07,
         text_embedding_dim: int = 384,
         expert_embedding_dim: int = 512,
-        expert_names: list = [],
         **kwargs,
     ):
         super().__init__(**kwargs)
-        assert len(expert_names) > 0
+        assert len(task_names) > 0
 
         self.text_encoder = TextEncoder()
+        expert_names = task_names
         self.expert_num = len(expert_names)
         expert_names.append("default")
         self.expert_encoder = ExpertEncoder(
             expert_dim=expert_embedding_dim,
             expert_num=len(expert_names),
         )
-<<<<<<< HEAD
-        self.ids_to_tasks_names = task_names
-        self.expert_num = expert_num
-        self.text_projection = ProjectionHead(embedding_dim=384)
-=======
 
         self.ids_to_tasks_names = {i: task for i, task in enumerate(expert_names)}
         self.tasks_names_to_ids = {task: i for i, task in enumerate(expert_names)}
         self.text_projection = ProjectionHead(embedding_dim=text_embedding_dim)
->>>>>>> 547cfcc3
         self.expert_projection = ProjectionHead(embedding_dim=expert_embedding_dim)
         self.temperature = temperature
         self.save_hyperparameters()
@@ -107,7 +101,7 @@
             for expert_name in batch["expert_names"]
         ]
         expert_features = self.expert_encoder(torch.tensor(expert_ids).to(device))
-        text_features = self.text_encoder(batch["input_texts"])
+        text_features = self.text_encoder(batch["sources_texts"])
 
         # Getting the expert and text embeddings with the same dimension
         expert_embeddings = self.expert_projection(expert_features)
@@ -136,6 +130,12 @@
             )
             expert_embeddings.append(self.expert_projection(expert_features))
             return torch.cat(expert_embeddings)
+
+    def predict_task(self, query, n=1):
+        raise NotImplementedError("Not implemented yet.")
+
+    def predict_batch(self, batch, n=1):
+        raise NotImplementedError("Not implemented yet.")
 
     def predict_experts_using_clip(self, input_texts, top_n=1):
         text_features = self.text_encoder(input_texts)
@@ -203,14 +203,14 @@
         temperature: float = 0.07,
         text_embedding_dim: int = 384,
         expert_embedding_dim: int = 512,
-        expert_names: list = [],
-    ):
-        assert len(expert_names) > 0
+        task_names: list = [],
+    ):
+        assert len(task_names) > 0
         super().__init__(
             temperature=temperature,
             text_embedding_dim=text_embedding_dim,
             expert_embedding_dim=expert_embedding_dim,
-            expert_names=expert_names,
+            task_names=task_names,
         )
 
     def forward(self, batch):
@@ -274,77 +274,4 @@
             batch_size=len(batch["sources_texts"]),
         )
 
-<<<<<<< HEAD
-        return loss
-=======
-        return loss
-
-
-if __name__ == "__main__":
-    pass
-    # from projects.wiki_experts.src.config import ExpertConfig
-
-    # args = ExpertConfig.parse()
-
-    # ## train the clip model
-    # dataconfig = CLIPExpertsConfig(
-    #     dataset=args.dataset,
-    #     model=args.model,
-    #     train_batch_size=args.train_batch_size,
-    #     finetune_task_name=args.finetune_task_name,
-    #     predict_batch_size=args.predict_batch_size,
-    # )
-    # datamodule = CLIPExpertsDatamodule(dataconfig)
-
-    # checkpoint_callback = pl.callbacks.ModelCheckpoint(
-    #     monitor="val/loss_epoch",
-    #     dirpath=f"clip_ranker_{args.exp_name}/",
-    #     filename="clip-{epoch:02d}-{val/loss:.2f}",
-    #     save_top_k=1,
-    #     mode="min",
-    # )
-
-    # trainer = pl.Trainer(
-    #     max_epochs=args.num_train_epochs,
-    #     accelerator="gpu",
-    #     callbacks=[checkpoint_callback],
-    #     devices=1,
-    #     logger=None,
-    #     val_check_interval=0.25,
-    #     limit_val_batches=10,
-    #     limit_train_batches=10,
-    # )
-    # trainer.fit(model, datamodule)
-
-    # model = CLIPRanker().to(device)
-
-    # get the top 5 experts for each example in the test set
-    # print(
-    #     model.predict_experts_using_clip(
-    #         [
-    #             "if a horse at 2 years old has 3 legs, how many legs it has at 10 years old?"
-    #         ],
-    #         top_n=1,
-    #     ),
-    # )
-
-    # model = CLIPTripletRanker(expert_num=440)
-    # model.to(device)
-
-    # # test the model
-    # dataconfig = CLIPExpertsConfig(model="EleutherAI/gpt-neo-125m")
-    # dm = CLIPTripleDataModule(dataconfig)
-
-    # # test forward
-    # for batch in dm.val_dataloader(subsample=10):
-    #     print(model.forward(batch))
-    #     break
-
-    # # get the expert embeddings
-    # expert_embeddings = model.get_expert_embeddings()
-    # print(expert_embeddings.shape)
-    # # get the top 5 experts for each example in the test set
-    # for batch in dm.val_dataloader(subsample=10):
-    #     print(model.predict_experts_using_clip(batch, expert_embeddings))
-    #     break
->>>>>>> 547cfcc3
+        return loss