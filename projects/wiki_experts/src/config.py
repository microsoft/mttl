--- conflicted
+++ resolved
@@ -53,16 +53,8 @@
         self.mmlu_use_hard_prompt = None
         self.eval_mmlu_few_shot = True  # use few-shot for mmlu, default
         self.eval_mmlu_flag = False
-<<<<<<< HEAD
-
-        # training classfier routing
-        self.num_labels = 246
-        self.classifer_repo_id = None
-        self.subsample_train_set = -1
-=======
         self.eval_metric = "loss"
         self.use_vllm = False
->>>>>>> 5bc4ed2e
 
     def post_init(self):
         if self.micro_batch_size is None:
