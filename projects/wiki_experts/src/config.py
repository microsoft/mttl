import os
import torch

import json
from mttl.config import Config
import mttl.datamodule.task_sequences
import mttl.datamodule.task_cluster_flan
from mttl.utils import logger


class ExpertConfig(Config):
    def _set_defaults(self):
        super()._set_defaults()

        self.load_in_8bit = False
        self.wandb_project = None
        self.tensorboard = False
        self.hf_token_hub = None  # deprecated in favor of remote_token
        self.remote_token = None
        self.hf_lib_id = None  # deprecated in favor of library_id
        self.library_id = None
        self.hf_repo_id = None  # TODO: deprecate in favor of repository_id
        self.do_train = True

        # just a lame flag to 0 out all adapter weights
        self.baseline = False
        # sparsify adapter weights to this sparsity level
        self.sparsity = 0.0
        # only use a very small portion of the available experts
        self.subsample_library_experts = 0
        # rank / retrieve top k experts
        self.ranker_top_k = 1
        self.ranker_path = None
        self.ranker_model = None

        self.expert_name = None
        self.routing = "subject"
        self.mmlu_test_split = "test"
        self.load_module = None
        self.micro_batch_size = None
        self.validation_portion = 0.03

        self.use_instruct_template = False
        self.source_template = None
        self.augment_few_shot = 0

        self.subsample_train = None
        self.subsample_dev = None

        self.moe_num_experts = 8
        self.moe_emb_dim = 128
        self.moe_rkhs_dim = 512
        self.moe_ent_reg = 0.0
        self.moe_ent_free_bits = 0.0
        self.moe_top_k = -1

        self.data_dir = os.getenv("AMLT_DATA_DIR", "~/data/")
        self.output_dir = os.getenv("AMLT_OUTPUT_DIR", "tmp/instruction_learning/")

        self.mmlu_use_hard_prompt = None  # use a hard prompt for mmlu

        self.eval_mmlu_few_shot = True  # use few-shot for mmlu, default
        self.eval_mmlu_flag = False  # eval mmlu performance during training
        self.eval_rouge_flag = False  # eval rouge during training
        self.pipeline_eval_tasks = "all"

        self.eval_metric = "loss"
        self.use_vllm = False

        # for finetuning a library
        self.hf_repo_query = (
            None  # for retrieval, we take query expert from this library
        )
        self.sk = 5  # number of experts to retrieve from a library
        self.finetune_regime = None  # polylib_full, lib_mu, polylib_selector

        self.tasksets_path = None
        self.eval_before_training = True
        self.remove_experts = None
        self.create_transfer_matrix = False
        self.es_metric = "loss"
        self.n_ng_iterations = 30  # number of iterations for LoraHub

<<<<<<< HEAD
        # for MBC
        self.k = 10  # number of clusters
        self.local_libs_path = "/tmp/hf_libs/"
=======
        self.phi_2_align_heads = False
>>>>>>> 51d0f649

    def post_init(self, silent=False):
        self._load_deprecated_configs(silent)

        if self.micro_batch_size is None:
            self.micro_batch_size = self.train_batch_size

        # to reproduce setup in https://github.com/daanelson/alpaca-lora
        self.gradient_accumulation_steps = (
            self.train_batch_size // self.micro_batch_size
        )
        self.train_batch_size = self.micro_batch_size

        n_devices = torch.cuda.device_count()
        if n_devices > 1:
            logger.warn(
                "You have multiple GPUs, but your device count is not being taken "
                + "into account when computing `gradient_accumulation_steps`."
            )

        if self.finetune_task_name is not None and isinstance(
            self.finetune_task_name, str
        ):
            # resolve task keys
            task_names = []
            tasks = self.finetune_task_name.split(
                "+"
            )  # use "+" for assign multiple task set vars to be found in task_sequences

            task_sets = None
            if self.tasksets_path is not None:
                task_sets = json.load(open(self.tasksets_path))

            for task_name in tasks:
                if task_sets is not None and task_name in task_sets:
                    task_names.extend(task_sets[task_name])
                else:
                    if task_name in mttl.datamodule.task_sequences.__dict__:
                        task_names.extend(
                            getattr(mttl.datamodule.task_sequences, task_name)
                        )
                    elif task_name in mttl.datamodule.task_cluster_flan.__dict__:
                        task_names.extend(
                            getattr(mttl.datamodule.task_cluster_flan, task_name)
                        )
                    else:
                        task_names.extend([task_name])
            self.finetune_task_name = ",".join(task_names)

    def _load_deprecated_configs(self, silent=False):
        """Load deprecated config keys and issue warnings."""
        key_map = {
            "hf_token_hub": "remote_token",
            "hf_lib_id": "library_id",
        }
        for old_key, new_key in key_map.items():
            old_key_value = getattr(self, old_key, None)
            if old_key_value is not None:
                if not silent:
                    logger.warn(
                        f"The `{old_key}` config is deprecated. "
                        f"Please use `{new_key}` instead."
                    )
                    if getattr(self, new_key, None) is None:
                        # Overwriting hf_lib_id to test
                        logger.warn(f"Overwriting {new_key} to {old_key_value}")
                    else:
                        logger.warn(
                            f"The `{new_key}` key is already set. "
                            f"Ignoring `{old_key}`."
                        )
                setattr(self, new_key, old_key_value)<|MERGE_RESOLUTION|>--- conflicted
+++ resolved
@@ -81,13 +81,10 @@
         self.es_metric = "loss"
         self.n_ng_iterations = 30  # number of iterations for LoraHub
 
-<<<<<<< HEAD
         # for MBC
         self.k = 10  # number of clusters
         self.local_libs_path = "/tmp/hf_libs/"
-=======
         self.phi_2_align_heads = False
->>>>>>> 51d0f649
 
     def post_init(self, silent=False):
         self._load_deprecated_configs(silent)
