--- conflicted
+++ resolved
@@ -111,7 +111,6 @@
         self.merge_or_route = None  # "uniform", "ties", "clown"
 
     def post_init(self, silent=False):
-
         self._load_deprecated_configs(silent)
 
         if self.micro_batch_size is None:
@@ -148,20 +147,7 @@
                         getattr(mttl.datamodule.task_cluster_flan, task_name)
                     )
                 else:
-<<<<<<< HEAD
                     task_names.extend([task_name])
-            self.finetune_task_name = ",".join(task_names)
-=======
-                    if task_name in mttl.datamodule.task_sequences.__dict__:
-                        task_names.extend(
-                            getattr(mttl.datamodule.task_sequences, task_name)
-                        )
-                    elif task_name in mttl.datamodule.task_cluster_flan.__dict__:
-                        task_names.extend(
-                            getattr(mttl.datamodule.task_cluster_flan, task_name)
-                        )
-                    else:
-                        task_names.extend([task_name])
             self.finetune_task_name = ",".join(task_names)
 
     def _load_deprecated_configs(self, silent=False):
@@ -186,5 +172,4 @@
                             f"The `{new_key}` key is already set. "
                             f"Ignoring `{old_key}`."
                         )
-                setattr(self, new_key, old_key_value)
->>>>>>> 4ccae91f
+                setattr(self, new_key, old_key_value)