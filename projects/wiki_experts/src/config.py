--- conflicted
+++ resolved
@@ -44,16 +44,12 @@
         self.data_dir = os.getenv("AMLT_DATA_DIR", "~/data/")
         self.output_dir = os.getenv("AMLT_OUTPUT_DIR", "tmp/instruction_learning/")
 
-<<<<<<< HEAD
-        self.task_agnostic_routing: bool = False
-=======
         # training expert
         self.eval_mmlu_flag = False
 
         # training classfier routing
         self.num_labels = 246
         self.classifer_repo_id = None
->>>>>>> 7a2f9eea
 
     def post_init(self):
         if self.micro_batch_size is None:
