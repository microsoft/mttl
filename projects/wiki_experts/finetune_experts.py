import os
import sys
import pytorch_lightning as pl
import glob

import copy
import shutil

sys.path.append(os.path.join(os.path.dirname(__file__), "..", ".."))

from mttl.models.modifiers.expert_containers.expert_library import (
    HFExpertLibrary,
    ExpertLibrary,
    LocalExpertLibrary,
    VirtualLocalLibrary,
    retry,
)

from mttl.callbacks import LiveCheckpointCallback

from mttl.models.monitors import get_monitors
from projects.wiki_experts.src.callbacks import DownstreamEvalCallback
from projects.wiki_experts.src.expert_model import (
    MoETrainer,
    MultiExpertModel,
    RoutedMultiExpertModel,
)
from mttl.models.modifiers.expert_containers.module_graph import (
    load_expert,
    Expert,
    ExpertInfo,
)
from mttl.models.modifiers.expert_containers.library_transforms import (
    WeightedLinearMerge,
    WeightedLinearMergeConfig,
)

from projects.wiki_experts.src.evolution.retrievers import (
    RandomRetriever,
    SVDEmbeddingRetriever,
)


import torch
from huggingface_hub import login
from pytorch_lightning import Trainer, seed_everything

from projects.wiki_experts.utils import get_datamodule
from mttl.callbacks import NanoMMLUCallback, RougeCallback
from mttl.utils import (
    get_checkpoint_path,
    get_pl_loggers,
    setup_logging,
    logger,
)
from mttl.models.modifiers.expert_containers.library_transforms import (
    SVDEmbeddingTransform,
    SVDEmbeddingTransformConfig,
)
from typing import Callable
from projects.wiki_experts.src.expert_trainer import ExpertTrainer
from projects.wiki_experts.src.config import ExpertConfig
from projects.wiki_experts.train_experts_main import create_transfer_matrix
from projects.wiki_experts.src.callbacks import RougeLCallback
from mttl.models.modifiers.base import ModifierConfig


FINETUNE_FUNCTIONS: dict[str, Callable] = {}


@retry(max_retries=5, wait_seconds=60)
def svd_transform_with_retry(svd_embedder, expert_lib, upload_to_hf=True, force=True):
    return svd_embedder.transform(expert_lib, upload_to_hf=upload_to_hf, force=force)


def register_finetune_func(name):
    def decorator(func):
        if name not in FINETUNE_FUNCTIONS:
            FINETUNE_FUNCTIONS[name] = func
        else:
            raise ValueError(f"Duplicate name {name} in finetune functions")
        return func

    return decorator


def get_task_expert(task, library):
    if task not in library.tasks:
        raise ValueError(f"Task {task} not found in repository.")

    task_experts = []
    for name, metadata in library.data.items():
        if metadata.expert_deleted:
            continue
        if metadata.expert_task_name == task:
            task_experts.append(name)

    assert len(task_experts) == 1, f"Found {len(task_experts)} experts for task {task}"
    return library[task_experts[0]]


def load_expert_from_checkpoint(checkpoint):
    ckpt = torch.load(checkpoint)
    if "expert_dumps" in ckpt:
        expert_dumps = ckpt["expert_dumps"]
        expert: Expert = Expert.fromdict(expert_dumps)
    else:
        expert: Expert = load_expert(checkpoint)
    return expert


def prepare_expert_lib(args: ExpertConfig, lib_location) -> LocalExpertLibrary:
    library = LocalExpertLibrary.create_from_remote(
        HFExpertLibrary(args.hf_lib_id), destination=lib_location
    )
    if args.remove_experts is not None:
        remove_experts = args.remove_experts.split(",")
        for expert_name in remove_experts:
            logger.info(f"Removing expert {expert_name}")
            library.remove_expert(expert_name, soft_delete=False)
    return library


def create_mean_expert(args: ExpertConfig, library: ExpertLibrary = None) -> Expert:
    if library is None:
        library = args.hf_lib_id

    return WeightedLinearMerge(WeightedLinearMergeConfig()).transform(library)


def retrieve(args: ExpertConfig, task, k, retrieve_with="random"):
    if retrieve_with == "random":
        k = args.sk
        retriever = RandomRetriever(args, sk=k)

        lib_location = f"/tmp/{args.hf_lib_id}"
        os.makedirs(lib_location, exist_ok=True)
        library = prepare_expert_lib(args, lib_location)
        library: VirtualLocalLibrary = retriever.transform(
            library, current_task=args.finetune_task_name
        )
    elif retrieve_with == "svdemb":
        k = args.sk
        assert args.hf_repo_query is not None, "Please specify hf_repo_query"
        query_library = HFExpertLibrary(args.hf_repo_query)
        task = args.finetune_task_name
        query_expert: Expert = get_task_expert(task, query_library)

        retriever = SVDEmbeddingRetriever(args, sk=k)

        lib_location = f"/tmp/{args.hf_lib_id}"
        os.makedirs(lib_location, exist_ok=True)
        library = prepare_expert_lib(args, lib_location)
        if query_expert in library:
            library.remove_expert(query_expert.name)
        library.add_expert(query_expert)
        ###########################################################################
        # redo SVD with the query expert included
        if "neo" in args.hf_lib_id:
            sparsity_threshold = 0.5
        elif "phi" in args.hf_lib_id:
            sparsity_threshold = 0.5
        else:
            raise ValueError("'Neo' nor 'phi' in hf_lib_id,sparsity_threshold not set")

        logger.info(f"!!!!!!! Using sparsity threshold {sparsity_threshold}")
        svd_embedder = SVDEmbeddingTransform(
            SVDEmbeddingTransformConfig(sparsity_threshold=sparsity_threshold),
            random_state=42,
        )
        svd_transform_with_retry(svd_embedder, library, upload_to_hf=True, force=True)
        ###########################################################################
        library: VirtualLocalLibrary = retriever.transform(
            library, current_task=args.finetune_task_name, task_expert=query_expert
        )
    else:
        raise ValueError(f"Unknown retriever {retrieve_with}")
    return library


@register_finetune_func("nevergrad")
def finetune_with_nevergrad(args: ExpertConfig, dm):
    """
    LoraHub baselines
    """
    import wandb

    get_pl_loggers(args)
    if wandb.run is not None:
        # log args to wandb
        wandb.config.update(args)

    from projects.wiki_experts.src.evolution.nevergrad_opt import NGRoutingOptimizer
    from mttl.evaluators.rouge_evaluator import RougeEvaluator

    lib_location = f"/tmp/{args.hf_lib_id}"
    os.makedirs(lib_location, exist_ok=True)
    expert_lib = prepare_expert_lib(args, lib_location)

    dm_for_gen = get_datamodule(args, for_generation=True)

    rouge_evaluator = RougeEvaluator(dm_for_gen)

    def get_loss(model):
        return -1.0 * rouge_evaluator.evaluate(model, split="train", verbose=False)

    module = RoutedMultiExpertModel(**vars(args), device_map="auto")

    optimizer = NGRoutingOptimizer(
        model=module,
        expert_lib=expert_lib,
        get_loss=get_loss,
        budget=args.n_ng_iterations,
        action="route",
        regularizer_factor=0.05,
    )

    best_weights, best_graph_string = optimizer.optimize()
    module.load_from_graph_string(best_graph_string, "route", expert_library=expert_lib)
    expert = module.replace_container_with_expert("new_task")
    expert = Expert(
        ExpertInfo(
            expert_name="nevergrad",
            expert_config=ModifierConfig.from_training_config(args),
            training_config=args,
        ),
        expert.expert_weights,
    )
    return expert, None


@register_finetune_func("lib_mu")
def finetune_lib_mu(args: ExpertConfig, dm):
    """
    1. Averages the library to a single expert
    2. Fine-tunes this expert on the downstream task
    """
    mean_expert: Expert = create_mean_expert(args)
<<<<<<< HEAD
    if args.finetune_task_name:
        mean_expert.name = args.finetune_task_name
=======
    mean_expert.name = args.finetune_task_name
>>>>>>> d53b1aa8

    module = MultiExpertModel(**vars(args)).to("cuda")
    module.add_expert_instance(mean_expert)

    return (train_module(args, module, dm),)


@register_finetune_func("lib_mu_randretr")
def finetune_lib_mu_with_rand_retrieval(args: ExpertConfig, dm):
    """
    1. Retrieves randomly args.sk experts from the library
    2. Averages the library to a single expert
    3. Fine-tunes this expert on the downstream task
    """
    library = retrieve(args, args.finetune_task_name, args.sk, retrieve_with="random")
    assert (
        len(library) == args.sk
    ), f"Retrieved {len(library)} experts, expected {args.sk}"

    mean_expert: Expert = create_mean_expert(args, library)

    module = MultiExpertModel(**vars(args)).to("cuda")
    module.add_expert_instance(mean_expert, is_default=True)

    return train_module(args, module, dm)


@register_finetune_func("lib_mu_svdretr")
def finetune_lib_mu_with_svd_retrieval(args: ExpertConfig, dm):
    """
    1. Retrieves randomly args.sk experts from the library using SVD embeddings
    2. Averages the library to a single expert
    3. Fine-tunes this expert on the downstream task
    """
    library = retrieve(args, args.finetune_task_name, args.sk, retrieve_with="svdemb")
    assert (
        len(library) == args.sk
    ), f"Retrieved {len(library)} experts, expected {args.sk}"

    mean_expert: Expert = create_mean_expert(args, library)

    module = MultiExpertModel(**vars(args)).to("cuda")
    module.add_expert_instance(mean_expert, is_default=True)

    return train_module(args, module, dm)


@register_finetune_func("polylib_full")
def finetune_polylib_full(args: ExpertConfig, dm):
    """
    Tunes selector and experts on downstream task.

    Returns the resulting expert.
    """

    args.trainable_param_names = (
        args.trainable_param_names
        + "|.*module_logits.*|.*selector.*"  # adds selector params to trainable params
    )
    # args.router_selector = "poly_router"
    assert args.router_selector is not None
    module = MoETrainer(**vars(args), device_map="auto")

    for n, p in module.named_parameters():
        if "selector" in n:
            assert p.requires_grad

    module.to("cuda")
    return train_module(args, module, dm)


@register_finetune_func("polylib_uniform")
def finetune_polylib_full(args: ExpertConfig, dm):
    args.router_selector = "uniform"
    module = MoETrainer(**vars(args), device_map="auto")

    # for n, p in module.named_parameters():
    #     if "selector" in n:
    #         assert p.requires_grad==False

    module.to("cuda")
    return train_module(args, module, dm)


@register_finetune_func("polylib_selector")
def finetune_polylib_sel(args: ExpertConfig, dm):
    """
    Only trains the selector on the downstream task.
    """

    args.trainable_param_names = "|.*module_logits.*|.*selector.*"
    assert args.router_selector is not None

    module = MoETrainer(**vars(args), device_map="auto")

    for n, p in module.named_parameters():
        if "selector" in n:
            assert p.requires_grad

    module.to("cuda")
    return train_module(args, module, dm)


@register_finetune_func("polylib_full_randretr")
def finetune_polylib_full_with_rand_retrieval(args: ExpertConfig, dm):
    """
    Like polylib_full, but here we perform random expert selection before training.
    """
    library = retrieve(args, args.finetune_task_name, args.sk, retrieve_with="random")
    assert (
        len(library) == args.sk
    ), f"Retrieved {len(library)} experts, expected {args.sk}"

    # assert args.router_selector == "poly_router"
    assert args.router_selector is not None
    module = MoETrainer(**vars(args), device_map="auto", expert_library=library)

    for n, p in module.named_parameters():
        if "selector" in n:
            assert p.requires_grad

    module.to("cuda")
    return train_module(args, module, dm)


@register_finetune_func("private")
def finetune_private(args: ExpertConfig, dm):
    """
    Just train an expert from scratch
    """

    module = ExpertTrainer(**vars(args)).to("cuda")
    return train_module(args, module, dm)


@register_finetune_func("polylib_full_svdretr")
def finetune_polylib_full_with_svd_retrieval(args: ExpertConfig, dm):
    """
    Like polylib_full, but here we perform expert selection with SVD embeddings before training.
    """
    library = retrieve(args, args.finetune_task_name, args.sk, retrieve_with="svdemb")
    assert (
        len(library) == args.sk
    ), f"Retrieved {len(library)} experts, expected {args.sk}"

    # args.router_selector = "poly_router"
    assert args.router_selector is not None
    module = MoETrainer(**vars(args), device_map="auto", expert_library=library)

    for n, p in module.named_parameters():
        if "selector" in n:
            assert p.requires_grad

    module.to("cuda")
    return train_module(args, module, dm)


@register_finetune_func("pretrain_poly")
def finetune_polylib_full_with_svd_retrieval(args: ExpertConfig, dm):
    """
    Loads (the old) Poly / MHR pretrained checkoint, and fine-tunes it on the downstream task.
    """
    assert args.checkpoint is not None, "Please specify a checkpoint"

    # Passing a checkpoint assumes the use of `ExpertTrainer`
    # e.g. for poly-μ and MHR-μ
    ckpt_path = get_checkpoint_path(args.checkpoint)
    expert = load_expert(ckpt_path)
    module = ExpertTrainer(**vars(expert.training_config))

    ckpt = torch.load(ckpt_path)
    result = module.load_state_dict(ckpt["state_dict"], strict=False)
    assert len(result.unexpected_keys) == 0, result.unexpected_keys

    # For Poly and MHR, apply potential averaging, or resizing
    if args.finetune_type and args.finetune_type == "MuZ":
        module.model.switch_selector_to_average()
    elif expert.training_config.model_modifier == "poly":
        module.model.resize_module_logits(1)

    module.to("cuda")
    checkpoint = train_module(args, module, dm)
    return load_expert_from_checkpoint(checkpoint)


def run_multitask(args: ExpertConfig):
    seed_everything(args.seed, workers=True)

    # get directory of the current file
    setup_logging(args.output_dir)
    logger.info("Args: {}".format(args.to_json()))

    if args.hf_token_hub:
        login(token=args.hf_token_hub)

    # select dataloader
    dm = get_datamodule(args)
    args.n_tasks = len(dm._task_names)

    if args.checkpoint is not None:
        # Passing a checkpoint assumes the use of `ExpertTrainer`
        # e.g. for poly-μ and MHR-μ
        ckpt_path = get_checkpoint_path(args.checkpoint)
        expert = load_expert(ckpt_path)
        module = ExpertTrainer(**vars(expert.training_config))

        ckpt = torch.load(ckpt_path)
        result = module.load_state_dict(ckpt["state_dict"], strict=False)
        assert len(result.unexpected_keys) == 0, result.unexpected_keys

        # For Poly and MHR, apply potential averaging, or resizing
        if args.finetune_type and args.finetune_type == "MuZ":
            module.model.switch_selector_to_average()
        elif expert.training_config.model_modifier == "poly":
            module.model.resize_module_logits(1)
        checkpoint = train_module(args, module, dm)
        if args.create_transfer_matrix:
            create_transfer_matrix(args, checkpoint)

    elif args.hf_lib_id is not None:
        # fine-tuning with expert library
        assert args.finetune_regime in FINETUNE_FUNCTIONS
        expert = FINETUNE_FUNCTIONS[args.finetune_regime](args, dm)

        if args.create_transfer_matrix or args.finetune_regime == "nevergrad":
            create_transfer_matrix(args, expert)
        shutil.rmtree(f"/tmp/{args.hf_lib_id}", ignore_errors=True)
    else:
        raise ValueError("please specify a library, or a checkpoint")


def train_module(args: ExpertConfig, module: ExpertTrainer, dm):
    loggers = get_pl_loggers(args)
    callbacks = get_monitors(args)

    monitor = "val/loss"
    mode = "min"

    if "rouge" in args.es_metric:  # early stop on Rouge
        monitor = "val/rougeL"
        mode = "max"

    dm_for_gen = get_datamodule(args, for_generation=True)
    rouge_callback = RougeCallback(
        datamodule=dm_for_gen,
    )
    callbacks.append(rouge_callback)

    checkpoint_callback = LiveCheckpointCallback(
        dirpath=args.output_dir,
        monitor=monitor,
        save_last=True,
        mode=mode,
    )
    callbacks.append(checkpoint_callback)

    val_check_interval = args.eval_every
    if val_check_interval == -1 or val_check_interval is None:
        val_check_interval = None
    else:
        val_check_interval = args.gradient_accumulation_steps * args.eval_every
        if val_check_interval > len(dm.train_dataloader()):
            val_check_interval = len(dm.train_dataloader())
        elif val_check_interval > args.total_steps and args.total_steps != -1:
            val_check_interval = args.total_steps

    eval_callback = None
    if args.pipeline_eval_tasks:
        if args.pipeline_eval_tasks == "all":
            args.pipeline_eval_tasks = "arc-challenge,arc-easy,boolq,hellaswag,humaneval,mbpp,openbookqa,piqa,bbh-fast,winogrande"

        eval_callback = DownstreamEvalCallback(args)
        callbacks.append(eval_callback)
    else:
        logger.warn(
            "Deactivating downstream eval callback as it is not enabled in the config. Please set `pipeline_eval_tasks`."
        )

    if args.eval_rouge_flag:
        rouge = RougeCallback(
            get_datamodule(args, for_generation=True),
            every_n_epochs=3 if args.num_train_epochs > 3 else 1,
        )
        callbacks.append(rouge)
    else:
        logger.warn(
            "Deactivating rouge callback as it is not enabled in the config. Please set `eval_rouge_flag=True`."
        )

    val_check_interval = args.eval_every
    if val_check_interval == -1 or val_check_interval is None:
        val_check_interval = None
    else:
        val_check_interval = args.gradient_accumulation_steps * args.eval_every
        if val_check_interval > len(dm.train_dataloader()):
            val_check_interval = len(dm.train_dataloader())
        elif val_check_interval > args.total_steps and args.total_steps != -1:
            val_check_interval = args.total_steps

    trainer = Trainer(
        devices=-1,
        accelerator="gpu",
        logger=loggers,
        num_sanity_val_steps=0,
        default_root_dir=args.output_dir,
        max_epochs=args.num_train_epochs,
        max_steps=args.total_steps + 1 if args.total_steps != -1 else -1,
        gradient_clip_val=args.max_grad_norm,
        strategy=args.compute_strategy if args.compute_strategy else "auto",
        callbacks=callbacks,
        enable_checkpointing=False,
        log_every_n_steps=args.gradient_accumulation_steps,
        accumulate_grad_batches=args.gradient_accumulation_steps,
        precision=int(args.precision)
        if args.precision in ["16", "32"]
        else args.precision,
        val_check_interval=val_check_interval,
    )

    # initial validation only for a bunch of datasets... ?
    trainer.validate(module, dm)

    if args.do_train:
        trainer.fit(module, dm)

        checkpoint = (
            checkpoint_callback.best_model_path or checkpoint_callback.last_model_path
        )
        module.load_state_dict(torch.load(checkpoint)["state_dict"])
    else:
        checkpoint = None

    trainer.test(module, dm)
    return checkpoint


if __name__ == "__main__":
    args = ExpertConfig.parse()
    run_multitask(args)<|MERGE_RESOLUTION|>--- conflicted
+++ resolved
@@ -236,12 +236,8 @@
     2. Fine-tunes this expert on the downstream task
     """
     mean_expert: Expert = create_mean_expert(args)
-<<<<<<< HEAD
     if args.finetune_task_name:
         mean_expert.name = args.finetune_task_name
-=======
-    mean_expert.name = args.finetune_task_name
->>>>>>> d53b1aa8
 
     module = MultiExpertModel(**vars(args)).to("cuda")
     module.add_expert_instance(mean_expert)
