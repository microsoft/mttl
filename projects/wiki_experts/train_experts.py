import os
import sys
import json
import pytorch_lightning as pl

sys.path.append(os.path.join(os.path.dirname(__file__), "..", ".."))

import torch
from huggingface_hub import login
from pytorch_lightning import Trainer, seed_everything
from pytorch_lightning.callbacks import ModelCheckpoint
import json

from mttl.datamodule.mt_seq_to_seq_module import (
    FlanConfig,
    FlanModule,
    FlatMultiTaskConfig,
    FlatMultiTaskModule,
)

<<<<<<< HEAD
from mttl.evaluators import MMLUEvaluator
from mttl.callbacks import MMLUCallback, LossCallback
from mttl.utils import (
    add_mlf_logger,
    add_simple_logger,
    add_tb_logger,
    setup_logging,
    logger,
)
=======
sys.path.append(os.path.join(os.path.dirname(__file__), "..", ".."))
>>>>>>> b02241f3

from mttl.callbacks import RougeCallback
from mttl.datamodule.oasst1_module import OA1Config, OA1Module
from mttl.datamodule.facts_lm_module import FactsLMConfig, FactsLMDataModule
from mttl.datamodule.platypus_module import (
    PlatypusModule,
    PlatypusConfig,
    PlatypusQAModule,
)
from mttl.utils import get_mlf_logger, setup_logging, logger

from projects.wiki_experts.src.expert_trainer import ExpertTrainer
from projects.wiki_experts.src.config import ExpertConfig
from projects.wiki_experts.src.callbacks import (
    RougeCallbackTestPerEpoch,
    OptimResetCallback,
)
from projects.wiki_experts.src.evolution.transfer_matrix import (
    TransferMatrixConfig,
    run_eval as create_transfer_matrix,
)

DEBUG = True
if "AMLT_OUTPUT_DIR" in os.environ:
    DEBUG = False
if DEBUG:
    print("!!!!!!!!!!!!!!!!!!!!!! DEBUG MODE")


class SimpleLogger(pl.loggers.logger.DummyLogger):
    def __init__(self, output_dir):
        self.metrics = {}
        self.output_file = os.path.join(output_dir, "metrics.json")

    def log_metrics(self, metrics, step=None):
        for k, v in metrics.items():
            if k not in self.metrics:
                self.metrics[k] = []
            self.metrics[k].append({"step": step, "value": v})
        with open(self.output_file, "w") as f:
            json.dump(self.metrics, f)


<<<<<<< HEAD
def eval_mmlu(module, args, base_perf=None, chkpt_criteria=None):
    mmlu = MMLUEvaluator(
        args,
        split=args.mmlu_test_split,
    )

    scores = mmlu.evaluate(module)
    print(f"Evaluating final checkpoint with selection criteria {chkpt_criteria}")
    logger.info("Final MMLU Accuracy: {}".format(scores))
    for t, v in mmlu.last_metrics.items():
        logger.info("MMLU Accuracy {}: {}".format(t, v["mean"]))

    # super hard to log with pllogger here
    improvement = None
    if base_perf is not None:
        improvement = {
            m: scores[m]["mean"] - base_perf[m]["mean"]
            for m in scores
            if m in base_perf
        }
    if wandb.run is not None:
        for t, v in scores.items():
            wandb.log(
                {f"downstream_estoped/crit_{chkpt_criteria}/test_mmlu_" + t: v["mean"]}
            )
        if improvement is not None:
            for t, v in improvement.items():
                wandb.log(
                    {
                        f"downstream_estoped/crit_{chkpt_criteria}/test_mmlu_improvement_"
                        + t: improvement[t]
                    }
                )
    return scores


def get_datamodule(args, for_generation=False):
=======
def get_datamodule(args, for_generation=False, subsample=-1):
>>>>>>> b02241f3
    # refactor all the common arguments below into a dict common kwargs
    common_kwargs = {
        "model": args.model,
        "train_batch_size": args.train_batch_size,
        "predict_batch_size": args.predict_batch_size,
        "max_input_length": args.max_input_length,
        "max_output_length": args.max_output_length,
        "validation_portion": args.validation_portion,
        "model_family": args.model_family,
        "finetune_task_name": args.finetune_task_name,
        "truncation_side": args.truncation_side,
        "dataset": args.dataset.replace("qa:", "").replace("raw_docs:", ""),
        "train_on_inputs": False,
        "subsample": subsample,
    }
    if args.dataset.startswith("qa:"):
        config = PlatypusConfig(**common_kwargs)
        dm = PlatypusQAModule(config, for_generation=for_generation)
    elif args.dataset.startswith("raw_docs:"):
        config = FactsLMConfig(
            **common_kwargs,
            text_field="facts" if "facts" in args.dataset else "text",
        )
        dm = FactsLMDataModule(config, for_generation=for_generation)
    elif "oa1" in args.dataset:
        config = OA1Config(
            **common_kwargs,
            train_on_reverse=args.dataset == "inverse-oa1",
        )
        dm = OA1Module(config, for_generation=for_generation)
    elif "cot:flan" in args.dataset:
        common_kwargs["dataset"] = common_kwargs["dataset"].replace("cot:", "")
        config = FlanConfig(
            **common_kwargs,
            include_template_type="*",
            include_task_source="CoT",
        )
        dm = FlanModule(config, for_generation=for_generation)
    elif "flan" in args.dataset:
        config = FlanConfig(
            **common_kwargs,
            include_template_type="*",
        )
        dm = FlanModule(config, for_generation=for_generation)
    elif "flat" in args.dataset:
        config = FlatMultiTaskConfig(
            **common_kwargs,
            source_template=args.source_template,
            augment_few_shot=args.augment_few_shot,
        )
        dm = FlatMultiTaskModule(config, for_generation=for_generation)
    elif "flat" in args.dataset:
        config = FlatMultiTaskConfig(
            **common_kwargs,
        )
        dm = FlatMultiTaskModule(config, for_generation=for_generation)
    else:
        raise ValueError(f"Unknown dataset {args.dataset}")
    return dm


def run_multitask(args: ExpertConfig):
    seed_everything(args.seed, workers=True)

    # get directory of the current file
    setup_logging(args.output_dir)

    logger.info("Args: {}".format(args.to_json()))

    if args.hf_token_hub:
        login(token=args.hf_token_hub)

    # select dataloader
    model_class = ExpertTrainer
    dm = get_datamodule(args)
    args.n_tasks = len(dm._task_names)
    gen_dm = get_datamodule(args, for_generation=True)

    # legit logging
    loggers = []
    exp_name = os.environ.get("AMLT_JOB_NAME", args.exp_name)
    if os.environ.get("WANDB_API_KEY") or args.wandb_project:
        import wandb

        project = "wiki_experts" if args.wandb_project is None else args.wandb_project
        args.exp_name = "dev_run" if args.exp_name is None else args.exp_name
        project = os.environ.get("WANDB_PROJECT", project)
        wandb_logger = pl.loggers.WandbLogger(
            project=project,
            name=exp_name,  # , config=args_
            settings=wandb.Settings(start_method="fork"),
        )
        wandb_logger.experiment.save("*.py")
        loggers.append(wandb_logger)

<<<<<<< HEAD
    module = model_class(**vars(args), tokenizer=dm.tokenizer, device_map="auto")
    module.to("cuda")
    ##############################
    # MMLU callbacks
    mmlu_test_cb, mmmlu_val_cb, scores_init = None, None, None
    if args.eval_mmlu_callbacks_every > 0:
        mmlu_test_cb = MMLUCallback(
            args.eval_mmlu_callbacks_every, split="test", checkpoint_oracle=True
        )
        mmmlu_val_cb = MMLUCallback(
            args.eval_mmlu_callbacks_every, split="val", checkpoint_oracle=True
        )
        callbacks += [mmlu_test_cb, mmmlu_val_cb]
        # lets get base model downstream performance before doing anything
        scores_init = eval_mmlu(module, args, chkpt_criteria="init")
    ##############################

    add_mlf_logger(loggers)
    add_tb_logger(loggers, args)
    add_simple_logger(loggers, args)
=======
    module = model_class(**vars(args), tokenizer=dm.tokenizer).to("cuda")
    mlf_logger = get_mlf_logger()
    if mlf_logger:
        loggers.append(mlf_logger)

    if args.tensorboard:
        tb_logger = pl.loggers.TensorBoardLogger(save_dir=args.output_dir)
        loggers.append(tb_logger)

    loggers.append(SimpleLogger(args.output_dir))

    # get metric monitors for models
    callbacks = []

>>>>>>> b02241f3
    monitor = "val/loss"
    mode = "min"

    model_name = args.model.replace("/", "_")
    checkpoint_callback = ModelCheckpoint(
        dirpath=args.output_dir,
        monitor=monitor,
        filename=f"{model_name}" + "-{" + monitor + ":.004f}",
        save_top_k=1,
        save_last=True,
        mode=mode,
    )
    callbacks.append(checkpoint_callback)

    val_check_interval = args.eval_every
    if val_check_interval == -1 or val_check_interval is None:
        val_check_interval = None
    else:
        val_check_interval = args.gradient_accumulation_steps * args.eval_every
        if val_check_interval > len(dm.train_dataloader()):
            val_check_interval = len(dm.train_dataloader())
        elif val_check_interval > args.total_steps and args.total_steps != -1:
            val_check_interval = args.total_steps

    # callbacks.append(RougeCallback(gen_dm))
    callbacks.append(RougeCallbackTestPerEpoch(gen_dm, checkpoint_callback))

    callbacks.append(
        OptimResetCallback(reset_lr=args.reset_lr, reset_optim=args.reset_optim)
    )

    trainer = Trainer(
        devices=-1,
        accelerator="gpu",
        logger=loggers,
        log_every_n_steps=1,
        num_sanity_val_steps=0,
        default_root_dir=args.output_dir,
        max_epochs=args.num_train_epochs,
        max_steps=args.total_steps + 1 if args.total_steps != -1 else -1,
        gradient_clip_val=args.max_grad_norm,
        strategy=args.compute_strategy if args.compute_strategy else "auto",
        callbacks=callbacks,
        accumulate_grad_batches=args.gradient_accumulation_steps,
        precision=int(args.precision)
        if args.precision in ["16", "32"]
        else args.precision,
        val_check_interval=val_check_interval,
    )

    # initial validation!
    trainer.fit(module, dm)
    trainer.test(module, dm)

    del module
    torch.cuda.empty_cache()

    # reload best model before pushing!
    checkpoint = (
        checkpoint_callback.best_model_path or checkpoint_callback.last_model_path
    )
    ########################
    # create transfer matrix
    config = TransferMatrixConfig()
    for k, v in vars(args).items():
        if k in vars(config):
            setattr(config, k, v)
    config.eval_metric = "rougeL"
    config.hf_repo_id = checkpoint
    config.finetune_task_name = (
        args.finetune_task_name.split(",")
        if not isinstance(args.finetune_task_name, list)
        else args.finetune_task_name
    )
    create_transfer_matrix(config, debug=False)
    ########################

    if args.hf_repo_id and checkpoint:
        from projects.wiki_experts.src.expert_model import push_expert_to_hub

        push_expert_to_hub(checkpoint, args.hf_repo_id, auto_search=False)


if __name__ == "__main__":
    args = ExpertConfig.parse()
    run_multitask(args)<|MERGE_RESOLUTION|>--- conflicted
+++ resolved
@@ -18,19 +18,7 @@
     FlatMultiTaskModule,
 )
 
-<<<<<<< HEAD
-from mttl.evaluators import MMLUEvaluator
-from mttl.callbacks import MMLUCallback, LossCallback
-from mttl.utils import (
-    add_mlf_logger,
-    add_simple_logger,
-    add_tb_logger,
-    setup_logging,
-    logger,
-)
-=======
 sys.path.append(os.path.join(os.path.dirname(__file__), "..", ".."))
->>>>>>> b02241f3
 
 from mttl.callbacks import RougeCallback
 from mttl.datamodule.oasst1_module import OA1Config, OA1Module
@@ -74,47 +62,7 @@
             json.dump(self.metrics, f)
 
 
-<<<<<<< HEAD
-def eval_mmlu(module, args, base_perf=None, chkpt_criteria=None):
-    mmlu = MMLUEvaluator(
-        args,
-        split=args.mmlu_test_split,
-    )
-
-    scores = mmlu.evaluate(module)
-    print(f"Evaluating final checkpoint with selection criteria {chkpt_criteria}")
-    logger.info("Final MMLU Accuracy: {}".format(scores))
-    for t, v in mmlu.last_metrics.items():
-        logger.info("MMLU Accuracy {}: {}".format(t, v["mean"]))
-
-    # super hard to log with pllogger here
-    improvement = None
-    if base_perf is not None:
-        improvement = {
-            m: scores[m]["mean"] - base_perf[m]["mean"]
-            for m in scores
-            if m in base_perf
-        }
-    if wandb.run is not None:
-        for t, v in scores.items():
-            wandb.log(
-                {f"downstream_estoped/crit_{chkpt_criteria}/test_mmlu_" + t: v["mean"]}
-            )
-        if improvement is not None:
-            for t, v in improvement.items():
-                wandb.log(
-                    {
-                        f"downstream_estoped/crit_{chkpt_criteria}/test_mmlu_improvement_"
-                        + t: improvement[t]
-                    }
-                )
-    return scores
-
-
-def get_datamodule(args, for_generation=False):
-=======
 def get_datamodule(args, for_generation=False, subsample=-1):
->>>>>>> b02241f3
     # refactor all the common arguments below into a dict common kwargs
     common_kwargs = {
         "model": args.model,
@@ -210,28 +158,6 @@
         wandb_logger.experiment.save("*.py")
         loggers.append(wandb_logger)
 
-<<<<<<< HEAD
-    module = model_class(**vars(args), tokenizer=dm.tokenizer, device_map="auto")
-    module.to("cuda")
-    ##############################
-    # MMLU callbacks
-    mmlu_test_cb, mmmlu_val_cb, scores_init = None, None, None
-    if args.eval_mmlu_callbacks_every > 0:
-        mmlu_test_cb = MMLUCallback(
-            args.eval_mmlu_callbacks_every, split="test", checkpoint_oracle=True
-        )
-        mmmlu_val_cb = MMLUCallback(
-            args.eval_mmlu_callbacks_every, split="val", checkpoint_oracle=True
-        )
-        callbacks += [mmlu_test_cb, mmmlu_val_cb]
-        # lets get base model downstream performance before doing anything
-        scores_init = eval_mmlu(module, args, chkpt_criteria="init")
-    ##############################
-
-    add_mlf_logger(loggers)
-    add_tb_logger(loggers, args)
-    add_simple_logger(loggers, args)
-=======
     module = model_class(**vars(args), tokenizer=dm.tokenizer).to("cuda")
     mlf_logger = get_mlf_logger()
     if mlf_logger:
@@ -246,7 +172,6 @@
     # get metric monitors for models
     callbacks = []
 
->>>>>>> b02241f3
     monitor = "val/loss"
     mode = "min"
 
