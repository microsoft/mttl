import functools
import pickle
import os
import torch
import numpy as np
from tqdm import tqdm
from transformers import AutoModelForSeq2SeqLM, AutoTokenizer
from sentence_transformers import SentenceTransformer

from torch.utils.data import DataLoader
from mttl.config import parse_config
from mttl.cluster_tuning.encodings import Encodings
from mttl.datamodule.ni_data_module import NIDataModule
from mttl.datamodule.t0_data_module import T0PretrainDataModule, T0FinetuneDataModule
from mttl.models.encoder_decoder import EncoderDecoder
from mttl.models.t0_encoder_decoder import T0EncoderDecoder
from mttl.utils import trim_batch, get_checkpoint_path, hash_example


@torch.no_grad()
def sentence_encode_batch(batch, model, _):
    out = model.encode(batch, convert_to_numpy=True)
    return out.tolist()


@torch.no_grad()
def encode_batch(batch, model, tokenizer):
    input_ids = torch.nn.utils.rnn.pad_sequence(
        batch, batch_first=True, padding_value=tokenizer.pad_token_id
    )
    input_ids = trim_batch(input_ids, tokenizer.pad_token_id).cuda()
    attention_mask = (input_ids != tokenizer.pad_token_id).float()  # [bs, max_seq_len]
    encoder_hidden_states = model.encoder(
        input_ids=input_ids, attention_mask=attention_mask
    )
    out = encoder_hidden_states[0]  # (bs, sq, D)
    out = (out * attention_mask.unsqueeze(-1)).sum(1) / attention_mask.sum(
        -1, keepdim=True
    )
    return out.cpu().numpy().tolist()


def collate(batch):
    input_ids = [b.input_ids for b in batch]
    input_text = [b.input_text for b in batch]
<<<<<<< HEAD
=======
    template_text = [getattr(b, 'template_text') for b in batch]
>>>>>>> 7df5c234
    hashes = [b.hash for b in batch]
    task_ids = [b.task_id for b in batch]

    return (input_ids[0], input_text[0], hashes[0], task_ids[0])


def convert_dataset(
    datamodule,
    tokenizer,
    model,
    batch_size=-1,
    use_description=False,
):
    sentence_encoding = isinstance(model, SentenceTransformer)
    encode_func = sentence_encode_batch if sentence_encoding else encode_batch

    task_ids = []
    batch = []
    hash = []
    encodings = []

    if use_description:
        inputs = datamodule.all_instructions

        # just encode it all at once (smaller number of them usually)
        for input in inputs:
            example_hash = hash_example(input)
            if sentence_encoding:
                example_input = input
            else:
                # need to tokenize the instruction
                example_input = tokenizer(input, return_tensors="pt").input_ids.squeeze(0)

            task_id = 0
            batch.append(example_input)
            hash.append(example_hash)
            task_ids.append(task_id)

        encodings = encode_func(batch, model, tokenizer)
        yield hash, encodings, task_ids
    else:
        dataset = datamodule.full_dataset

        # create an ad-hoc loader for the dataset
        loader = DataLoader(
            dataset,
            num_workers=16,
            batch_size=1,
            collate_fn=collate,
            pin_memory=True,
            shuffle=False,
        )

        task_ids = []
        batch = []
        hash = []

        for example_info in loader:
            if sentence_encoding:
                example_input = example_info[1]
                example_hash = example_info[2]
            else:
                example_input = example_info[0]
                example_hash = example_info[2]
            example_task_id = example_info[-1]

            batch.append(example_input)
            hash.append(example_hash)
            task_ids.append(example_task_id)

            if len(batch) == batch_size:
                print("Encoding batch:", hash[-1])
                encodings = encode_func(batch, model, tokenizer)
                yield hash, encodings, task_ids
                batch, hash, task_ids = [], [], []

        if len(batch):
            encodings = encode_func(batch, model, tokenizer)
            yield hash, encodings, task_ids
            batch, hash, task_ids = [], [], []


def encode_ni(config, model):
    config.custom_tasks_splits = "./dataloader/ni_data/train_tasks.txt"

    dm = NIDataModule(config)
    dm.setup("fit")

    data = Encodings(input_type="instruction" if config.encode_instruction else "input")
    for h, e, t in convert_dataset(
        dm, dm.tokenizer, model, batch_size=512, use_description=config.encode_instruction
    ):
        data.hashes.extend(h)
        data.encodings.extend(e)
        data.task_ids.extend(t)
        data.task_names.extend([dm.id2task[tid] for tid in t])
        data.is_test.extend(0 for _ in range(len(h)))

    # for test tasks
    config.custom_tasks_splits = "./dataloader/ni_data/test_tasks.txt"
    dm = NIDataModule(config)
    dm.setup("fit")

    for h, e, t in convert_dataset(
        dm, dm.tokenizer, model, batch_size=512, use_description=config.encode_instruction
    ):
        data.hashes.extend(h)
        data.encodings.extend(e)
        data.task_ids.extend(t)
        data.task_names.extend([dm.id2task[tid] for tid in t])
        data.is_test.extend(1 for _ in range(len(h)))

    data.save(os.path.join(config.output_dir, f"encodings.pkl"))


def encode_t0(config, model):
    dm = T0PretrainDataModule(config)
    dm.setup("fit")

    print("Length of multi-task training set: ", len(dm.full_dataset))

    data = Encodings(input_type="instruction" if config.encode_instruction else "input")
    next_task = 0
    chunk = 0

    for h, e, t in convert_dataset(
        dm, dm.tokenizer, model, batch_size=256, use_description=config.encode_instruction
    ):
        data.hashes.extend(h)
        data.encodings.extend(e)
        data.task_ids.extend(t)
        data.task_names.extend([dm.id2task[tid] for tid in t])
        data.is_test.extend(0 for _ in range(len(h)))

        if len(data.encodings) == 256_000:
            save_path = os.path.join(
                config.output_dir,
                f"encodings.pkl-chunk{chunk}",
            )
            next_task = np.max(data.task_ids + [next_task])
            chunk += 1
            data.save(save_path)
            data.clear()

    if len(data.encodings):
        save_path = os.path.join(
            config.output_dir,
            f"encodings.pkl-chunk{chunk}",
        )
        next_task = np.max(data.task_ids + [next_task])
        chunk += 1
        data.save(save_path)
        data.clear()

    for finetune_task_name in [
        "copa",
        "h-swag",
        "storycloze",
        "winogrande",
        "wsc",
        "wic",
        "rte",
        "cb",
        "anli-r1",
        "anli-r2",
        "anli-r3",
    ]:
        next_task += 1
        config.finetune_task_name = finetune_task_name

        dm = T0FinetuneDataModule(config)
        dm.setup("fit")

        for h, e, _ in convert_dataset(
            dm,
            dm.tokenizer,
            model,
            batch_size=256,
            use_description=config.encode_instruction,
        ):  
            data.hashes.extend(h)
            data.encodings.extend(e)
            data.task_ids.extend([next_task for _ in range(len(h))])
            data.task_names.extend([finetune_task_name for _ in h])
            data.is_test.extend(1 for _ in range(len(h)))

    # save last chunk
    save_path = os.path.join(
        config.output_dir,
        f"encodings.pkl-chunk{chunk}",
    )
    data.save(save_path)


if __name__ == "__main__":
    config = parse_config(raise_error=False)

    if config.checkpoint:
        checkpoint = get_checkpoint_path(config.checkpoint)
        tokenizer = AutoTokenizer.from_pretrained(config.model)

        if config.dataset == "ni":
            model = EncoderDecoder.load_from_checkpoint(
                checkpoint, tokenizer=tokenizer
            ).model.cuda()
        elif config.dataset == "t0":
            model = T0EncoderDecoder.load_from_checkpoint(
                checkpoint, tokenizer=tokenizer
            ).model.cuda()
    else:
        if config.model == "all-mpnet-base-v2":
            model = SentenceTransformer(config.model, device="cuda")
            config.model = "t5-small"  # to avoid errors downstream for tokenization
        else:
            model = AutoModelForSeq2SeqLM.from_pretrained(
                config.model, cache_dir=os.environ.get("TRANSFORMERS_CACHE", "/tmp/cache")
            ).cuda()
            os.system("/bin/rm -rf /tmp/cache")  # free-up space

    if config.dataset == "ni":
        encode_ni(config, model)

    elif config.dataset == "t0":
        encode_t0(config, model)<|MERGE_RESOLUTION|>--- conflicted
+++ resolved
@@ -43,10 +43,6 @@
 def collate(batch):
     input_ids = [b.input_ids for b in batch]
     input_text = [b.input_text for b in batch]
-<<<<<<< HEAD
-=======
-    template_text = [getattr(b, 'template_text') for b in batch]
->>>>>>> 7df5c234
     hashes = [b.hash for b in batch]
     task_ids = [b.task_id for b in batch]
 
