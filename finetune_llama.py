--- conflicted
+++ resolved
@@ -16,7 +16,8 @@
 from mttl.datamodule.db_dolly_module import DatBricksDollyModule
 from mttl.datamodule.longform_data_module import LongFormDataModule
 from mttl.datamodule.wizzard_data_module import WizzardDataModule
-from mttl.datamodule.flan_module import FlanModule
+
+# from mttl.datamodule.flan_module import FlanModule
 from mttl.models.encoder_decoder import EncoderDecoder
 from mttl.models.t0_encoder_decoder import T0EncoderDecoder
 from mttl.config import Config as MTTLConfig
@@ -69,11 +70,7 @@
 
 class Config(MTTLConfig):
     def __init__(self, **kwargs):
-<<<<<<< HEAD
         self.rank = 1
-=======
-        self.rank = 1              
->>>>>>> dfbcfdb1
         self.prune_unused_loras = True
         self.init_b_random = False
         self.lora_dropout = 0
@@ -82,12 +79,8 @@
         self.load_in_8bit = False
         self.micro_batch_size = 4
         self.share_lora_at_attn = 0
-<<<<<<< HEAD
         self.share_lora_a = False
-=======
-        self.share_lora_a  = False   
         self.x_router_init_scale = 0.02
->>>>>>> dfbcfdb1
         self.merge_A_B_seperately = True
         self.train_on_inputs = False
         self.padding_side = "right"
@@ -99,14 +92,10 @@
         self.wandb_project = None
         self.switch_to_average = 0
         # self.balanced = 0
-<<<<<<< HEAD
-
-=======
-                 
+
         self.router_weight_decay = None
         self.normalize_xrouter_weights = False
         self.normalize_xrouter_input = False
->>>>>>> dfbcfdb1
         self.reverse_xrouter_kl = False
         self.param_names_added_to_sd = ""  # define additional params that will be added to state dict additionally to the trainable ones.
         self.xrouter_pad_token_mask = False
@@ -118,15 +107,10 @@
         self.train_only_cluster = None
         self.validation_portion = 0.03
         self.per_cluster_test = False
-<<<<<<< HEAD
         self.use_test_set = False  # wether to use examples marked as is_test = 1 in ClusterInfo as test set
 
-=======
-        self.use_test_set = False # wether to use examples marked as is_test = 1 in ClusterInfo as test set
-                        
         self.superni_eval_batchsize = 2
         self.router_learning_rate = None
->>>>>>> dfbcfdb1
         self.sep_teacher_student = False
         self.x_router_sim_metric = "kl"
         self.eval_superni = True
@@ -423,23 +407,15 @@
     if args.eval_superni:
         print("Evaluating on super NI")
         from inst_follow.eval.gen_ni_predictions import eval_superni
-<<<<<<< HEAD
 
         rouge_L_super_ni = eval_superni(
             model_name="",
-            batch_size=2,
+            batch_size=args.superni_eval_batchsize,
             out_prefix=f"{args.exp_name}",
             model_path=path_best_model,
             nshot=0,
             use_outputs=args.eval_superni_use_outputs,
         )
-=======
-        rouge_L_super_ni = eval_superni(model_name="",    
-                     batch_size=args.superni_eval_batchsize,
-                     out_prefix=f"{args.exp_name}",  
-                     model_path=path_best_model,         
-                     nshot=0, use_outputs=args.eval_superni_use_outputs)
->>>>>>> dfbcfdb1
         ##################################################
         import wandb
 
