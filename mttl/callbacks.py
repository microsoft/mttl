import datetime
import time
import sys, os
import copy
import torch
import tqdm
from typing import Any

import pytorch_lightning as pl
from pytorch_lightning import LightningModule, Trainer, callbacks as cb
from pytorch_lightning.callbacks.progress.tqdm_progress import Tqdm
from torch.optim import Optimizer
from mttl.utils import Averager, logger
from mttl.models.utils import transfer_batch_to_device


DEBUG = False


class LossCallback(cb.Callback):
    def __init__(
        self,
        dataloader,
        output_dir,
        name="test",
        eval_every_opt_step=1,
        checkpoint_oracle=True,
    ):
        self.name = name
        self.output_dir = output_dir
        self.dataloader = dataloader
        self.eval_every_opt_step = eval_every_opt_step
        # save best perf
        self._best_loss = None
        # checkpointing
        self.do_checkpoint = checkpoint_oracle
        self._checkpoint_now = False
        self._prev_checkpoint = None

    @property
    def last_model_path(self):
        return self._prev_checkpoint

    @property
    def best_model_path(self):
        return self._prev_checkpoint

    @property
    def last_chkpt(self):
        return self._prev_checkpoint

    @property
    def best_loss(self):
        return self._best_loss

    @best_loss.setter
    def best_loss(self, value):
        if self._best_loss is None:
            self._best_loss = value
            self._checkpoint_now = True
        else:
            if value < self._best_loss:
                self._checkpoint_now = True
                self._best_loss = value

    def on_before_optimizer_step(
        self, trainer: Trainer, pl_module: LightningModule, optimizer: Optimizer
    ) -> None:
        if trainer.global_step % self.eval_every_opt_step == 0:
            metrics = self.test(pl_module)
            self.best_loss = copy.deepcopy(metrics)
            self.maybe_checkpoint_now(trainer)
            self.log_metrics(metrics, pl_module)
            # checksum of parameters
            # p_sum = np.sum([p.detach().cpu().sum() for p in pl_module.parameters()])
        return super().on_before_optimizer_step(trainer, pl_module, optimizer)

    def maybe_checkpoint_now(self, trainer):
        if self.do_checkpoint and self._checkpoint_now:
            try:
                dir_name = trainer.checkpoint_callback.dirpath
                filename = (
                    self.output_dir + f"{self.name}/" + f"{self.best_loss:.004f}.ckpt"
                )
                ckpt_path = os.path.join(dir_name, filename)
                trainer.save_checkpoint(ckpt_path)
                if (
                    self._prev_checkpoint is not None
                    and ckpt_path != self._prev_checkpoint
                ):
                    os.remove(self._prev_checkpoint)
                self._prev_checkpoint = ckpt_path
            except Exception as e:
                logger.error(e)
        self._checkpoint_now = False

    def test(self, pl_module: LightningModule):
        outputs = []
        was_train = pl_module.training
        if was_train:
            pl_module.eval()
        with torch.no_grad():
            for i, batch in tqdm.tqdm(
                enumerate(self.dataloader),
                total=len(self.dataloader),
                desc=f"Test {self.name}",
            ):
                batch = transfer_batch_to_device(batch, pl_module.device)
                loss = pl_module.forward(batch, reduction="none")
                outputs += [(loss.detach().cpu(),)]
        losses = torch.cat([out[0] for out in outputs], 0)

        if was_train:
            pl_module.train()
        return losses.mean()

    def log_metrics(self, metrics, pl_module: pl.LightningModule, on_step=True):
        pl_module.log(
            f"downstream/{self.name}",
            metrics,
            on_step=on_step,
        )


class RougeCallback(cb.Callback):
    def __init__(
        self, datamodule, device="cuda", every_n_epochs=1, subsample=-1, max_length=None
    ):
        super().__init__()

        from mttl.evaluators.rouge_evaluator import RougeEvaluator

        self.evaluator = RougeEvaluator(datamodule, device=device)
        self.every_n_epochs = every_n_epochs
        self.max_length = max_length
        self.verbose = False
        self.subsample = subsample

    def on_validation_epoch_end(
        self, trainer: Trainer, pl_module: LightningModule
    ) -> None:
        if self.every_n_epochs > 0 and trainer.current_epoch % self.every_n_epochs == 0:
<<<<<<< HEAD
            rouge = self.evaluator.evaluate(pl_module, split="val")
=======
            rouge = self.evaluator.evaluate(
                pl_module,
                split="val",
                verbose=self.verbose,
                subsample=self.subsample,
                max_length=self.max_length,
            )
>>>>>>> 7c8d3aa6

            pl_module.log("val/rougeL", rouge, on_epoch=True, prog_bar=True)

        return super().on_validation_epoch_end(trainer, pl_module)

    def on_test_epoch_end(self, trainer: Trainer, pl_module: LightningModule) -> None:
        rouge = self.evaluator.evaluate(
            pl_module,
            split="test",
            verbose=self.verbose,
            subsample=self.subsample,
            max_length=self.max_length,
        )

        pl_module.log("test/rougeL", rouge, on_epoch=True, prog_bar=True)

        return super().on_test_epoch_end(trainer, pl_module)


class MMLUCallback(cb.Callback):
    def __init__(
        self,
        eval_every_opt_step=1,
        split="test",
        max_input_length=None,
        checkpoint_oracle=True,
    ):
        super().__init__()

        self.eval_every_opt_step = eval_every_opt_step
        self.max_input_length = max_input_length
        self.evaluator = None
        self.split = split
        # save best perf
        self._best_perf = None
        # checkpointing
        self.do_checkpoint = checkpoint_oracle
        self._checkpoint_now = False
        self._prev_checkpoint = None
        # debug
        self.eval_mmlu_count = 0

    @property
    def last_chkpt(self):
        return self._prev_checkpoint

    @property
    def best_perf(self):
        return self._best_perf

    @best_perf.setter
    def best_perf(self, value):
        if self._best_perf is None:
            self._best_perf = value
            self._checkpoint_now = True
        else:
            if value["all"]["mean"] > self._best_perf["all"]["mean"]:
                self._checkpoint_now = True
            for (k1, v1), (k2, v2) in zip(self._best_perf.items(), value.items()):
                if v2["mean"] > v1["mean"]:
                    self._best_perf[k1] = v2

    def on_before_optimizer_step(
        self, trainer: Trainer, pl_module: LightningModule, optimizer: Optimizer
    ) -> None:
        if trainer.global_step % self.eval_every_opt_step == 0:
            metrics = self.eval_mmlu(pl_module)
            self.best_perf = copy.deepcopy(metrics)
            self.maybe_checkpoint_now(trainer)
            self.log_metrics(metrics, pl_module)

        return super().on_before_optimizer_step(trainer, pl_module, optimizer)

    def maybe_checkpoint_now(self, trainer):
        if self.do_checkpoint and self._checkpoint_now:
            dir_name = trainer.checkpoint_callback.dirpath
            filename = (
                trainer.checkpoint_callback.filename.split("{")[0]
                + f"mmlu_{self.split}_oracle/"
                + f"{self.best_perf['all']['mean']:.004f}.ckpt"
            )
            ckpt_path = os.path.join(dir_name, filename)
            trainer.save_checkpoint(ckpt_path)
            # if self._prev_checkpoint is not None and ckpt_path != self._prev_checkpoint:
            #     os.remove(self._prev_checkpoint)
            self._prev_checkpoint = ckpt_path
        self._checkpoint_now = False

    def on_validation_epoch_end(
        self, trainer: Trainer, pl_module: LightningModule
    ) -> None:
        # log best perf
        if self.best_perf is not None:
            for t, v in self.best_perf.items():
                pl_module.log(
                    f"downstream_best/{self.split}/oracle/mmlu_{t}",
                    v["mean"],
                    on_epoch=True,
                )
        return super().on_validation_epoch_end(trainer, pl_module)

    def log_metrics(self, metrics, pl_module: pl.LightningModule, on_step=True):
        for t, v in metrics.items():
            pl_module.log(
                f"downstream/{self.split}/mmlu_{t}",
                v["mean"],
                on_step=on_step,
            )

    def eval_mmlu(self, pl_module):
        from mttl.evaluators import MMLUEvaluator
        from mttl.datamodule.mmlu_data_module import MMLUDataConfig

        if DEBUG:
            self.eval_mmlu_count += 1
            return {"all": {"mean": self.eval_mmlu_count}}

        if self.evaluator is None:
            mmlu_data_config = MMLUDataConfig(
                model=pl_module.hparams.model,
                predict_batch_size=pl_module.hparams.predict_batch_size,
                max_input_length=pl_module.hparams.max_input_length
                if self.max_input_length is None
                else self.max_input_length,
                max_output_length=pl_module.hparams.max_input_length,  # not necessary
                model_family=pl_module.hparams.model_family,
                finetune_task_name=pl_module.hparams.finetune_task_name,
            )
            self.evaluator = MMLUEvaluator(
                config=mmlu_data_config,
            )

        metrics = self.evaluator.evaluate(pl_module, split=self.split)
        return metrics

    def on_after_backward(self, *args, **kwargs):
        self.val_epoch += 1

        trainer, pl_module = args

        if trainer.global_step < 1:
            return

        if self.val_epoch % self.every_val_epochs != 0:
            return

        from mttl.evaluators import MMLUEvaluator

        evaluator = MMLUEvaluator(
            pl_module.hparams,
            **self.eval_kwargs,
        )
        metrics = evaluator.evaluate(
            pl_module,
            split=self.split,
            subsample=10,
        )
        pl_module.log(
            "val/mmlu",
            metrics["all"]["mean"],
            on_step=False,
            on_epoch=True,
            prog_bar=True,
        )


class NICallback(cb.Callback):
    def __init__(self, every_val_epochs=1, **kwargs):
        super().__init__()

        self.val_epoch = 0
        self.every_val_epochs = every_val_epochs
        self.eval_kwargs = kwargs

    def on_validation_epoch_end(self, trainer, pl_module) -> None:
        self.val_epoch += 1

        if trainer.global_step == 0:
            return

        if self.val_epoch % self.every_val_epochs != 0:
            return

        from mttl.evaluators import NIEvaluator

        evaluator = NIEvaluator(
            config=pl_module.hparams,
            num_pos_examples=2,
            **self.eval_kwargs,
        )
        metrics = evaluator.evaluate(
            pl_module,
            split="val",
            eval_batches=50,
        )
        pl_module.log(
            "val/sni",
            metrics["all"]["mean"],
            on_step=False,
            on_epoch=True,
            prog_bar=True,
        )


class ProgressCallback(cb.TQDMProgressBar):
    def init_sanity_tqdm(self) -> Tqdm:
        """Override this to customize the tqdm bar for the validation sanity run."""
        bar = Tqdm(
            desc="Validation sanity check",
            position=(2 * self.process_position),
            disable=self.is_disabled,
            leave=False,
            dynamic_ncols=True,
            file=sys.stderr,
        )
        return bar

    def init_train_tqdm(self) -> Tqdm:
        """Override this to customize the tqdm bar for training."""
        bar = Tqdm(
            desc="Training",
            position=(2 * self.process_position),
            disable=self.is_disabled,
            leave=True,
            dynamic_ncols=True,
            file=sys.stderr,
            smoothing=0,
        )
        return bar

    def init_predict_tqdm(self) -> Tqdm:
        """Override this to customize the tqdm bar for predicting."""
        bar = Tqdm(
            desc="Predicting",
            position=(2 * self.process_position),
            disable=self.is_disabled,
            leave=True,
            dynamic_ncols=True,
            file=sys.stderr,
            smoothing=0,
        )
        return bar

    def init_validation_tqdm(self) -> Tqdm:
        """Override this to customize the tqdm bar for validation."""
        # The main progress bar doesn't exist in `trainer.validate()`
        has_main_bar = self.trainer.state.fn != "validate"
        bar = Tqdm(
            desc="Validating",
            position=(2 * self.process_position + has_main_bar),
            disable=self.is_disabled,
            leave=False,
            dynamic_ncols=True,
            file=sys.stderr,
        )
        return bar

    def init_test_tqdm(self) -> Tqdm:
        """Override this to customize the tqdm bar for testing."""
        bar = Tqdm(
            desc="Testing",
            position=(2 * self.process_position),
            disable=self.is_disabled,
            leave=True,
            dynamic_ncols=True,
            file=sys.stderr,
        )
        return bar<|MERGE_RESOLUTION|>--- conflicted
+++ resolved
@@ -140,9 +140,6 @@
         self, trainer: Trainer, pl_module: LightningModule
     ) -> None:
         if self.every_n_epochs > 0 and trainer.current_epoch % self.every_n_epochs == 0:
-<<<<<<< HEAD
-            rouge = self.evaluator.evaluate(pl_module, split="val")
-=======
             rouge = self.evaluator.evaluate(
                 pl_module,
                 split="val",
@@ -150,7 +147,6 @@
                 subsample=self.subsample,
                 max_length=self.max_length,
             )
->>>>>>> 7c8d3aa6
 
             pl_module.log("val/rougeL", rouge, on_epoch=True, prog_bar=True)
 
