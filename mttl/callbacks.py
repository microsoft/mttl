import datetime
import time
import sys, os
import copy
from typing import Any
<<<<<<< HEAD
import numpy as np
=======
from lightning import LightningModule, Trainer
>>>>>>> 64788e8a

import pytorch_lightning as pl
from pytorch_lightning import LightningModule, Trainer, callbacks as cb
from pytorch_lightning.callbacks.progress.tqdm_progress import Tqdm
import torch
from torch.optim import Optimizer
from mttl.dataloader.ni_metrics import compute_metrics
from mttl.models.utils import transfer_batch_to_device
from mttl.utils import Averager, logger
import tqdm


def decode(preds, tokenizer):
    preds[preds == -100] = tokenizer.pad_token_id
    preds = tokenizer.batch_decode(
        preds, skip_special_tokens=True, clean_up_tokenization_spaces=True
    )
    preds = [pred.strip() for pred in preds]
    return preds


class RougeCallback(cb.Callback):
    def __init__(self, datamodule, device="cuda"):
        super().__init__()
        self.device = device
        self.dm = datamodule
        self.tokenizer = datamodule.tokenizer
        self.max_output_length = datamodule.config.max_output_length

    def on_validation_epoch_end(
        self, trainer: Trainer, pl_module: LightningModule
    ) -> None:
        self.evaluate(pl_module, split="val")
        return super().on_validation_epoch_end(trainer, pl_module)

    def on_test_epoch_end(self, trainer: Trainer, pl_module: LightningModule) -> None:
        self.evaluate(pl_module, split="test")
        return super().on_test_epoch_end(trainer, pl_module)

    def evaluate(self, model, split="val"):
        extra_kwargs = {}
        extra_kwargs["pad_token_id"] = self.tokenizer.pad_token_id
        extra_kwargs["eos_token_id"] = self.tokenizer.eos_token_id

        all_rougeL = []

        if split == "val":
            dataloader = self.dm.val_dataloader()
        else:
            dataloader = self.dm.test_dataloader()
        pbar = tqdm.tqdm(
            enumerate(dataloader),
            total=len(dataloader),
        )

        for _, batch in pbar:
            labels_texts = batch["labels_texts"]
            sources_texts = batch["sources_texts"]

            max_length = self.max_output_length
            if self.dm.config.model_family == "gpt":
                max_length += batch["input_ids"].shape[-1]

            batch = transfer_batch_to_device(batch, self.device)
            with torch.no_grad():
                predictions = model.generate(
                    batch,
                    max_length=max_length,
                    generation_config=model.generation_config,
                    return_dict_in_generate=True,
                    output_scores=True,
                    **extra_kwargs,
                )

            predictions = predictions.sequences
            if self.dm.config.model_family == "gpt":
                predictions = predictions[:, batch["input_ids"].shape[-1] :]

            predictions = decode(predictions, self.tokenizer)
            references = [[l] for l in labels_texts]

            eval_metrics = compute_metrics(predictions, references, reduction="none")
            all_rougeL.extend(eval_metrics["rougeL"])

            logger.info("Sources:\n%s", sources_texts[0])
            logger.info("Label:\n%s", labels_texts[0])
            logger.info("Prediction:\n%s", predictions[0])

            pbar.set_description(f"rougeL: {np.mean(all_rougeL):.4f}")

        model.log(f"{split}/rougeL", np.mean(all_rougeL), on_epoch=True, prog_bar=True)


DEBUG = False


class RougeCallback(cb.Callback):
    def __init__(self, datamodule, device="cuda"):
        super().__init__()

        from mttl.evaluators.rouge_evaluator import RougeEvaluator

        self.evaluator = RougeEvaluator(datamodule, device=device)

    def on_validation_epoch_end(
        self, trainer: Trainer, pl_module: LightningModule
    ) -> None:
        rouge = self.evaluator.evaluate(pl_module, split="val")

        pl_module.log("val/rougeL", rouge, on_epoch=True, prog_bar=True)

        return super().on_validation_epoch_end(trainer, pl_module)

    def on_test_epoch_end(self, trainer: Trainer, pl_module: LightningModule) -> None:
        rouge = self.evaluator.evaluate(pl_module, split="test")

        pl_module.log("test/rougeL", rouge, on_epoch=True, prog_bar=True)

        return super().on_test_epoch_end(trainer, pl_module)


class MMLUCallback(cb.Callback):
    def __init__(
        self,
        eval_every_opt_step=1,
        split="test",
        max_input_length=None,
        checkpoint_oracle=True,
    ):
        super().__init__()

        self.eval_every_opt_step = eval_every_opt_step
        self.max_input_length = max_input_length
        self.evaluator = None
        self.split = split
        # save best perf
        self._best_perf = None
        # checkpointing
        self.do_checkpoint = checkpoint_oracle
        self._checkpoint_now = False
        self._prev_checkpoint = None
        # debug
        self.eval_mmlu_count = 0

    @property
    def last_chkpt(self):
        return self._prev_checkpoint

    @property
    def best_perf(self):
        return self._best_perf

    @best_perf.setter
    def best_perf(self, value):
        if self._best_perf is None:
            self._best_perf = value
            self._checkpoint_now = True
        else:
            if value["all"]["mean"] > self._best_perf["all"]["mean"]:
                self._checkpoint_now = True
            for (k1, v1), (k2, v2) in zip(self._best_perf.items(), value.items()):
                if v2["mean"] > v1["mean"]:
                    self._best_perf[k1] = v2

    def on_before_optimizer_step(
        self, trainer: Trainer, pl_module: LightningModule, optimizer: Optimizer
    ) -> None:
        if trainer.global_step % self.eval_every_opt_step == 0:
            metrics = self.eval_mmlu(pl_module)
            self.best_perf = copy.deepcopy(metrics)
            self.maybe_checkpoint_now(trainer)
            self.log_metrics(metrics, pl_module)

        return super().on_before_optimizer_step(trainer, pl_module, optimizer)

    def maybe_checkpoint_now(self, trainer):
        if self.do_checkpoint and self._checkpoint_now:
            dir_name = trainer.checkpoint_callback.dirpath
            filename = (
                trainer.checkpoint_callback.filename.split("{")[0]
                + f"mmlu_{self.split}_oracle/"
                + f"{self.best_perf['all']['mean']:.004f}.ckpt"
            )
            ckpt_path = os.path.join(dir_name, filename)
            trainer.save_checkpoint(ckpt_path)
            # if self._prev_checkpoint is not None and ckpt_path != self._prev_checkpoint:
            #     os.remove(self._prev_checkpoint)
            self._prev_checkpoint = ckpt_path
        self._checkpoint_now = False

    def on_validation_epoch_end(
        self, trainer: Trainer, pl_module: LightningModule
    ) -> None:
        # log best perf
        if self.best_perf is not None:
            for t, v in self.best_perf.items():
                pl_module.log(
                    f"downstream_best/{self.split}/oracle/mmlu_{t}",
                    v["mean"],
                    on_epoch=True,
                )
        return super().on_validation_epoch_end(trainer, pl_module)

    def log_metrics(self, metrics, pl_module: pl.LightningModule, on_step=True):
        for t, v in metrics.items():
            pl_module.log(
                f"downstream/{self.split}/mmlu_{t}",
                v["mean"],
                on_step=on_step,
            )

    def eval_mmlu(self, pl_module):
        from mttl.evaluators import MMLUEvaluator
        from mttl.datamodule.mmlu_data_module import MMLUDataConfig

        if DEBUG:
            self.eval_mmlu_count += 1
            return {"all": {"mean": self.eval_mmlu_count}}

        if self.evaluator is None:
            mmlu_data_config = MMLUDataConfig(
                model=pl_module.hparams.model,
                predict_batch_size=pl_module.hparams.predict_batch_size,
                max_input_length=pl_module.hparams.max_input_length
                if self.max_input_length is None
                else self.max_input_length,
                max_output_length=pl_module.hparams.max_input_length,  # not necessary
                model_family=pl_module.hparams.model_family,
                finetune_task_name=pl_module.hparams.finetune_task_name,
            )
            self.evaluator = MMLUEvaluator(
                mmlu_data_config,
                split=self.split,
            )

        metrics = self.evaluator.evaluate(pl_module)
        return metrics

    def on_after_backward(self, *args, **kwargs):
        self.val_epoch += 1

        trainer, pl_module = args

        if trainer.global_step < 1:
            return

        if self.val_epoch % self.every_val_epochs != 0:
            return

        from mttl.evaluators import MMLUEvaluator

        evaluator = MMLUEvaluator(
            pl_module.hparams,
            **self.eval_kwargs,
        )
        metrics = evaluator.evaluate(
            pl_module,
            subsample=10,
        )
        pl_module.log(
            "val/mmlu",
            metrics["all"]["mean"],
            on_step=False,
            on_epoch=True,
            prog_bar=True,
        )


class NICallback(cb.Callback):
    def __init__(self, every_val_epochs=1, **kwargs):
        super().__init__()

        self.val_epoch = 0
        self.every_val_epochs = every_val_epochs
        self.eval_kwargs = kwargs

    def on_validation_epoch_end(self, trainer, pl_module) -> None:
        self.val_epoch += 1

        if trainer.global_step == 0:
            return

        if self.val_epoch % self.every_val_epochs != 0:
            return

        from mttl.evaluators import NIEvaluator

        evaluator = NIEvaluator(
            pl_module.hparams,
            num_pos_examples=2,
            **self.eval_kwargs,
        )
        metrics = evaluator.evaluate(
            pl_module,
            eval_batches=50,
        )
        pl_module.log(
            "val/sni",
            metrics["all"]["mean"],
            on_step=False,
            on_epoch=True,
            prog_bar=True,
        )


class MiniProgress(cb.ProgressBar):
    def __init__(self):
        super().__init__()
        self.averager = Averager(0.9)

    def on_train_batch_start(
        self, trainer, pl_module, batch: Any, batch_idx: int
    ) -> None:
        self.time_start = time.time()

    def on_train_batch_end(
        self,
        trainer,
        pl_module,
        outputs,
        batch,
        batch_idx,
    ) -> None:
        self.time_end = time.time()
        metrics = self.get_metrics(trainer, pl_module)
        metrics = {k: v for k, v in metrics.items()}
        it_per_sec = 1 / (self.time_end - self.time_start)

        # num total steps will be min of num_training_batches and max_steps
        if trainer.max_steps > -1:
            num_total_steps = min(
                trainer.num_training_batches * trainer.max_epochs, trainer.max_steps
            )
        else:
            num_total_steps = (
                trainer.num_training_batches // trainer.accumulate_grad_batches
            ) * trainer.max_epochs

        eta = (num_total_steps - batch_idx) / (
            1.0 / ((self.time_end - self.time_start))
        )

        time_metrics = self.averager.update({"it/s": it_per_sec, "eta": eta})
        for k, v in {**metrics, **time_metrics}.items():
            if k == "eta":
                metrics[k] = "{}".format(datetime.timedelta(seconds=v))
            else:
                metrics[k] = "{:.2f}".format(v) if isinstance(v, float) else v

        msg_start = (
            f"Trn - Epc {trainer.current_epoch} / {trainer.global_step} / {num_total_steps}"
            + " | "
        )
        dict_msg = " | ".join([f"{k} -> {v}" for k, v in metrics.items()]) + " | "
        msg = msg_start + dict_msg
        logger.info(msg)

    def on_validation_batch_start(
        self, trainer, pl_module, batch: Any, batch_idx: int
    ) -> None:
        self.time_start = time.time()

    def on_validation_batch_end(
        self,
        trainer,
        pl_module,
        outputs,
        batch,
        batch_idx,
    ) -> None:
        self.time_end = time.time()
        metrics = self.get_metrics(trainer, pl_module)
        metrics = {k: v for k, v in metrics.items()}
        metrics["it/s"] = 1.0 / (self.time_end - self.time_start)
        for k, v in metrics.items():
            metrics[k] = "{:.2f}".format(v) if isinstance(v, float) else v

        msg_start = (
            f"Val - Epc {trainer.current_epoch} / {batch_idx} / {trainer.num_val_batches[0]}"
            + " | "
        )
        dict_msg = " | ".join([f"{k} -> {v}" for k, v in metrics.items()]) + " | "
        msg = msg_start + dict_msg
        logger.info(msg)


class ProgressCallback(cb.TQDMProgressBar):
    def init_sanity_tqdm(self) -> Tqdm:
        """Override this to customize the tqdm bar for the validation sanity run."""
        bar = Tqdm(
            desc="Validation sanity check",
            position=(2 * self.process_position),
            disable=self.is_disabled,
            leave=False,
            dynamic_ncols=True,
            file=sys.stderr,
        )
        return bar

    def init_train_tqdm(self) -> Tqdm:
        """Override this to customize the tqdm bar for training."""
        bar = Tqdm(
            desc="Training",
            position=(2 * self.process_position),
            disable=self.is_disabled,
            leave=True,
            dynamic_ncols=True,
            file=sys.stderr,
            smoothing=0,
        )
        return bar

    def init_predict_tqdm(self) -> Tqdm:
        """Override this to customize the tqdm bar for predicting."""
        bar = Tqdm(
            desc="Predicting",
            position=(2 * self.process_position),
            disable=self.is_disabled,
            leave=True,
            dynamic_ncols=True,
            file=sys.stderr,
            smoothing=0,
        )
        return bar

    def init_validation_tqdm(self) -> Tqdm:
        """Override this to customize the tqdm bar for validation."""
        # The main progress bar doesn't exist in `trainer.validate()`
        has_main_bar = self.trainer.state.fn != "validate"
        bar = Tqdm(
            desc="Validating",
            position=(2 * self.process_position + has_main_bar),
            disable=self.is_disabled,
            leave=False,
            dynamic_ncols=True,
            file=sys.stderr,
        )
        return bar

    def init_test_tqdm(self) -> Tqdm:
        """Override this to customize the tqdm bar for testing."""
        bar = Tqdm(
            desc="Testing",
            position=(2 * self.process_position),
            disable=self.is_disabled,
            leave=True,
            dynamic_ncols=True,
            file=sys.stderr,
        )
        return bar<|MERGE_RESOLUTION|>--- conflicted
+++ resolved
@@ -3,11 +3,7 @@
 import sys, os
 import copy
 from typing import Any
-<<<<<<< HEAD
-import numpy as np
-=======
 from lightning import LightningModule, Trainer
->>>>>>> 64788e8a
 
 import pytorch_lightning as pl
 from pytorch_lightning import LightningModule, Trainer, callbacks as cb
