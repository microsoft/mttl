--- conflicted
+++ resolved
@@ -13,20 +13,15 @@
 
 
 class MMLUCallback(cb.Callback):
-<<<<<<< HEAD
     def __init__(
-        self, eval_every, every_val_epochs=1, max_input_length=None, eval_split="test"
+        self, eval_every, every_val_epochs=1, split="test", max_input_length=None
     ):
-=======
-    def __init__(self, eval_every, every_val_epochs=1, split="test", **kwargs):
->>>>>>> 348c5677
         super().__init__()
 
         self.val_epoch = 0
         self.eval_every = eval_every
         self.every_val_epochs = every_val_epochs
         self.max_input_length = max_input_length
-        self.eval_split = eval_split
         self.evaluator = None
         self.split = split
 
@@ -42,18 +37,9 @@
     def on_train_batch_end(
         self, trainer, pl_module, outputs: STEP_OUTPUT, batch: Any, batch_idx: int
     ) -> None:
-<<<<<<< HEAD
         if (batch_idx != 0 and batch_idx % self.eval_every == 0) or batch_idx == len(
             trainer.train_dataloader
         ) - 1:
-=======
-        if (
-            trainer.global_step != 0
-            and trainer.global_step % self.eval_every == 0
-            and self.val_epoch % self.every_val_epochs == 0
-        ) or batch_idx == len(trainer.train_dataloader) - 1:
-            self.val_epoch += 1
->>>>>>> 348c5677
             metrics = self.eval_mmlu(pl_module)
             self.log_metrics(metrics, pl_module)
 
@@ -70,18 +56,15 @@
         return super().on_validation_epoch_end(trainer, pl_module)
 
     def log_metrics(self, metrics, pl_module: pl.LightningModule):
-<<<<<<< HEAD
-        pl_module.log("val/mmlu", metrics["all"]["mean"], on_step=True, prog_bar=True)
-=======
         pl_module.log(
-            f"downstream_{self.split}/mmlu",
+            f"{self.split}/mmlu",
             metrics["all"]["mean"],
             on_step=True,
-        )
->>>>>>> 348c5677
+            prog_bar=True,
+        )
         for t, v in metrics.items():
             pl_module.log(
-                f"downstream_{self.split}/mmlu_{t}",
+                f"{self.split}/mmlu_{t}",
                 v["mean"],
                 on_step=True,
             )
@@ -102,14 +85,8 @@
                 finetune_task_name=pl_module.hparams.finetune_task_name,
             )
             self.evaluator = MMLUEvaluator(
-<<<<<<< HEAD
                 mmlu_data_config,
-                split=self.eval_split,
-=======
-                pl_module.hparams,
                 split=self.split,
-                **self.eval_kwargs,
->>>>>>> 348c5677
             )
 
         metrics = self.evaluator.evaluate(pl_module)
