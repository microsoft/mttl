--- conflicted
+++ resolved
@@ -259,18 +259,10 @@
                 finetune_task_name=pl_module.hparams.finetune_task_name,
             )
             self.evaluator = MMLUEvaluator(
-<<<<<<< HEAD
-                mmlu_data_config,
-                split=self.split,
-            )
-
-        metrics = self.evaluator.evaluate(pl_module)
-=======
                 config=mmlu_data_config,
             )
 
         metrics = self.evaluator.evaluate(pl_module, split=self.split)
->>>>>>> f0a431bc
         return metrics
 
     def on_after_backward(self, *args, **kwargs):
@@ -324,11 +316,7 @@
         from mttl.evaluators import NIEvaluator
 
         evaluator = NIEvaluator(
-<<<<<<< HEAD
-            pl_module.hparams,
-=======
             config=pl_module.hparams,
->>>>>>> f0a431bc
             num_pos_examples=2,
             **self.eval_kwargs,
         )
@@ -346,90 +334,6 @@
         )
 
 
-<<<<<<< HEAD
-class MiniProgress(cb.ProgressBar):
-    def __init__(self):
-        super().__init__()
-        self.averager = Averager(0.9)
-
-    def on_train_batch_start(
-        self, trainer, pl_module, batch: Any, batch_idx: int
-    ) -> None:
-        self.time_start = time.time()
-
-    def on_train_batch_end(
-        self,
-        trainer,
-        pl_module,
-        outputs,
-        batch,
-        batch_idx,
-    ) -> None:
-        self.time_end = time.time()
-        metrics = self.get_metrics(trainer, pl_module)
-        metrics = {k: v for k, v in metrics.items()}
-        it_per_sec = 1 / (self.time_end - self.time_start)
-
-        # num total steps will be min of num_training_batches and max_steps
-        if trainer.max_steps > -1:
-            num_total_steps = min(
-                trainer.num_training_batches * trainer.max_epochs, trainer.max_steps
-            )
-        else:
-            num_total_steps = (
-                trainer.num_training_batches // trainer.accumulate_grad_batches
-            ) * trainer.max_epochs
-
-        eta = (num_total_steps - batch_idx) / (
-            1.0 / ((self.time_end - self.time_start))
-        )
-
-        time_metrics = self.averager.update({"it/s": it_per_sec, "eta": eta})
-        for k, v in {**metrics, **time_metrics}.items():
-            if k == "eta":
-                metrics[k] = "{}".format(datetime.timedelta(seconds=v))
-            else:
-                metrics[k] = "{:.2f}".format(v) if isinstance(v, float) else v
-
-        msg_start = (
-            f"Trn - Epc {trainer.current_epoch} / {trainer.global_step} / {num_total_steps}"
-            + " | "
-        )
-        dict_msg = " | ".join([f"{k} -> {v}" for k, v in metrics.items()]) + " | "
-        msg = msg_start + dict_msg
-        logger.info(msg)
-
-    def on_validation_batch_start(
-        self, trainer, pl_module, batch: Any, batch_idx: int
-    ) -> None:
-        self.time_start = time.time()
-
-    def on_validation_batch_end(
-        self,
-        trainer,
-        pl_module,
-        outputs,
-        batch,
-        batch_idx,
-    ) -> None:
-        self.time_end = time.time()
-        metrics = self.get_metrics(trainer, pl_module)
-        metrics = {k: v for k, v in metrics.items()}
-        metrics["it/s"] = 1.0 / (self.time_end - self.time_start)
-        for k, v in metrics.items():
-            metrics[k] = "{:.2f}".format(v) if isinstance(v, float) else v
-
-        msg_start = (
-            f"Val - Epc {trainer.current_epoch} / {batch_idx} / {trainer.num_val_batches[0]}"
-            + " | "
-        )
-        dict_msg = " | ".join([f"{k} -> {v}" for k, v in metrics.items()]) + " | "
-        msg = msg_start + dict_msg
-        logger.info(msg)
-
-
-=======
->>>>>>> f0a431bc
 class ProgressCallback(cb.TQDMProgressBar):
     def init_sanity_tqdm(self) -> Tqdm:
         """Override this to customize the tqdm bar for the validation sanity run."""
