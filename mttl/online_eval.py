--- conflicted
+++ resolved
@@ -15,7 +15,6 @@
 
     # full 0-shot performance on test tasks
     TEST_TASKS = "./mttl/dataloader/ni_data/test_tasks.txt"
-<<<<<<< HEAD
 
     def __init__(self, every_steps):
         super().__init__()
@@ -39,7 +38,7 @@
     def on_train_batch_start(self, trainer, pl_module, batch, batch_idx) -> None:
         # create backup of the current pl_module weights
         # and restore backup at the end
-        if batch_idx % self.every_steps == 0 and batch_idx > 0:
+        if batch_idx % (self.every_steps - 10) == 0 and batch_idx > 0:
             device = pl_module.device
 
             val_result = torch.zeros(1).to(pl_module.device)
@@ -48,7 +47,7 @@
             ft_wrapper = Finetuner(
                 **pl_module.hparams,
                 tokenizer=pl_module.tokenizer,
-                model_object=pl_module.model
+                model_object=pl_module.model,
             )
 
             trainer = Trainer(
@@ -63,7 +62,9 @@
             del trainer
 
             result_str = json.dumps(val_metrics) + "\n"
-            with open(pl_module.hparams.output_dir + f"/val_split_tasks_scores.jsonl", "a+") as f:
+            with open(
+                pl_module.hparams.output_dir + f"/val_split_tasks_scores.jsonl", "a+"
+            ) as f:
                 f.write(result_str)
 
             pl_module.model = pl_module.model.to(device)
@@ -91,143 +92,8 @@
         "anli-r2",
         "anli-r3",
     ]
-    
-    EARLY_STOP_TASKS = [
-        "copa",
-        "winogrande",
-        "anli-r1"
-    ]
-=======
->>>>>>> ce4ca51d
 
-    def __init__(self, every_steps):
-        super().__init__()
-
-        self.every_steps = every_steps
-
-    def on_fit_start(self, trainer, pl_module) -> None:
-<<<<<<< HEAD
-        from mttl.datamodule.t0_data_module import T0FinetuneDataModule
-
-        self.data = []
-        for task in self.TASKS:
-            config = copy.deepcopy(pl_module.hparams)
-            config.finetune_task_name = task
-
-            self.data.append(T0FinetuneDataModule(config))
-            self.data[-1].setup("fit")
-
-    def on_train_batch_start(self, trainer, pl_module, batch, batch_idx) -> None:
-        from mttl.models.t0_encoder_decoder import T0EncoderDecoder
-=======
-        config = copy.deepcopy(pl_module.hparams)
-        config.custom_tasks_splits = self.VAL_TASKS
-        config.predict_batch_size = 8
-
-        self.val_data = NIDataModule(config)
-        self.val_data.setup("fit")
-
-        config = copy.deepcopy(pl_module.hparams)
-        config.custom_tasks_splits = self.TEST_TASKS
-
-        self.test_data = NIDataModule(config)
-        self.test_data.setup("fit")
->>>>>>> ce4ca51d
-
-    def on_train_batch_start(self, trainer, pl_module, batch, batch_idx) -> None:
-        # create backup of the current pl_module weights
-        # and restore backup at the end
-<<<<<<< HEAD
-        if batch_idx % 25_000 == 0 and batch_idx > 0:
-            device = pl_module.device
-
-            result = torch.zeros(len(self.data)).to(pl_module.device)
-            es_result = torch.zeros(len(self.EARLY_STOP_TASKS)).to(pl_module.device)
-
-            ft_wrapper = T0EncoderDecoder(
-=======
-        if batch_idx % (self.every_steps - 10) == 0 and batch_idx > 0:
-            device = pl_module.device
-
-            val_result = torch.zeros(1).to(pl_module.device)
-            test_result = torch.zeros(1).to(pl_module.device)
-
-            ft_wrapper = Finetuner(
->>>>>>> ce4ca51d
-                **pl_module.hparams,
-                tokenizer=pl_module.tokenizer,
-                model_object=pl_module.model
-            )
-<<<<<<< HEAD
-=======
-
->>>>>>> ce4ca51d
-            trainer = Trainer(
-                gpus=-1,
-                accelerator="gpu",
-                num_sanity_val_steps=0,
-                enable_checkpointing=False,
-            )
-
-<<<<<<< HEAD
-            all_results = []
-            for i, online_data in enumerate(self.data):
-                results = trainer.test(ft_wrapper, datamodule=online_data)[0]
-                results["task_name"] = self.TASKS[i]
-                results["step"] = batch_idx
-                result[i] = results["test/acc_0shot"]
-                all_results.append(results)
-
-            for i, task in enumerate(self.EARLY_STOP_TASKS):
-                es_result[i] = result[self.TASKS.index(task)]
-
-            del trainer
-
-            result_str = json.dumps(all_results) + "\n"
-            with open(pl_module.hparams.output_dir + f"/online_zero_shot_scores.jsonl", "a+") as f:
-=======
-            val_metrics = trainer.test(ft_wrapper, datamodule=self.val_data)[0]
-            val_result[0] = val_metrics["test/metric_perf"]
-            del trainer
-
-            result_str = json.dumps(val_metrics) + "\n"
-            with open(pl_module.hparams.output_dir + f"/val_split_tasks_scores.jsonl", "a+") as f:
->>>>>>> ce4ca51d
-                f.write(result_str)
-
-            pl_module.model = pl_module.model.to(device)
-            pl_module.log(
-<<<<<<< HEAD
-=======
-                "val/zero_shot_perf",
-                val_result.mean(),
-                prog_bar=True,
-                on_step=True,
-                on_epoch=False,
-                sync_dist=False,
-            )
-
-
-class T0OnlineZeroShot(Callback):
-    TASKS = [
-        "copa",
-        "h-swag",
-        "storycloze",
-        "winogrande",
-        "wsc",
-        "wic",
-        "rte",
-        "cb",
-        "anli-r1",
-        "anli-r2",
-        "anli-r3",
-    ]
-    
-    EARLY_STOP_TASKS = [
-        "copa",
-        "winogrande",
-        "anli-r1"
-    ]
+    EARLY_STOP_TASKS = ["copa", "winogrande", "anli-r1"]
 
     def __init__(self, every_steps):
         super().__init__()
@@ -259,7 +125,7 @@
             ft_wrapper = T0EncoderDecoder(
                 **pl_module.hparams,
                 tokenizer=pl_module.tokenizer,
-                model_object=pl_module.model
+                model_object=pl_module.model,
             )
             trainer = Trainer(
                 gpus=-1,
@@ -282,12 +148,13 @@
             del trainer
 
             result_str = json.dumps(all_results) + "\n"
-            with open(pl_module.hparams.output_dir + f"/online_zero_shot_scores.jsonl", "a+") as f:
+            with open(
+                pl_module.hparams.output_dir + f"/online_zero_shot_scores.jsonl", "a+"
+            ) as f:
                 f.write(result_str)
 
             pl_module.model = pl_module.model.to(device)
             pl_module.log(
->>>>>>> ce4ca51d
                 "test/es_zero_shot_perf",
                 es_result.mean(),
                 prog_bar=True,
