import torch
from torch import nn
from torch.nn import functional as F

from mttl.models.poly import Selector
from mttl.cluster_tuning.cluster_reader import ClusterResult


class ClusterSelector(Selector):
    def __init__(self, config, soft=False):
        super().__init__()

        self.soft = soft
        self.n_skills = config.n_skills
        self.cluster_result = ClusterResult(config.example_to_ids_path)
        self.temperature = config.poly_selector_cluster_temp
        self.use_distances = (
            config.poly_selector_use_distances
            if hasattr(config, "poly_selector_use_distances")
            else True
        )  # if true, assume distances, otherwise assume probabilities

        # just to get the device and the working dtype
        self.dummy_parameter = nn.Parameter(torch.zeros(1), requires_grad=False)

    def forward(self, routing_infos):
        # this should return a bs x n_clusters tensor that sums to 1
        if self.cluster_result.infos.input_type == "input":
            hashes = routing_infos.hashes
        else:
            hashes = routing_infos.instruction_hashes

<<<<<<< HEAD
        if self.soft:
            distances = (
                self.cluster_result.get_distances_batch(hashes)
                if not hasattr(routing_infos, "distances")
                else routing_infos.distances
            )
            # debug
            # distances = [[d + 0.01 for d in distances[0]]]
=======
        if self.soft:  
            distances = self.cluster_result.get_distances_batch(hashes) if not hasattr(routing_infos, "distances") else routing_infos.distances
            if isinstance(distances, torch.Tensor):
                distances = distances.clone().detach().cpu().numpy()
>>>>>>> 6ab85a8d
            distances = torch.tensor(
                distances,
                device=self.dummy_parameter.device,
            )
            if self.use_distances:
                routing = F.softmax(-distances / self.temperature, dim=-1).unsqueeze(
                    1
                )  # smaller is better
            else:
                routing = distances.unsqueeze(1)  # larger is better, already normalized
            # print(routing)

        else:
            cluster_ids = torch.tensor(
                [self.cluster_result.get_cluster(h) for h in hashes],
                device=self.dummy_parameter.device,
            )
            routing = F.one_hot(cluster_ids, num_classes=self.n_skills).unsqueeze(1)

        return routing.type_as(self.dummy_parameter)<|MERGE_RESOLUTION|>--- conflicted
+++ resolved
@@ -30,21 +30,14 @@
         else:
             hashes = routing_infos.instruction_hashes
 
-<<<<<<< HEAD
         if self.soft:
             distances = (
                 self.cluster_result.get_distances_batch(hashes)
                 if not hasattr(routing_infos, "distances")
                 else routing_infos.distances
             )
-            # debug
-            # distances = [[d + 0.01 for d in distances[0]]]
-=======
-        if self.soft:  
-            distances = self.cluster_result.get_distances_batch(hashes) if not hasattr(routing_infos, "distances") else routing_infos.distances
             if isinstance(distances, torch.Tensor):
                 distances = distances.clone().detach().cpu().numpy()
->>>>>>> 6ab85a8d
             distances = torch.tensor(
                 distances,
                 device=self.dummy_parameter.device,
