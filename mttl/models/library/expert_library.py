--- conflicted
+++ resolved
@@ -221,12 +221,8 @@
             logger.info(f"Metadata for {metadata.expert_name} uploaded successfully.")
 
     def keys(self):
-<<<<<<< HEAD
-        return sorted(list(self.data.keys()))
-=======
         # always returns elements in sorted order by name
         return sorted(self.data.keys())
->>>>>>> 78b8b033
 
     def items(self):
         for k in list(self.keys()):
