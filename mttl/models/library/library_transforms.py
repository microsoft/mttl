--- conflicted
+++ resolved
@@ -5,17 +5,8 @@
 from abc import abstractmethod
 from collections import defaultdict
 from dataclasses import dataclass
-<<<<<<< HEAD
-import dataclasses
-import copy
 from typing import Dict, List, Union
-import torch
-import torch.nn.functional as F
-from tqdm import tqdm
-=======
-from typing import Dict, List
-
->>>>>>> 35fcaa43
+
 import numpy as np
 import sklearn.decomposition
 import torch
@@ -620,10 +611,6 @@
         expert_names: list = None,
         default_args=None,
     ):
-<<<<<<< HEAD
-        from mttl.models.library.utils import train_module
-=======
->>>>>>> 35fcaa43
         from mttl.models.expert_model import MultiExpertModel
         from mttl.models.library.utils import train_module
 
