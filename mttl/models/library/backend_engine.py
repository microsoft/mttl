import asyncio
import datetime
import glob
import logging
import os
from abc import ABC, abstractmethod
from fnmatch import fnmatch
from pathlib import Path
from typing import Callable, List, Optional, Tuple, Union

from azure.core.exceptions import ResourceExistsError, ResourceNotFoundError
from azure.storage.blob import BlobServiceClient
from azure.storage.blob.aio import BlobServiceClient as AsyncBlobServiceClient
from huggingface_hub import (
    CommitOperationAdd,
    CommitOperationCopy,
    CommitOperationDelete,
    HfApi,
    create_commit,
    create_repo,
    delete_repo,
    hf_hub_download,
    preupload_lfs_files,
    snapshot_download,
)

from mttl.logging import logger
from mttl.utils import remote_login


def _try_auth(*credentials, interactive=False, scope=None):
    from azure.identity import ChainedTokenCredential

    if scope is None:
        scope = "https://management.azure.com/.default"

    try:
        cred = ChainedTokenCredential(*credentials)
        return cred
    except:
        return None
    return cred


class BackendEngine(ABC):
    """The backend engine classes implement the methods for
    interacting with the different storage backends. It should
    NOT be used directly. Use the ExpertLibrary classes instead.
    The parameter `repo_id` in BackendEngine is the repository ID
    without any prefix (az://, hf://, etc.).
    """

    @abstractmethod
    def snapshot_download(self, repo_id, allow_patterns=None):
        raise NotImplementedError

    @abstractmethod
    def create_repo(self, repo_id, repo_type, exist_ok, private=True):
        raise NotImplementedError

    @abstractmethod
    def delete_repo(self, repo_id, repo_type=None):
        raise NotImplementedError

    @abstractmethod
    def create_commit(self, repo_id, operations, commit_message):
        raise NotImplementedError

    @abstractmethod
    def preupload_lfs_files(self, repo_id, additions):
        raise NotImplementedError

    @abstractmethod
    def hf_hub_download(self, repo_id, filename):
        raise NotImplementedError

    @abstractmethod
    def login(self, token: Optional[str] = None):
        raise NotImplementedError

    @abstractmethod
    def repo_info(self, repo_id):
        raise NotImplementedError

    @abstractmethod
    def list_repo_files(self, repo_id):
        raise NotImplementedError


class HuggingfaceHubEngine(BackendEngine):
    def snapshot_download(self, repo_id, allow_patterns=None):
        return snapshot_download(repo_id, allow_patterns=allow_patterns)

    def create_repo(self, repo_id, repo_type, exist_ok, private=True):
        return create_repo(
            repo_id, repo_type=repo_type, exist_ok=exist_ok, private=private
        )

    def delete_repo(self, repo_id, repo_type=None):
        delete_repo(repo_id=repo_id, repo_type=repo_type)

    def create_commit(self, repo_id, operations, commit_message):
        return create_commit(
            repo_id, operations=operations, commit_message=commit_message
        )

    def preupload_lfs_files(self, repo_id, additions):
        return preupload_lfs_files(repo_id, additions=additions)

    def hf_hub_download(self, repo_id, filename):
        return hf_hub_download(repo_id, filename=filename)

    def repo_info(self, repo_id):
        return HfApi().repo_info(repo_id)

    def login(self, token: Optional[str] = None):
        remote_login(token=token)

    def list_repo_files(self, repo_id):
        return HfApi().list_repo_files(repo_id)


class BlobStorageEngine(BackendEngine):
    def __init__(self, token: Optional[str] = None, cache_dir: Optional[str] = None):
        """Initialize the blob storage engine. The cache directory can be
        provided as an argument or through the environment variable BLOB_CACHE_DIR.
        If no cache directory is provided, the default cache directory ~/.cache/mttl is used.
        You can provide a SAS Token as an argument when login or set the environment variable BLOB_SAS_TOKEN.

        IMPORTANT: Some special characters such as underscore "_" are not allowed in the repo_id.
        Please use dashes "-" instead. For more information on the naming recommendation, see:
        https://learn.microsoft.com/en-us/rest/api/storageservices/naming-and-referencing-containers--blobs--and-metadata
        """
        super().__init__()
        self._token: str = token
        self.azure_auth: str = True
        self.cache_dir = cache_dir
        # Quiet down the azure logging
        logging.getLogger("azure").setLevel(logging.WARNING)

    @property
    def cache_dir(self):
        return self._cache_dir

    @cache_dir.setter
    def cache_dir(self, _cache_dir: Optional[str] = None) -> None:
        """If cache_dir is not provided, get it from envvar BLOB_CACHE_DIR.
        Use the default cache directory ~/.cache/mttl if not provided."""
        if _cache_dir is not None:
            self._cache_dir = Path(_cache_dir)
        if "BLOB_CACHE_DIR" in os.environ:
            self._cache_dir = os.environ["BLOB_CACHE_DIR"]
        else:
            self._cache_dir = Path.home() / ".cache" / "mttl"

    @property
    def token(self):
        if self._token:
            return self._token

        from azure.core.credentials import AccessToken
        from azure.core.exceptions import ClientAuthenticationError
        from azure.identity import (
            AzureCliCredential,
            ChainedTokenCredential,
            CredentialUnavailableError,
            EnvironmentCredential,
            ManagedIdentityCredential,
        )

        default_identity_client_id = os.environ.get("DEFAULT_IDENTITY_CLIENT_ID")
        if default_identity_client_id:
            token = _try_auth(
                ManagedIdentityCredential(client_id=default_identity_client_id)
            )
        else:
            token = _try_auth(AzureCliCredential())
        return token

    def login(self, token: Optional[str] = None):
        if token is not None:
            self._token = token
            self.azure_auth = False

    def _get_blob_client(self, repo_id, use_async=False):
        storage_uri, container = self._parse_repo_id_to_storage_info(repo_id)
        if use_async:
            blob_client = AsyncBlobServiceClient(
                storage_uri + (f"/?{self.token}" if not self.azure_auth else ""),
                credential=self.token if self.azure_auth else None,
            )
        else:
            blob_client = BlobServiceClient(
                storage_uri + (f"/?{self.token}" if not self.azure_auth else ""),
                credential=self.token if self.azure_auth else None,
            )
        return blob_client

    def _get_container_client(self, repo_id, use_async=False):
        storage_uri, container = self._parse_repo_id_to_storage_info(repo_id)
        return self._get_blob_client(repo_id, use_async).get_container_client(container)

    def _last_modified(self, repo_id: str) -> datetime.datetime:
        """Get the last modified date of a repository."""
        try:
            return (
                self._get_container_client(repo_id)
                .get_container_properties()
                .last_modified
            )
        except ResourceNotFoundError as error:
            raise ValueError(f"Repository {repo_id} not found") from error

    def get_repository_cache_dir(self, repo_id: str) -> Path:
        """Get the cache directory for a repository. If it doesn't exist, create it.
        The directory is based on the last modified date, a snapshot of the repository.
        """
        last_modified = self._last_modified(repo_id)
        repo_cache_dir = self.cache_dir / repo_id / last_modified.isoformat()
        os.makedirs(repo_cache_dir, exist_ok=True)
        return repo_cache_dir

    def _get_local_filepath(self, repo_id, filename) -> Path:
        repo_cache_dir = self.get_repository_cache_dir(repo_id)
        return repo_cache_dir / filename

    def _parse_repo_id_to_storage_info(self, repo_id: str) -> Tuple[str, str]:
        """Extracts storage account and container from repo_id.
        Returns the container and its connection string (with SAS token)."""
        storage_account, container = repo_id.split("/")[:2]  # split at first "/"
        # The connection string is in the format:
        # https://<storage_account>.blob.core.windows.net/?<token>
        storage_uri = f"https://{storage_account}.blob.core.windows.net/"
        return storage_uri, container

    def snapshot_download(
        self, repo_id, allow_patterns: Optional[Union[List[str], str]] = None
    ) -> str:
        """Downloads the entire repository, or a subset of files if allow_patterns is provided.
        If allow_patterns is provided, paths must match at least one pattern from the allow_patterns.

        Downloads are made concurrently to speed-up the process.
        """
        repo_files = self.list_repo_files(repo_id)

        if isinstance(allow_patterns, str):
            allow_patterns = [allow_patterns]

        if allow_patterns is None:
            filtered_files = repo_files
        else:
            filtered_files = [
                repo_file
                for repo_file in repo_files
                if any(fnmatch(repo_file, r) for r in allow_patterns)
            ]

        local_filenames = asyncio.run(
            self.async_download_blobs(repo_id, filtered_files)
        )
        return str(self.get_repository_cache_dir(repo_id))

    def create_repo(self, repo_id, repo_type=None, exist_ok=True, private=True):
        """Creates a new repository. repo_type and private are ignored for blob storage."""
        try:
            _, container = self._parse_repo_id_to_storage_info(repo_id)
            self._get_blob_client(repo_id).create_container(name=container)
        except ResourceExistsError as error:
            error_message = f"A container named `{container}` already exists!"
            if exist_ok:
                logger.warning(error_message)
            else:
                raise ValueError(error_message) from error

    def delete_repo(self, repo_id, repo_type=None):
        """Deletes a repository."""
        try:
            self._get_container_client(repo_id).delete_container()
            logger.info(f"Deleted repository {repo_id}.")
        except ResourceNotFoundError:
            logger.info(f"Container {repo_id} not found.")

    def create_commit(self, repo_id, operations, commit_message="", async_mode=False):
        asyncio.run(
            self.async_create_commit(repo_id, operations, async_mode=async_mode)
        )

    async def async_create_commit(self, repo_id, operations, async_mode=False):
        tasks = []
        for op in operations:
            if isinstance(op, CommitOperationAdd):
                tasks.append(
                    self._async_upload_blob(
                        repo_id=repo_id,
                        filename=op.path_in_repo,
                        buffer=op.path_or_fileobj,
                        overwrite=True,
                    )
                )
            elif isinstance(op, CommitOperationCopy):
                tasks.append(
                    self._async_copy_blob(
                        source_repo_id=repo_id,
                        source_filename=op.src_path_in_repo,
                        destination_repo_id=repo_id,
                        destination_filename=op.path_in_repo,
                        overwrite=True,
                    )
                )
            elif isinstance(op, CommitOperationDelete):
                tasks.append(
                    self._async_delete_blob(
                        repo_id=repo_id,
                        filename=op.path_in_repo,
                    )
                )
        if async_mode:
            await asyncio.gather(*tasks)
        else:
            for task in tasks:
                await task

    def preupload_lfs_files(self, repo_id, additions):
        # for blob storage, these operations are done in create_commit
        pass

    def hf_hub_download(self, repo_id, filename):
        local_filename = asyncio.run(self.async_download_blobs(repo_id, filename))
        return str(local_filename)

    def repo_info(self, repo_id):
        class RepoInfo:
            pass

        repo_info = RepoInfo()
        repo_info.lastModified = self._last_modified(repo_id).strftime(
            "%Y-%m-%d %H:%M:%S"
        )
        return repo_info

    def list_repo_files(self, repo_id):
        """List all files in a repository. The files might not be downloaded locally."""
        try:
            container_client = self._get_container_client(repo_id)
            return [b.name for b in container_client.list_blobs()]
        except ResourceNotFoundError as error:
            raise ValueError(f"Repository {repo_id} not found") from error

    async def async_upload_folder(
        self,
        repo_id: str,
        folder: str,
        recursive=True,
    ):
        """Uploads a folder to the repository. The folder structure is preserved.
        If recursive is True, all files in the folder and subfolders are uploaded.
        Only works for empty repositories.
        """
        if self.list_repo_files(repo_id):
            logger.warning(
                "Pushing a folder and its content to "
                f"a non empty repository. Repository ID: {repo_id}"
            )
        folder_content = glob.glob(folder + "**/**", recursive=recursive)
        relative_file_paths = []
        buffers = []
        for content in folder_content:
            if os.path.isfile(content):
                relative_file_paths.append(os.path.relpath(content, folder))
                with open(content, "rb") as f:
                    buffers.append(f.read())

        await asyncio.gather(
            self.async_upload_blobs(repo_id, relative_file_paths, buffers)
        )
        return folder

    async def async_upload_blobs(
        self,
        repo_id: str,
        filenames: Union[List[str], str],
        buffers=None,
        overwrite=True,
    ):
        is_str = isinstance(filenames, str)
        if is_str:
            filenames = [filenames]
        if buffers is None:
            buffers = [None] * len(filenames)
        else:
            if len(buffers) != len(filenames):
                raise ValueError("Filenames and buffers must have the same length.")
        tasks = [
            self._async_upload_blob(repo_id, filename, buffer, overwrite)
            for filename, buffer in zip(filenames, buffers)
        ]
        await asyncio.gather(*tasks)
        return filenames[0] if is_str else filenames

    async def _async_upload_blob(self, repo_id, filename, buffer=None, overwrite=True):
        storage_uri, container = self._parse_repo_id_to_storage_info(repo_id)

        async with self._get_blob_client(
            repo_id, use_async=True
        ) as blob_service_client:
            blob_client = blob_service_client.get_blob_client(
                container=container, blob=filename
            )
            if buffer is not None:
                await blob_client.upload_blob(buffer, overwrite=overwrite)
            else:
                local_cache = self._get_local_filepath(repo_id, filename)
                with open(file=local_cache, mode="rb") as blob_file:
                    await blob_client.upload_blob(blob_file, overwrite=overwrite)

    async def async_download_blobs(
        self, repo_id: str, filesnames: Union[List[str], str]
    ) -> str:
        is_str = isinstance(filesnames, str)
        if is_str:
            filesnames = [filesnames]
        tasks = [
            self._async_download_blob(repo_id, filename) for filename in filesnames
        ]
        local_filenames = await asyncio.gather(*tasks)
        return local_filenames[0] if is_str else local_filenames

    async def _async_download_blob(self, repo_id, filename):
        storage_uri, container = self._parse_repo_id_to_storage_info(repo_id)
        async with self._get_blob_client(
            repo_id, use_async=True
        ) as blob_service_client:
            # already cached!
            local_filename = self._get_local_filepath(repo_id, filename)
            if local_filename.exists():
                return local_filename

            blob_client = blob_service_client.get_blob_client(
                container=container, blob=filename
            )
<<<<<<< HEAD
            local_filename = self._get_local_filepath(repo_id, filename)
=======
>>>>>>> a40ed75a

            os.makedirs(os.path.dirname(local_filename), exist_ok=True)
            with open(file=local_filename, mode="wb") as blob_file:
                download_stream = await blob_client.download_blob()
                data = await download_stream.readall()
                blob_file.write(data)
            return local_filename

    async def async_copy_blobs(
        self,
        source_repo_ids,
        source_filenames,
        destination_repo_ids,
        destination_filenames,
        overwrite=True,
    ):
        inputs = [
            source_repo_ids,
            source_filenames,
            destination_repo_ids,
            destination_filenames,
        ]
        # if any input is a string, convert it to a list
        inputs = [[i] if isinstance(i, str) else i for i in inputs]

        # Check that all lists have the same length
        if not all(len(i) == len(inputs[0]) for i in inputs):
            raise ValueError("All lists must have the same length.")

        tasks = [
            self._async_copy_blob(
                source_repo_id,
                source_filename,
                destination_repo_id,
                destination_filename,
                overwrite=overwrite,
            )
            for source_repo_id, source_filename, destination_repo_id, destination_filename in zip(
                inputs[0], inputs[1], inputs[2], inputs[3]
            )
        ]
        await asyncio.gather(*tasks)

    async def _async_copy_blob(
        self,
        source_repo_id,
        source_filename,
        destination_repo_id,
        destination_filename,
        overwrite=True,
    ):
        (
            source_storage_uri,
            source_container,
        ) = self._parse_repo_id_to_storage_info(source_repo_id)
        async with self._get_blob_client(
            source_repo_id, use_async=True
        ) as blob_service_client:
            source_blob_client = blob_service_client.get_blob_client(
                container=source_container, blob=source_filename
            )
            _, destination_container = self._parse_repo_id_to_storage_info(
                destination_repo_id
            )
            destination_blob_client = blob_service_client.get_blob_client(
                container=destination_container, blob=destination_filename
            )
            await destination_blob_client.upload_blob_from_url(
                source_url=source_blob_client.url, overwrite=overwrite
            )

    async def async_delete_blobs(self, repo_id: str, filesnames: Union[List[str], str]):
        if isinstance(filesnames, str):
            filesnames = [filesnames]
        tasks = [self._async_delete_blob(repo_id, filename) for filename in filesnames]
        await asyncio.gather(*tasks)

    async def _async_delete_blob(self, repo_id, filename):
        storage_uri, container = self._parse_repo_id_to_storage_info(repo_id)
        async with self._get_blob_client(
            repo_id, use_async=True
        ) as blob_service_client:
            blob_client = blob_service_client.get_blob_client(
                container=container, blob=filename
            )
            await blob_client.delete_blob()


class LocalFSEngine(BackendEngine):
    def snapshot_download(self, repo_id, allow_patterns=None):
        return repo_id

    def create_repo(self, repo_id, repo_type, exist_ok, private=True):
        os.makedirs(repo_id, exist_ok=exist_ok)

    def delete_repo(self, repo_id, repo_type=None):
        import shutil

        shutil.rmtree(repo_id)

    def create_commit(self, repo_id, operations, commit_message):
        for op in operations:
            if type(op) == CommitOperationAdd:
                with open(os.path.join(repo_id, op.path_in_repo), "wb") as f:
                    f.write(op.path_or_fileobj.read())
            elif type(op) == CommitOperationCopy:
                import shutil

                shutil.copyfile(
                    os.path.join(repo_id, op.src_path_in_repo),
                    os.path.join(repo_id, op.path_in_repo),
                )
            elif type(op) == CommitOperationDelete:
                os.remove(os.path.join(repo_id, op.path_in_repo))

    def preupload_lfs_files(self, repo_id, additions):
        pass

    def hf_hub_download(self, repo_id, filename):
        return os.path.join(repo_id, filename)

    def login(self, token: Optional[str] = None):
        pass

    def repo_info(self, repo_id):
        # return the current time into string format
        class RepoInfo:
            pass

        repo_info = RepoInfo()
        repo_info.lastModified = datetime.datetime.now().strftime("%Y-%m-%d %H:%M:%S")
        return repo_info

    def list_repo_files(self, repo_id):
        return os.listdir(repo_id)


class VirtualFSEngine(LocalFSEngine):
    repos = {}

    def snapshot_download(self, repo_id, allow_patterns=None):
        raise NotImplementedError(f"`snapshot_download` not supported for virtual FS.")

    def create_repo(self, repo_id, repo_type, exist_ok, private=True):
        if repo_id in VirtualFSEngine.repos and not exist_ok:
            raise ValueError(f"Repository {repo_id} already exists.")

        VirtualFSEngine.repos[repo_id] = {}

    def delete_repo(self, repo_id, repo_type=None):
        VirtualFSEngine.repos.pop(repo_id)

    def list_repo_files(self, repo_id):
        return list(VirtualFSEngine.repos[repo_id].keys())

    def create_commit(self, repo_id, operations, commit_message):
        for op in operations:
            if type(op) == CommitOperationAdd:
                VirtualFSEngine.repos[repo_id][
                    op.path_in_repo
                ] = op.path_or_fileobj.read()
            elif type(op) == CommitOperationCopy:
                raise NotImplementedError(
                    "Copy operation not supported for virtual FS."
                )
            elif type(op) == CommitOperationDelete:
                VirtualFSEngine.repos[repo_id].pop(op.path_in_repo)

    def hf_hub_download(self, repo_id, filename):
        import io

        return io.BytesIO(VirtualFSEngine.repos[repo_id][filename])<|MERGE_RESOLUTION|>--- conflicted
+++ resolved
@@ -438,10 +438,6 @@
             blob_client = blob_service_client.get_blob_client(
                 container=container, blob=filename
             )
-<<<<<<< HEAD
-            local_filename = self._get_local_filepath(repo_id, filename)
-=======
->>>>>>> a40ed75a
 
             os.makedirs(os.path.dirname(local_filename), exist_ok=True)
             with open(file=local_filename, mode="wb") as blob_file:
