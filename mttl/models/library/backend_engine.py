import asyncio
import datetime
import glob
import logging
import os
from abc import ABC, abstractmethod
from fnmatch import fnmatch
from pathlib import Path
from typing import Callable, List, Optional, Tuple, Union

from azure.core.exceptions import ResourceExistsError, ResourceNotFoundError
from azure.storage.blob import BlobServiceClient
from azure.storage.blob.aio import BlobServiceClient as AsyncBlobServiceClient
from filelock import AsyncFileLock
from huggingface_hub import (
    CommitOperationAdd,
    CommitOperationCopy,
    CommitOperationDelete,
    HfApi,
    create_commit,
    create_repo,
    delete_repo,
    hf_hub_download,
    preupload_lfs_files,
    snapshot_download,
)

from mttl.logging import logger
from mttl.utils import remote_login


def _try_auth(*credentials, interactive=False, scope=None):
    from azure.identity import ChainedTokenCredential

    if scope is None:
        scope = "https://management.azure.com/.default"

    try:
        cred = ChainedTokenCredential(*credentials)
        return cred
    except:
        return None
    return cred


class BackendEngine(ABC):
    """The backend engine classes implement the methods for
    interacting with the different storage backends. It should
    NOT be used directly. Use the ExpertLibrary classes instead.
    The parameter `repo_id` in BackendEngine is the repository ID
    without any prefix (az://, hf://, etc.).
    """

    @abstractmethod
    def snapshot_download(self, repo_id, allow_patterns=None):
        raise NotImplementedError

    @abstractmethod
    def create_repo(self, repo_id, repo_type, exist_ok, private=True):
        raise NotImplementedError

    @abstractmethod
    def delete_repo(self, repo_id, repo_type=None):
        raise NotImplementedError

    @abstractmethod
    def create_commit(self, repo_id, operations, commit_message):
        raise NotImplementedError

    @abstractmethod
    def preupload_lfs_files(self, repo_id, additions):
        raise NotImplementedError

    @abstractmethod
    def hf_hub_download(self, repo_id, filename):
        raise NotImplementedError

    @abstractmethod
    def login(self, token: Optional[str] = None):
        raise NotImplementedError

    @abstractmethod
    def repo_info(self, repo_id):
        raise NotImplementedError

    @abstractmethod
    def list_repo_files(self, repo_id):
        raise NotImplementedError


class HuggingfaceHubEngine(BackendEngine):
    def snapshot_download(self, repo_id, allow_patterns=None):
        return snapshot_download(repo_id, allow_patterns=allow_patterns)

    def create_repo(self, repo_id, repo_type, exist_ok, private=True):
        return create_repo(
            repo_id, repo_type=repo_type, exist_ok=exist_ok, private=private
        )

    def delete_repo(self, repo_id, repo_type=None):
        delete_repo(repo_id=repo_id, repo_type=repo_type)

    def create_commit(self, repo_id, operations, commit_message):
        return create_commit(
            repo_id, operations=operations, commit_message=commit_message
        )

    def preupload_lfs_files(self, repo_id, additions):
        return preupload_lfs_files(repo_id, additions=additions)

    def hf_hub_download(self, repo_id, filename):
        return hf_hub_download(repo_id, filename=filename)

    def repo_info(self, repo_id):
        return HfApi().repo_info(repo_id)

    def login(self, token: Optional[str] = None):
        remote_login(token=token)

    def list_repo_files(self, repo_id):
        return HfApi().list_repo_files(repo_id)


class BlobStorageEngine(BackendEngine):
    def __init__(self, token: Optional[str] = None, cache_dir: Optional[str] = None):
        """Initialize the blob storage engine. The cache directory can be
        provided as an argument or through the environment variable BLOB_CACHE_DIR.
        If no cache directory is provided, the default cache directory ~/.cache/mttl is used.
        You can provide a SAS Token as an argument when login or set the environment variable BLOB_SAS_TOKEN.

        IMPORTANT: Some special characters such as underscore "_" are not allowed in the repo_id.
        Please use dashes "-" instead. For more information on the naming recommendation, see:
        https://learn.microsoft.com/en-us/rest/api/storageservices/naming-and-referencing-containers--blobs--and-metadata
        """
        super().__init__()
        self._token: str = token
        self.azure_auth: str = True
        self.cache_dir = cache_dir
        # Quiet down the azure logging
        logging.getLogger("azure").setLevel(logging.WARNING)
        self.last_modified_cache = None

    @property
    def cache_dir(self):
        return self._cache_dir

    @cache_dir.setter
    def cache_dir(self, _cache_dir: Optional[str] = None) -> None:
        """If cache_dir is not provided, get it from envvar BLOB_CACHE_DIR.
        Use the default cache directory ~/.cache/mttl if not provided."""
        if _cache_dir is not None:
            self._cache_dir = Path(_cache_dir)
        if "BLOB_CACHE_DIR" in os.environ:
            self._cache_dir = Path(os.environ["BLOB_CACHE_DIR"])
        else:
            self._cache_dir = Path.home() / ".cache" / "mttl"

    @property
    def token(self):
        if self._token:
            return self._token

        from azure.core.credentials import AccessToken
        from azure.core.exceptions import ClientAuthenticationError
        from azure.identity import (
            AzureCliCredential,
            ChainedTokenCredential,
            CredentialUnavailableError,
            EnvironmentCredential,
            ManagedIdentityCredential,
        )

        default_identity_client_id = os.environ.get("DEFAULT_IDENTITY_CLIENT_ID")
        if default_identity_client_id:
            token = _try_auth(
                ManagedIdentityCredential(client_id=default_identity_client_id)
            )
        else:
            token = _try_auth(AzureCliCredential())
        return token

    def login(self, token: Optional[str] = None):
        if token is not None:
            self._token = token
            self.azure_auth = False

    def _get_blob_client(self, repo_id, use_async=False):
        storage_uri, container = self._parse_repo_id_to_storage_info(repo_id)
        if use_async:
            blob_client = AsyncBlobServiceClient(
                storage_uri + (f"/?{self.token}" if not self.azure_auth else ""),
                credential=self.token if self.azure_auth else None,
            )
        else:
            blob_client = BlobServiceClient(
                storage_uri + (f"/?{self.token}" if not self.azure_auth else ""),
                credential=self.token if self.azure_auth else None,
            )
        return blob_client

    def _get_container_client(self, repo_id, use_async=False):
        storage_uri, container = self._parse_repo_id_to_storage_info(repo_id)
        return self._get_blob_client(repo_id, use_async).get_container_client(container)

    def _last_modified(
        self, repo_id: str, set_cache: bool = False
    ) -> datetime.datetime:
        """Get the last modified date of a repository."""

        # if cached version exists, return cache. We want to avoid repetitive calls to the API
        if self.last_modified_cache:
            return self.last_modified_cache

        else:
            try:
                last_modified = (
                    self._get_container_client(repo_id)
                    .get_container_properties()
                    .last_modified
                )
                if set_cache:
                    self.last_modified_cache = last_modified
                return last_modified
            except ResourceNotFoundError as error:
                raise ValueError(f"Repository {repo_id} not found") from error

    def get_repository_cache_dir(self, repo_id: str) -> Path:
        """Get the cache directory for a repository. If it doesn't exist, create it.
        The directory is based on the last modified date, a snapshot of the repository.
        """
        last_modified = self._last_modified(repo_id)
        repo_cache_dir = self.cache_dir / repo_id / last_modified.isoformat()
        os.makedirs(repo_cache_dir, exist_ok=True)
        return repo_cache_dir

    def _get_local_filepath(self, repo_id, filename) -> Path:
        repo_cache_dir = self.get_repository_cache_dir(repo_id)
        return repo_cache_dir / filename

    def _parse_repo_id_to_storage_info(self, repo_id: str) -> Tuple[str, str]:
        """Extracts storage account and container from repo_id.
        Returns the container and its connection string (with SAS token)."""
        storage_account, container = repo_id.split("/")[:2]  # split at first "/"
        # The connection string is in the format:
        # https://<storage_account>.blob.core.windows.net/?<token>
        # e.g. 'mttldata/narrativeqa-sanitized'
        # becomes 'https://mttldata.blob.core.windows.net/', 'narrativeqa-sanitized'
        storage_uri = f"https://{storage_account}.blob.core.windows.net/"
        return storage_uri, container

    def snapshot_download(
        self, repo_id, allow_patterns: Optional[Union[List[str], str]] = None
    ) -> str:
        """Downloads the entire repository, or a subset of files if allow_patterns is provided.
        If allow_patterns is provided, paths must match at least one pattern from the allow_patterns.

        Downloads are made concurrently to speed-up the process.
        """
        repo_files = self.list_repo_files(repo_id)

        if isinstance(allow_patterns, str):
            allow_patterns = [allow_patterns]

        if allow_patterns is None:
            filtered_files = repo_files
        else:
            filtered_files = [
                repo_file
                for repo_file in repo_files
                if any(fnmatch(repo_file, r) for r in allow_patterns)
            ]

        local_filenames = asyncio.run(
            self.async_download_blobs(repo_id, filtered_files)
        )
        return str(self.get_repository_cache_dir(repo_id))

    def create_repo(self, repo_id, repo_type=None, exist_ok=True, private=True):
        """Creates a new repository. repo_type and private are ignored for blob storage."""
        try:
            _, container = self._parse_repo_id_to_storage_info(repo_id)
            self._get_blob_client(repo_id).create_container(name=container)
        except ResourceExistsError as error:
            error_message = f"A container named `{container}` already exists!"
            if exist_ok:
                logger.warning(error_message)
            else:
                raise ValueError(error_message) from error

    def delete_repo(self, repo_id, repo_type=None):
        """Deletes a repository."""
        try:
            self._get_container_client(repo_id).delete_container()
            logger.info(f"Deleted repository {repo_id}.")
        except ResourceNotFoundError:
            logger.info(f"Container {repo_id} not found.")

    def create_commit(self, repo_id, operations, commit_message="", async_mode=True):
        asyncio.run(
            self.async_create_commit(repo_id, operations, async_mode=async_mode)
        )

    async def async_create_commit(self, repo_id, operations, async_mode=False):
        tasks = []
        upload_batch = []
        for op in operations:
            if isinstance(op, CommitOperationAdd):
                upload_batch.append(op)
            elif isinstance(op, CommitOperationCopy):
                tasks.append(
                    self._async_copy_blob(
                        source_repo_id=repo_id,
                        source_filename=op.src_path_in_repo,
                        destination_repo_id=repo_id,
                        destination_filename=op.path_in_repo,
                        overwrite=True,
                    )
                )
            elif isinstance(op, CommitOperationDelete):
                tasks.append(
                    self._async_delete_blob(
                        repo_id=repo_id,
                        filename=op.path_in_repo,
                    )
                )

        # upload blobs in batch, using async!
        await self.async_upload_blobs(
            repo_id,
            filenames=[op.path_in_repo for op in upload_batch],
            buffers=[op.path_or_fileobj for op in upload_batch],
        )

    def preupload_lfs_files(self, repo_id, additions):
        # for blob storage, these operations are done in create_commit
        pass

    def hf_hub_download(self, repo_id, filename):
        local_filename = asyncio.run(self.async_download_blobs(repo_id, filename))
        return str(local_filename)

    def repo_info(self, repo_id):
        class RepoInfo:
            pass

        repo_info = RepoInfo()
        repo_info.lastModified = self._last_modified(repo_id).strftime(
            "%Y-%m-%d %H:%M:%S"
        )
        return repo_info

    def list_repo_files(self, repo_id):
        """List all files in a repository. The files might not be downloaded locally."""
        try:
            with self._get_container_client(repo_id) as container_client:
                return [b.name for b in container_client.list_blobs()]
        except ResourceNotFoundError as error:
            raise ValueError(f"Repository {repo_id} not found") from error

    async def async_upload_folder(
        self,
        repo_id: str,
        folder: str,
        recursive=True,
    ):
        """Uploads a folder to the repository. The folder structure is preserved.
        If recursive is True, all files in the folder and subfolders are uploaded.
        Only works for empty repositories.
        """
        if self.list_repo_files(repo_id):
            logger.warning(
                "Pushing a folder and its content to "
                f"a non empty repository. Repository ID: {repo_id}"
            )
        folder_content = glob.glob(folder + "**/**", recursive=recursive)
        relative_file_paths = []
        buffers = []
        for content in folder_content:
            if os.path.isfile(content):
                relative_file_paths.append(os.path.relpath(content, folder))
                with open(content, "rb") as f:
                    buffers.append(f.read())

        await asyncio.gather(
            self.async_upload_blobs(repo_id, relative_file_paths, buffers)
        )
        return folder

    async def async_upload_blobs(
        self,
        repo_id: str,
        filenames: Union[List[str], str],
        buffers=None,
        overwrite=True,
    ):
        is_str = isinstance(filenames, str)
        if is_str:
            filenames = [filenames]
        if buffers is None:
            buffers = [None] * len(filenames)
        else:
            if len(buffers) != len(filenames):
                raise ValueError("Filenames and buffers must have the same length.")

<<<<<<< HEAD
    async def _async_upload_blob(
        self, repo_id, filename, buffer=None, overwrite=True, lease=None
    ):
        storage_uri, container = self._parse_repo_id_to_storage_info(repo_id)
=======
        self._last_modified(repo_id, set_cache=True)  # set the cache for last_modified
>>>>>>> 00882d6d

        async with self._get_blob_client(
            repo_id, use_async=True
        ) as blob_service_client:
<<<<<<< HEAD
            blob_client = blob_service_client.get_blob_client(
                container=container, blob=filename
            )
            if buffer is not None:
                await blob_client.upload_blob(buffer, overwrite=overwrite, lease=lease)
            else:
                local_cache = self._get_local_filepath(repo_id, filename)
                with open(file=local_cache, mode="rb") as blob_file:
                    await blob_client.upload_blob(
                        blob_file, overwrite=overwrite, lease=lease
                    )
=======
            tasks = [
                self._async_upload_blob(
                    blob_service_client, repo_id, filename, buffer, overwrite
                )
                for filename, buffer in zip(filenames, buffers)
            ]
            await asyncio.gather(*tasks)

        self.last_modified_cache = None  # reset the cache

        return filenames[0] if is_str else filenames

    async def _async_upload_blob(
        self, blob_service_client, repo_id, filename, buffer=None, overwrite=True
    ):
        storage_uri, container = self._parse_repo_id_to_storage_info(repo_id)

        blob_client = blob_service_client.get_blob_client(
            container=container, blob=filename
        )

        if buffer is not None:
            await blob_client.upload_blob(buffer, overwrite=overwrite)

        else:
            local_cache = self._get_local_filepath(repo_id, filename)

            with open(file=local_cache, mode="rb") as blob_file:
                await blob_client.upload_blob(blob_file, overwrite=overwrite)
>>>>>>> 00882d6d

    async def async_download_blobs(
        self, repo_id: str, filesnames: Union[List[str], str]
    ) -> str:
        is_str = isinstance(filesnames, str)
        if is_str:
            filesnames = [filesnames]

<<<<<<< HEAD
    async def _async_download_blob(self, repo_id, filename):
        # The connection string is in the format:
        # https://<storage_account>.blob.core.windows.net/?<token>
        # e.g. 'mttldata/narrativeqa-sanitized'
        # becomes 'https://mttldata.blob.core.windows.net/', 'narrativeqa-sanitized'
        storage_uri, container = self._parse_repo_id_to_storage_info(repo_id)
        async with self._get_blob_client(
            repo_id, use_async=True
        ) as blob_service_client:
            # already cached!
            local_filename = self._get_local_filepath(repo_id, filename)

            async with AsyncFileLock(str(local_filename) + ".lock"):
                exists = local_filename.exists()
                if exists:
                    return local_filename

                blob_client = blob_service_client.get_blob_client(
                    container=container, blob=filename
                )
                os.makedirs(os.path.dirname(local_filename), exist_ok=True)
                with open(file=local_filename, mode="wb") as blob_file:
                    download_stream = await blob_client.download_blob()
                    data = await download_stream.readall()
                    blob_file.write(data)

=======
        self._last_modified(repo_id, set_cache=True)  # set the cache for last_modified

        async with self._get_blob_client(
            repo_id, use_async=True
        ) as blob_service_client:
            tasks = [
                self._async_download_blob(blob_service_client, repo_id, filename)
                for filename in filesnames
            ]
            local_filesnames = await asyncio.gather(*tasks)

        self.last_modified_cache = None  # reset the cache

        return local_filesnames[0] if is_str else local_filesnames

    async def _async_download_blob(self, blob_service_client, repo_id, filename):
        # already cached!
        local_filename = self._get_local_filepath(repo_id, filename)
        if local_filename.exists():
>>>>>>> 00882d6d
            return local_filename

        storage_uri, container = self._parse_repo_id_to_storage_info(repo_id)
        blob_client = blob_service_client.get_blob_client(
            container=container, blob=filename
        )

        os.makedirs(os.path.dirname(local_filename), exist_ok=True)
        async with open(file=local_filename, mode="wb") as blob_file:
            download_stream = await blob_client.download_blob()
            data = await download_stream.readall()
            blob_file.write(data)
        return local_filename

    async def async_copy_blobs(
        self,
        source_repo_ids,
        source_filenames,
        destination_repo_ids,
        destination_filenames,
        overwrite=True,
    ):
        inputs = [
            source_repo_ids,
            source_filenames,
            destination_repo_ids,
            destination_filenames,
        ]
        # if any input is a string, convert it to a list
        inputs = [[i] if isinstance(i, str) else i for i in inputs]

        # Check that all lists have the same length
        if not all(len(i) == len(inputs[0]) for i in inputs):
            raise ValueError("All lists must have the same length.")

        tasks = [
            self._async_copy_blob(
                source_repo_id,
                source_filename,
                destination_repo_id,
                destination_filename,
                overwrite=overwrite,
            )
            for source_repo_id, source_filename, destination_repo_id, destination_filename in zip(
                inputs[0], inputs[1], inputs[2], inputs[3]
            )
        ]
        await asyncio.gather(*tasks)

    async def _async_copy_blob(
        self,
        source_repo_id,
        source_filename,
        destination_repo_id,
        destination_filename,
        overwrite=True,
    ):
        (
            source_storage_uri,
            source_container,
        ) = self._parse_repo_id_to_storage_info(source_repo_id)
        async with self._get_blob_client(
            source_repo_id, use_async=True
        ) as blob_service_client:
            source_blob_client = blob_service_client.get_blob_client(
                container=source_container, blob=source_filename
            )
            _, destination_container = self._parse_repo_id_to_storage_info(
                destination_repo_id
            )
            destination_blob_client = blob_service_client.get_blob_client(
                container=destination_container, blob=destination_filename
            )
            await destination_blob_client.upload_blob_from_url(
                source_url=source_blob_client.url, overwrite=overwrite
            )

    async def async_delete_blobs(self, repo_id: str, filesnames: Union[List[str], str]):
        if isinstance(filesnames, str):
            filesnames = [filesnames]
        tasks = [self._async_delete_blob(repo_id, filename) for filename in filesnames]
        await asyncio.gather(*tasks)

    async def _async_delete_blob(self, repo_id, filename):
        storage_uri, container = self._parse_repo_id_to_storage_info(repo_id)
        async with self._get_blob_client(
            repo_id, use_async=True
        ) as blob_service_client:
            blob_client = blob_service_client.get_blob_client(
                container=container, blob=filename
            )
            await blob_client.delete_blob()

    def _blob_exists(self, repo_id):
        """When queried with a specific file, checks if file exists in the repo"""

        # print(f'Checking if {repo_id} exists')
        if len(repo_id.strip("/").split("/")) != 3:
            message = f"`repo_id` should be in the format `storage_account/container/blob`. Got {repo_id}"
            raise ValueError(message)

        try:
            file_name = repo_id.rstrip("/").split("/")[-1]
            exists = file_name in self.list_repo_files(repo_id)
            # print(f'File {file_name} exists in {repo_id}: {exists}')
            return exists
        except ValueError as error:
            if "not found" in str(error):
                return False
            else:
                raise error


class LocalFSEngine(BackendEngine):
    def snapshot_download(self, repo_id, allow_patterns=None):
        return repo_id

    def create_repo(self, repo_id, repo_type, exist_ok, private=True):
        os.makedirs(repo_id, exist_ok=exist_ok)

    def delete_repo(self, repo_id, repo_type=None):
        import shutil

        shutil.rmtree(repo_id)

    def create_commit(self, repo_id, operations, commit_message):
        for op in operations:
            if type(op) == CommitOperationAdd:
                with open(os.path.join(repo_id, op.path_in_repo), "wb") as f:
                    f.write(op.path_or_fileobj.read())
            elif type(op) == CommitOperationCopy:
                import shutil

                shutil.copyfile(
                    os.path.join(repo_id, op.src_path_in_repo),
                    os.path.join(repo_id, op.path_in_repo),
                )
            elif type(op) == CommitOperationDelete:
                os.remove(os.path.join(repo_id, op.path_in_repo))

    def preupload_lfs_files(self, repo_id, additions):
        pass

    def hf_hub_download(self, repo_id, filename):
        return os.path.join(repo_id, filename)

    def login(self, token: Optional[str] = None):
        pass

    def repo_info(self, repo_id):
        # return the current time into string format
        class RepoInfo:
            pass

        repo_info = RepoInfo()
        repo_info.lastModified = datetime.datetime.now().strftime("%Y-%m-%d %H:%M:%S")
        return repo_info

    def list_repo_files(self, repo_id):
        return os.listdir(repo_id)


class VirtualFSEngine(LocalFSEngine):
    repos = {}

    def snapshot_download(self, repo_id, allow_patterns=None):
        raise NotImplementedError(f"`snapshot_download` not supported for virtual FS.")

    def create_repo(self, repo_id, repo_type, exist_ok, private=True):
        if repo_id in VirtualFSEngine.repos and not exist_ok:
            raise ValueError(f"Repository {repo_id} already exists.")

        VirtualFSEngine.repos[repo_id] = {}

    def delete_repo(self, repo_id, repo_type=None):
        VirtualFSEngine.repos.pop(repo_id)

    def list_repo_files(self, repo_id):
        return list(VirtualFSEngine.repos[repo_id].keys())

    def create_commit(self, repo_id, operations, commit_message):
        for op in operations:
            if type(op) == CommitOperationAdd:
                VirtualFSEngine.repos[repo_id][
                    op.path_in_repo
                ] = op.path_or_fileobj.read()
            elif type(op) == CommitOperationCopy:
                raise NotImplementedError(
                    "Copy operation not supported for virtual FS."
                )
            elif type(op) == CommitOperationDelete:
                VirtualFSEngine.repos[repo_id].pop(op.path_in_repo)

    def hf_hub_download(self, repo_id, filename):
        import io

        return io.BytesIO(VirtualFSEngine.repos[repo_id][filename])<|MERGE_RESOLUTION|>--- conflicted
+++ resolved
@@ -402,31 +402,11 @@
             if len(buffers) != len(filenames):
                 raise ValueError("Filenames and buffers must have the same length.")
 
-<<<<<<< HEAD
-    async def _async_upload_blob(
-        self, repo_id, filename, buffer=None, overwrite=True, lease=None
-    ):
-        storage_uri, container = self._parse_repo_id_to_storage_info(repo_id)
-=======
         self._last_modified(repo_id, set_cache=True)  # set the cache for last_modified
->>>>>>> 00882d6d
 
         async with self._get_blob_client(
             repo_id, use_async=True
         ) as blob_service_client:
-<<<<<<< HEAD
-            blob_client = blob_service_client.get_blob_client(
-                container=container, blob=filename
-            )
-            if buffer is not None:
-                await blob_client.upload_blob(buffer, overwrite=overwrite, lease=lease)
-            else:
-                local_cache = self._get_local_filepath(repo_id, filename)
-                with open(file=local_cache, mode="rb") as blob_file:
-                    await blob_client.upload_blob(
-                        blob_file, overwrite=overwrite, lease=lease
-                    )
-=======
             tasks = [
                 self._async_upload_blob(
                     blob_service_client, repo_id, filename, buffer, overwrite
@@ -456,7 +436,6 @@
 
             with open(file=local_cache, mode="rb") as blob_file:
                 await blob_client.upload_blob(blob_file, overwrite=overwrite)
->>>>>>> 00882d6d
 
     async def async_download_blobs(
         self, repo_id: str, filesnames: Union[List[str], str]
@@ -465,34 +444,6 @@
         if is_str:
             filesnames = [filesnames]
 
-<<<<<<< HEAD
-    async def _async_download_blob(self, repo_id, filename):
-        # The connection string is in the format:
-        # https://<storage_account>.blob.core.windows.net/?<token>
-        # e.g. 'mttldata/narrativeqa-sanitized'
-        # becomes 'https://mttldata.blob.core.windows.net/', 'narrativeqa-sanitized'
-        storage_uri, container = self._parse_repo_id_to_storage_info(repo_id)
-        async with self._get_blob_client(
-            repo_id, use_async=True
-        ) as blob_service_client:
-            # already cached!
-            local_filename = self._get_local_filepath(repo_id, filename)
-
-            async with AsyncFileLock(str(local_filename) + ".lock"):
-                exists = local_filename.exists()
-                if exists:
-                    return local_filename
-
-                blob_client = blob_service_client.get_blob_client(
-                    container=container, blob=filename
-                )
-                os.makedirs(os.path.dirname(local_filename), exist_ok=True)
-                with open(file=local_filename, mode="wb") as blob_file:
-                    download_stream = await blob_client.download_blob()
-                    data = await download_stream.readall()
-                    blob_file.write(data)
-
-=======
         self._last_modified(repo_id, set_cache=True)  # set the cache for last_modified
 
         async with self._get_blob_client(
@@ -509,22 +460,23 @@
         return local_filesnames[0] if is_str else local_filesnames
 
     async def _async_download_blob(self, blob_service_client, repo_id, filename):
-        # already cached!
         local_filename = self._get_local_filepath(repo_id, filename)
-        if local_filename.exists():
->>>>>>> 00882d6d
-            return local_filename
-
-        storage_uri, container = self._parse_repo_id_to_storage_info(repo_id)
-        blob_client = blob_service_client.get_blob_client(
-            container=container, blob=filename
-        )
-
-        os.makedirs(os.path.dirname(local_filename), exist_ok=True)
-        async with open(file=local_filename, mode="wb") as blob_file:
-            download_stream = await blob_client.download_blob()
-            data = await download_stream.readall()
-            blob_file.write(data)
+        async with AsyncFileLock(str(local_filename) + ".lock"):
+            # already cached!
+            exists = local_filename.exists()
+            if exists:
+                return local_filename
+
+            storage_uri, container = self._parse_repo_id_to_storage_info(repo_id)
+            blob_client = blob_service_client.get_blob_client(
+                container=container, blob=filename
+            )
+
+            os.makedirs(os.path.dirname(local_filename), exist_ok=True)
+            with open(file=local_filename, mode="wb") as blob_file:
+                download_stream = await blob_client.download_blob()
+                data = await download_stream.readall()
+                blob_file.write(data)
         return local_filename
 
     async def async_copy_blobs(
