from dataclasses import dataclass
from typing import Any, Dict, Union

import torch

from mttl.logging import logger
from mttl.models.modifiers.base import (
    AutoModifierConfig,
    ModifierConfig,
    get_target_2_source_param_mapping,
)
from mttl.serializable import Serializable
from mttl.utils import get_checkpoint_path


@dataclass
class ExpertInfo(Serializable):
    expert_name: str
    expert_task_name: str = None
    parent_node: str = None
    # configuration for this expert, i.e. a modifier config
    expert_config: AutoModifierConfig = None
    # arguments with which the expert was trained, i.e. the full training config
    training_config: Dict[str, Any] = None
    expert_model: str = None

    @property
    def model(self):
        """Returns the expert model associated with the expert. Tries to get it
        from training_config if expert_model is None for back-compatibility.
        """
        if self.expert_model:
            return self.expert_model
        elif self.training_config:
            # fallback to training config
            return self.training_config.get("model")

    @property
    def dataset(self) -> str:
        """Returns the dataset name from training config or an empty string."""
        training_config = getattr(self, "training_config", {})
        if training_config is not None:
            return training_config.get("dataset", "")
        return "undefined"

    @property
    def modifier_name(self):
        if self.expert_config is None:
            # fallback in the training config
            logger.warning(
                "No expert config found for this expert, this is probably a legacy checkpoint, and will be deprecated."
            )

            return getattr(self.training_config, "modifier_name", None)
        return self.expert_config.modifier_name


class Expert:
    def __init__(
        self,
        expert_info: ExpertInfo,
        expert_weights: Dict[str, torch.Tensor] = None,
        expert_optimizer_state: Dict[str, torch.Tensor] = None,
    ):
        self.expert_info = expert_info
        self._expert_weights = expert_weights
        self.expert_optimizer_state = expert_optimizer_state
        self._tied_expert_weights = None

    @property
    def expert_weights(self):
        if (
            self.expert_info.expert_config is not None
            and hasattr(self.expert_info.expert_config, "tie_params")
            and self.expert_info.expert_config.tie_params is not None
            and isinstance(self._expert_weights, Dict)
        ):
            # make sure tied params are in the state dict.
            if self._tied_expert_weights is not None:
                return self._tied_expert_weights
            target_2_source_params_map = get_target_2_source_param_mapping(
                self._expert_weights.items(),
                self.expert_info.expert_config.tie_params,
                expand_if_targets_are_missing=True,
            )
            expert_weights = self._expert_weights
            for target_name, source_name in target_2_source_params_map.items():
                if not target_name in expert_weights:
                    # tie weights
                    expert_weights[target_name] = expert_weights[source_name]
                assert torch.allclose(
                    expert_weights[target_name], expert_weights[source_name]
                ), f"Weight tying failed for {target_name} and {source_name}"
            self._tied_expert_weights = expert_weights
            return expert_weights
        return self._expert_weights

    @expert_weights.setter
    def expert_weights(self, weights):
        self._expert_weights = weights

    def clone(self):
        import copy

        exp_copy = Expert(
            expert_info=copy.deepcopy(self.expert_info),
            expert_weights=copy.deepcopy(self._expert_weights),
            expert_optimizer_state=copy.deepcopy(self.expert_optimizer_state),
        )
        return exp_copy

    @classmethod
    def fromdict(cls, data):
        data["expert_info"] = ExpertInfo.fromdict(data["expert_info"])
        return cls(**data)

    @property
    def training_config(self) -> Dict:
        # back-compatibility, returns expert config
        return self.expert_info.training_config

    @property
    def expert_config(self) -> ModifierConfig:
        return self.expert_info.expert_config

    def asdict(self):
        return {
            "expert_info": self.expert_info.asdict(),
            "expert_weights": self._expert_weights,
            "expert_optimizer_state": self.expert_optimizer_state,
        }

    @property
    def name(self):
        return self.expert_info.expert_name

    @name.setter
    def name(self, name):
        self.expert_info.expert_name = name


def load_expert(
    expert_path: str,
    expert_library: Union[Dict, "ExpertLibrary"] = None,
    expert_name: str = None,
    **kwargs,
):
    """Load expert directly from the checkpoint.

    Supports pytorch lightning and huggingface checkpoints.
    """
    import os

    from huggingface_hub import list_repo_files

    from mttl.models.base_model import WEIGHTS_NAME
    from mttl.models.library.peft import load_expert_from_peft_checkpoint
    from mttl.models.lightning.base_module import CHECKPOINT_PATH_IN_HUB

    if expert_library is not None and expert_path in expert_library:
        return expert_library[expert_path]

    if os.path.isdir(expert_path) and os.path.isfile(
        os.path.join(expert_path, WEIGHTS_NAME)
    ):
        return load_expert_from_hf_checkpoint(expert_path, expert_name)
<<<<<<< HEAD
    elif os.path.isfile(expert_path):
=======
    elif os.path.isdir(expert_path) or os.path.isfile(expert_path):
>>>>>>> 0c4ebd62
        return load_expert_from_pl_checkpoint(expert_path, expert_name)

    # this is not a local path, try to download from hub
    try:
        files = list_repo_files(expert_path)
    except:
        raise ValueError(
            f"Could not list {expert_path}, are you sure it's a HF repository?"
        )

    if "adapter_config.json" in files:
        # PEFT expert!
        return load_expert_from_peft_checkpoint(expert_path, expert_name)
    elif WEIGHTS_NAME in files:
        # MTTL expert trained with HFTrainer
        return load_expert_from_hf_checkpoint(expert_path, expert_name)
    elif CHECKPOINT_PATH_IN_HUB in files:
        # MTTL expert trained with PytorchLightning
        return load_expert_from_pl_checkpoint(expert_path, expert_name)


def load_expert_from_pl_checkpoint(
    expert_path: str,
    expert_name: str = None,
    **kwargs,
):
    import os

<<<<<<< HEAD
=======
    from mttl.models.lightning.base_module import download_from_hub

>>>>>>> 0c4ebd62
    if os.path.isfile(expert_path) or os.path.isdir(expert_path):
        expert_checkpoint = get_checkpoint_path(expert_path)

    logger.info(f"Loading expert from {expert_checkpoint}...")
    expert_checkpoint = torch.load(
        expert_checkpoint, weights_only=False, map_location="cpu"
    )

    if "hyper_parameters" in expert_checkpoint:
        # this is a PL checkpoint
        if "tokenizer" in expert_checkpoint["hyper_parameters"]:
            del expert_checkpoint["hyper_parameters"]["tokenizer"]

        expert_info_data = expert_checkpoint.get("expert_info", {})

        # fix bug in checkpoints
        if "tokenizer" in expert_checkpoint["hyper_parameters"]:
            expert_checkpoint["hyper_parameters"].pop("tokenizer")

        if not expert_info_data.get("expert_name", None):
            expert_info_data["expert_name"] = expert_checkpoint["hyper_parameters"][
                "expert_name"
            ]
        if not expert_info_data.get("expert_task_name", None):
            expert_info_data["expert_task_name"] = expert_checkpoint[
                "hyper_parameters"
            ]["finetune_task_name"]

        # back-compatibility, we removed this
        expert_info_data.pop("expert_embeddings", None)
        expert_info_data.pop("expert_scores", None)
        # in case of deepspeed checkpoints, the state_dict is named "module"
        expert_weights = (
            expert_checkpoint["state_dict"]
            if "state_dict" in expert_checkpoint
            else expert_checkpoint["module"]
        )
        expert_weights = {
            k.replace("model.", "", 1): v for k, v in expert_weights.items()
        }
        expert = Expert.fromdict(
            {
                "expert_info": expert_info_data,
                "expert_weights": expert_weights,
            }
        )
    else:
        expert = Expert.fromdict(expert_checkpoint)

    # override expert name
    if expert_name is not None:
        expert.name = expert_name
    return expert


def load_expert_from_hf_checkpoint(
    expert_path: str,
    expert_name: str = None,
    **kwargs,
):
    """Transforms an expert model trained with MTTL or PEFT into an Expert object."""
    # load the expert weights
    import os

    from mttl.models.expert_model import ExpertModel
    from mttl.models.hf.trainer import MTTL_ARGS_NAME

    logger.info(f"Loading expert from {expert_path}...")

    # gather mttl training arguments from the checkpoint if available
    mttl_args_file = os.path.join(expert_path, MTTL_ARGS_NAME)

    if os.path.isfile(mttl_args_file):
        training_config = torch.load(mttl_args_file, weights_only=False)
    else:
        training_config = None

    # we assume it's an expert model, which is used to train single experts
    expert: Expert = ExpertModel.from_pretrained(
        expert_path, device_map="cpu"
    ).as_expert(training_config=training_config)

    # override expert name
    if expert_name is not None:
        expert.name = expert_name
    return expert<|MERGE_RESOLUTION|>--- conflicted
+++ resolved
@@ -164,11 +164,7 @@
         os.path.join(expert_path, WEIGHTS_NAME)
     ):
         return load_expert_from_hf_checkpoint(expert_path, expert_name)
-<<<<<<< HEAD
     elif os.path.isfile(expert_path):
-=======
-    elif os.path.isdir(expert_path) or os.path.isfile(expert_path):
->>>>>>> 0c4ebd62
         return load_expert_from_pl_checkpoint(expert_path, expert_name)
 
     # this is not a local path, try to download from hub
@@ -197,11 +193,6 @@
 ):
     import os
 
-<<<<<<< HEAD
-=======
-    from mttl.models.lightning.base_module import download_from_hub
-
->>>>>>> 0c4ebd62
     if os.path.isfile(expert_path) or os.path.isdir(expert_path):
         expert_checkpoint = get_checkpoint_path(expert_path)
 
