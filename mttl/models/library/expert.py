--- conflicted
+++ resolved
@@ -193,11 +193,8 @@
 ):
     import os
 
-<<<<<<< HEAD
     # from mttl.models.lightning.utils import download_from_hub
 
-=======
->>>>>>> bf5ab087
     if os.path.isfile(expert_path) or os.path.isdir(expert_path):
         expert_checkpoint = get_checkpoint_path(expert_path)
 
