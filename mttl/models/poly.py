import torch
import copy
import torch.nn as nn
import torch.nn.functional as F
import re
import numpy as np
from types import MethodType
from torch.autograd import Function
from torch.distributions.relaxed_bernoulli import RelaxedBernoulli
import math
from mttl.models.utils import RoutingInfo


EPS = 1e-12


class PolytroponAdapter(nn.Module):
    """
    Adapter class for the PolytroponSelector. Returns the routing information for the current task.
    """

    @property
    def routing_infos(self) -> RoutingInfo:
        """
        Returns the routing information for the current task.

        Returns:
            RoutingInfo: The routing information for the current task.
        """
        return self.task_id_ptr["routing_infos"]

              
def get_selector(config):  
    from mttl.cluster_tuning.cluster_selector import ClusterSelector

    if config.poly_selector == "poly":
        return PolytroponSelector(config)
    elif config.poly_selector == "private":
        # back-compatibility
        if config.example_to_ids_path:
            return ClusterSelector(config, soft=False)
        else:
            return PrivateSelector(config)
    elif config.poly_selector == "cluster_soft":
        return ClusterSelector(config, soft=True)
    elif config.poly_selector == "none":
        return None
        # return ClusterSelector(config, soft=True)
    elif config.poly_selector == "cluster_hard":
        return ClusterSelector(config, soft=False)
    elif config.poly_selector == "moe":
        return MoESelector(config)
    elif config.poly_selector == "x_router":
        return XRouter(config)
    else:
        raise NotImplementedError()


class Selector(nn.Module):
    pass


class XRouter(Selector):  
    def __init__(self, config):
        super().__init__()

        self.config = config  
        self.x_routing_option=config.x_routing_option
        self.sim_metric = config.x_router_sim_metric
        self.ff = nn.Linear(4096, config.n_skills)
        #innit weights and biases with kaiming
        if config.xrouter_kaiming:
            self.ff.weight.data.normal_(mean=0.0, std=0.02)
            self.ff.bias.data.fill_(0)
        if self.x_routing_option ==4 and config.sep_teacher_student:
            self.ff_student = nn.Linear(4096, config.n_skills)
            self.ff_student.weight.data.normal_(mean=0.0, std=0.02)
            self.ff_student.bias.data.fill_(0)
            
                   
    def forward(self,routing_infos):
        # self.x_routing_option = 4
        x = routing_infos.x 
        gen_mode = 0
        x_rout = None                            
        padding_mask = routing_infos.pad_token_mask   
        if hasattr(routing_infos, "gen_mode"):
            gen_mode = routing_infos.gen_mode
            
        if self.x_routing_option>0:
            if gen_mode:   
                if self.x_routing_option==1:
                    if x.shape[1]==1:
                        x = self.prev_x # we do not add the generated token and always use instruction only 
                if self.x_routing_option in [2,3]: 
                    if x.shape[1]==1: #we need to add cahsed previous tokens to the instructions
                        padding_mask = torch.cat((padding_mask, torch.ones(x.shape[0], (self.prev_x.shape[1]-padding_mask.shape[1])+1, device=x.device)), dim=1)
                        x = torch.cat((self.prev_x, x), dim=1)
                if self.x_routing_option == 4:
                    if x.shape[1]==1:
                        x = self.prev_x
                
                # chas previous tokens     
                if self.x_routing_option in [1,4]:
                    if not x.shape[1]==1:
                        self.prev_x = copy.deepcopy(x.detach()) # use instruction for routing
                if self.x_routing_option in [2,3]: 
                    self.prev_x = copy.deepcopy(x.detach())
            else:
                self.prev_x = None
            
            if x_rout is None:     
                if isinstance(padding_mask, torch.Tensor):
                    if padding_mask.dim() == 2:           
                        x_rout = x * padding_mask.unsqueeze(-1).to(x.device)
                        non_zero_counts = (x_rout != 0).sum(dim=1)  
                        x_rout = (x_rout.sum(dim=1) / non_zero_counts).unsqueeze(1) # same routing for each sample              
                    elif padding_mask.dim() == 3: # different routing per token
                        # seq = x.shape[1]          
                        # # x = x.unsqueeze(1).repeat(1,seq,1,1)
                        # x_rout = x.unsqueeze(1).repeat(1,seq,1,1) * padding_mask.unsqueeze(-1)#.to(x.device)
                        # x_rout = x_rout.sum(dim=2)      
                        # Element-wise multiplication with padding_mask using broadcasting
                        x_rout = (x.unsqueeze(1) * padding_mask.unsqueeze(-1)).sum(dim=2)  
                        # del padding_mask                                    
                        # del x
                        non_zero_counts = (padding_mask != 0).sum(dim=2)
                        x_rout = (x_rout / non_zero_counts.unsqueeze(-1))
                        del non_zero_counts, padding_mask
                elif isinstance(padding_mask, tuple):
                    assert self.x_routing_option == 4 
                    posterior_padding_mask = padding_mask[0] # looks at instruction and output
                    prior_padding_mask = padding_mask[1] # looks only on instruction
                    
                    x_rout_prior = x * prior_padding_mask.unsqueeze(-1).to(x.device)
                    non_zero_counts = (x_rout_prior != 0).sum(dim=1)  
                    x_rout_prior = (x_rout_prior.sum(dim=1) / non_zero_counts).unsqueeze(1) # same routing for each sample 
                    
                    
                    x_rout_posterior = x * posterior_padding_mask.unsqueeze(-1).to(x.device)
                    non_zero_counts = (x_rout_posterior != 0).sum(dim=1)   
                    x_rout_posterior = (x_rout_posterior.sum(dim=1) / non_zero_counts).unsqueeze(1) # same routing for each sample 

                    del non_zero_counts, prior_padding_mask, posterior_padding_mask
                    
                    adapter_logits_prior = self.ff(x_rout_prior) if not self.config.sep_teacher_student else self.ff_student(x_rout_prior)
                    adapter_dist_prior = F.softmax(adapter_logits_prior/self.config.poly_selector_cluster_temp, dim=-1)
                    if gen_mode:
                        return adapter_dist_prior, 0.0
                    adapter_logits_posterior = self.ff(x_rout_posterior)
                    adapter_dist = F.softmax(adapter_logits_posterior/self.config.poly_selector_cluster_temp, dim=-1)  
                    aux_loss = 0.0  
                    if self.sim_metric == "kl":# and not gen_mode:  
                        # adapter_dist -- posterior, looks at inpiut + output. This should be P.
                        # adapter_dist_prior -- q, looks only on instruction.
                        if self.config.reverse_xrouter_kl:                   
                            # kl_divergence(p, q) -- surprise of using Q as model when true dist is P.                    
                            aux_loss = torch.distributions.kl.kl_divergence(torch.distributions.Categorical(probs=adapter_dist), 
                                                                            torch.distributions.Categorical(probs=adapter_dist_prior))  
                        else:
                            aux_loss = torch.distributions.kl.kl_divergence(torch.distributions.Categorical(probs=adapter_dist_prior), 
                                                                        torch.distributions.Categorical(probs=adapter_dist))        
                        aux_loss = aux_loss.mean()                             
                    elif self.sim_metric == "cosine":# and not gen_mode:              
                        aux_loss = 1-F.cosine_similarity(adapter_logits_prior, adapter_logits_posterior.detach(), dim=-1)
                        aux_loss = aux_loss.mean()
                    if gen_mode or not self.training: 
                        adapter_dist = adapter_dist_prior
                    
                    return adapter_dist, aux_loss
                    
                else: 
                    raise NotImplementedError()
        else:  
            x_rout = x # simple per token routing
        # del x, padding_mask
        adapter_logits = self.ff(x_rout)              
        adapter_probs = F.softmax(adapter_logits/self.config.poly_selector_cluster_temp, dim=-1)
        return adapter_probs, 0.
    
    # def forward(self, routing_infos):
    #     x = routing_infos.x  
    #     gen_mode=0
    #     if hasattr(routing_infos, "gen_mode"):
    #         gen_mode = routing_infos.gen_mode
        
    #     if self.x_routing_option > 0:
    #         padding_mask = routing_infos.pad_token_mask
    #         instruction_mask = (routing_infos.labels == -100).float()
            
    #         if self.x_routing_option == 1:
    #             padding_mask *= instruction_mask
    #         elif self.x_routing_option == 2 or self.x_routing_option == 3:
    #             padding_mask *= instruction_mask
                
    #             last_ones_indices = padding_mask.sum(dim=1, keepdim=True).cpu()
    #             bs, seq, d = x.shape
    #             ar = torch.arange(seq)
                
    #             mask = last_ones_indices + (seq - last_ones_indices) - ar.unsqueeze(0)
    #             mask = torch.clamp(mask, 0, seq - 1)
                
    #             padding_mask = (ar.unsqueeze(0) < mask).unsqueeze(-1).to(padding_mask.device)
    #             x_rout = x.unsqueeze(1) * padding_mask.to(x.device)
                
    #             non_zero_counts = (x_rout != 0).sum(dim=2)
    #             x_rout = (x_rout.sum(dim=2) / non_zero_counts)
        
    #     if gen_mode and x.shape[1] == 1:
    #         if self.x_routing_option == 1:
    #             x_rout = self.prev_x
    #         else:
    #             padding_mask = torch.cat((padding_mask, torch.ones(x.shape[0], self.prev_x.shape[1] - padding_mask.shape[1] + 1, device=x.device)), dim=1)
    #             x_rout = torch.cat((self.prev_x, x_rout), dim=1)
        
    #     if gen_mode:
    #         self.prev_x = copy.deepcopy(x.detach())
    #     else:
    #         self.prev_x = None
        
    #     if x_rout is None:
    #         padding_mask = routing_infos.pad_token_mask
    #         x_rout = x.unsqueeze(1) * padding_mask.unsqueeze(-1)
    #         non_zero_counts = (x_rout != 0).sum(dim=1)
    #         x_rout = (x_rout.sum(dim=1) / non_zero_counts).unsqueeze(1)
        
    #     adapter_logits = self.ff(x_rout)
    #     adapter_probs = F.softmax(adapter_logits / self.config.poly_selector_cluster_temp, dim=-1)
    #     return adapter_probs
            
class MoESelector(Selector):
    def __init__(self, config):
        super().__init__()

        self.config = config
        self.n_splits = config.n_splits
        self.n_skills = config.n_skills
        self.topk = 3

        self.module_logits = nn.Parameter(
            torch.empty((config.n_tasks, config.n_splits * config.n_skills)).uniform_(
                -1e-3, 1e-3
            )
        )

    def resize_module_logits(self, n_tasks):
        self.module_logits.data = torch.empty(
            (n_tasks, self.n_splits * self.n_skills)
        ).uniform_(-1e-3, 1e-3)

    def forward(self, routing_infos):
        module_logits = self.module_logits[routing_infos.task_ids]
        module_logits = module_logits.view(-1, self.n_splits, self.n_skills)

        if self.training:
            noise = torch.randn_like(module_logits) / self.n_skills
            module_logits = module_logits + noise

        probs = F.softmax(module_logits, dim=-1)

        top_probs, top_indices = probs.topk(
            self.topk, dim=-1
        )  # 2 active skills per task
        top_k_probs = top_probs[:, : self.topk]
        top_k_indices = top_indices[:, : self.topk]
        top_k_probs = top_k_probs / top_k_probs.sum(dim=1, keepdim=True)

        zeros = torch.zeros_like(probs, requires_grad=True)
        module_weights = zeros.scatter(2, top_k_indices, top_k_probs)
        return module_weights


class PolytroponSelector(Selector):
    def __init__(self, config):
        super().__init__()

        self.config = config
        self.n_splits = config.n_splits
        self.n_skills = config.n_skills
        self.dropout = config.module_logits_dropout
        self.use_l2_norm = config.module_logits_l2_norm
        self.use_relaxed_bernoulli = config.module_logits_relaxed_bernoulli
        self.use_straight_through = config.module_logits_straight_through
        self.poly_average_correction = config.poly_average_correction
        self.poly_use_shared_skill = config.poly_use_shared_skill

        if self.use_relaxed_bernoulli and self.use_straight_through:
            raise ValueError("Cannot use both relaxed and straight through.")

        self.module_logits = nn.Parameter(
            torch.empty((config.n_tasks, config.n_splits * config.n_skills)).uniform_(
                -1e-3, 1e-3
            )
        )

    def resize_module_logits(self, n_tasks):
        self.module_logits.data = torch.empty(
            (n_tasks, self.n_splits * self.n_skills)
        ).uniform_(-1e-3, 1e-3)

    def forward(self, routing_infos):
        module_logits = self.module_logits[routing_infos.task_ids]
        module_logits = module_logits.view(-1, self.n_splits, self.n_skills)

        if self.use_l2_norm:
            module_weights = F.normalize(module_logits, p=2, dim=-1)
        else:
            if self.training and self.use_relaxed_bernoulli:
                module_logits = RelaxedBernoulli(
                    temperature=1.0, logits=module_logits
                ).rsample()
            elif self.use_straight_through:
                module_logits = torch.sigmoid(module_logits)
                module_logits_disc = torch.round(module_logits)
                # straight through estimator
                module_logits = (
                    module_logits + (module_logits_disc - module_logits).detach()
                )
            else:
                module_logits = torch.sigmoid(module_logits)

            if self.dropout > 0.0:
                module_logits = nn.Dropout(self.dropout)(module_logits)

            if self.poly_use_shared_skill:
                # last skill is always active whatever the task that has been selected
                module_logits = torch.cat(
                    (module_logits[:, :, :-1], module_logits[:, :, -1:] * 0.0 + 1.0),
                    dim=-1,
                )

            if self.poly_average_correction:
                module_weights = module_logits * (
                    np.sqrt(self.n_splits) / np.sqrt(self.n_skills)
                )
            else:
                module_weights = module_logits / (
                    module_logits.sum(dim=-1, keepdim=True) + EPS
                )
        return module_weights


class AverageSelector(Selector):
    def __init__(self, n_skills, n_splits):
        super().__init__()

        self.n_splits = n_splits
        self.n_skills = n_skills
        self.register_buffer(
            "module_logits", torch.empty(n_splits, n_skills).fill_(1.0 / n_skills)
        )

    def forward(self, routing_infos):
        bs = routing_infos.task_ids.size(0)
        module_logits = self.module_logits.view(1, self.n_splits, self.n_skills)
        return module_logits.expand(bs, -1, -1)


class PrivateSelector(Selector):
    def __init__(self, config):
        super().__init__()

        self.n_skills = config.n_skills

    def forward(self, routing_infos):
        return F.one_hot(routing_infos.task_ids, num_classes=self.n_skills).unsqueeze(1)


class LoraAveraging(Function):
    @staticmethod
    def forward(ctx, inputs, module_weights):
        output = torch.einsum("bqs,qsdr->bqdr", (module_weights, inputs))
        ctx.save_for_backward(module_weights)
        return output

    @staticmethod
    def backward(ctx, grad_output):
        (module_weights,) = ctx.saved_tensors

        # Compute the gradients with respect to the inputs and module_weights
        grad_inputs = torch.einsum("bqdr,qsdr->bqs", (grad_output, module_weights))
        # grad_module_weights = torch.einsum("bqs,bqdr->qsdr", (grad_output, inputs))

        return grad_inputs  # , None#, grad_module_weights


class EfficientBackwardbmm(Function):
    @staticmethod
    def forward(
        ctx, input, module_weights, lora_a, lora_b, in_features, rank, out_features
    ):
        bs = module_weights.size(0)
        ctx.rank = rank
        ctx.lora_a = lora_a
        ctx.lora_b = lora_b
        ctx.in_features = in_features
        ctx.out_features = out_features
        # ctx.module_weights = module_weights
        A = torch.einsum("bqs,qsdr->bqdr", (module_weights, lora_a))
        B = torch.einsum("bqs,qsrd->bqrd", (module_weights, lora_b))
        A = A.reshape(bs, in_features, rank)
        B = B.transpose(1, 2).reshape(bs, rank, out_features)
        ctx.save_for_backward(input, module_weights)  # , A, B)
        return torch.bmm(input, A).bmm(B)

    @staticmethod
    def backward(ctx, grad_output):
        input, module_weights = ctx.saved_tensors
        # retrieve saved pointers
        lora_a, lora_b = ctx.lora_a, ctx.lora_b
        in_features, rank, out_features = ctx.in_features, ctx.rank, ctx.out_features
        module_weights = module_weights.to(dtype=lora_a.dtype)
        bs = module_weights.size(0)
        # recalculate A and B (instead of storing them)
        A = torch.einsum("bqs,qsdr->bqdr", (module_weights, lora_a))
        B = torch.einsum("bqs,qsrd->bqrd", (module_weights, lora_b))
        A = A.reshape(bs, in_features, rank)
        B = B.transpose(1, 2).reshape(bs, rank, out_features)
        # compute grads
        A = A.to(dtype=grad_output.dtype)
        B = B.to(dtype=grad_output.dtype)
        # Compute gradients with respect to the input, module_weights, lora_a, lora_b
        # grad_input is b x s x d
        grad_input = grad_output.bmm(B.transpose(1, 2)).bmm(A.transpose(1, 2))
        # grad w.r.t B, lora_b is q x s x 4 x d
        grad_B = grad_output.transpose(1, 2).bmm(torch.bmm(input, A)).transpose(1, 2)
        grad_lora_b = torch.einsum("bqs,qrd->qsrd", (module_weights, grad_B))
        # grad w.r.t A, lora_a is q x s x d x r
        grad_A = grad_output.bmm(B.transpose(1, 2)).transpose(1, 2).bmm(input)
        grad_lora_a = torch.einsum("bqs,qdr->qsdr", (module_weights, grad_A)).transpose(
            2, 3
        )

        return (
            grad_input,
            None,  # TODO: compute grads w.r.t. module_weights if needed.
            grad_lora_a,
            grad_lora_b,
            None,
            None,
            None,
        )


class PolyLoRALinear(PolytroponAdapter):
    def __init__(self, config, task_id_ptr, linear_layer, selector=None):
        super().__init__()
        self.same_lora_init = config.same_lora_init
        self.share_a = config.share_lora_a
        self.n_splits = config.n_splits
        self.n_tasks = config.n_tasks
        self.n_skills = config.n_skills
        self.share_lora_at_attn = config.share_lora_at_attn
        self.in_features = linear_layer.in_features
        self.out_features = linear_layer.out_features
        self.use_warmup = config.lora_warmup
        self.rank = config.lora_rank
        self.weight = linear_layer.weight
        self.linear_layer = linear_layer
        self.bias = linear_layer.bias
        self.kaiming_init = config.lora_kaiming_init
        self.lora_randb_init = config.lora_randb_init
        self.task_id_ptr = task_id_ptr
        self.training_steps = 0.0
        self.lora_alpha = config.lora_alpha if hasattr(config, "lora_alpha") else 1.0
        self.scaling = self.lora_alpha / self.rank
        self.merge_A_B_seperately = (
            config.merge_A_B_seperately
            if hasattr(config, "merge_A_B_seperately")
            else True
        )
        if selector is None:
            self.selector = get_selector(config)
        else:
            self.selector = selector

        self.lora_a = nn.Parameter(
            self.weight.new_empty(
                self.n_splits,
                self.n_skills if not self.share_a else 1,
                linear_layer.in_features // self.n_splits,
                self.rank,
                dtype=torch.float32,
            )
        )
        self.lora_b = nn.Parameter(
            self.weight.new_empty(
                self.n_splits,
                self.n_skills,
                self.rank,
                linear_layer.out_features // self.n_splits,
                dtype=torch.float32,
            )
        )
        self.reset_parameters()

    def reset_parameters(self):
        import math

        n_skills_a = self.n_skills if not self.share_a else 1
        if self.kaiming_init:
            for skill in range(n_skills_a): 
                for split in range(self.n_splits):
                    param = torch.empty((self.rank, self.in_features // self.n_splits))
                    torch.nn.init.kaiming_uniform_(param, a=math.sqrt(5))
                    self.lora_a.data[split, skill, :, :] = param.T
        else:
            gain = nn.init.calculate_gain(nonlinearity="leaky_relu", param=math.sqrt(5))
            std = gain / math.sqrt(self.in_features)

            with torch.no_grad():
                self.lora_a.uniform_(-std, std)
                if self.same_lora_init:
                    print(self.same_lora_init)
                    # set all skills to have equal innit
                    param = self.lora_a.data[:, 0, :, :]
                    for skill in range(n_skills_a):
                        self.lora_a.data[:, skill, :, :] = param
                    if n_skills_a > 1:
                        assert torch.allclose(
                            self.lora_a.data[:, 0, :, :], self.lora_a.data[:, 1, :, :]
                        )

        # ensure that initially, adding the adapter does not change the output
        if self.use_warmup or self.lora_randb_init:
            with torch.no_grad():
                self.lora_b.uniform_(-std, std)
        else:
            torch.nn.init.zeros_(self.lora_b)

    def forward(self, input):
        if self.training:
            self.training_steps += 1

        task_id = self.routing_infos.task_ids

        repeat = input.size(0) // task_id.size(0)

        # this repeat follows the patten in `model.predict()` line 152
        if repeat:
            self.routing_infos.repeat_interleave(repeat)

<<<<<<< HEAD
        if self.selector is not None:
            mixing_weights = self.selector(self.routing_infos).type_as(self.lora_a)
=======
        if self.selector is not None:          
            setattr(self.routing_infos, "x", input)       
            mixing_weights = self.selector(self.routing_infos)
            delattr(self.routing_infos, "x")
            if isinstance(mixing_weights, tuple): 
                mixing_weights, kl = mixing_weights
                self.routing_infos.aux_loss.append(kl)
            mixing_weights.to(input.device)
>>>>>>> 6ab85a8d
        else:
            bs = input.size(0)
            mixing_weights = torch.ones(
                bs, self.n_splits, self.n_skills, device=input.device, dtype=input.dtype
            ).type_as(self.lora_a)
        bs, n_splits, n_skills = mixing_weights.size()
        # rnadom probabilities
        # print(mixing_weights[0])
        if self.merge_A_B_seperately:
            # A is    n_splits, n_skills, D // n_splits, rank
            # we want bs,       n_splits, D // n_splits, rank
            A = torch.einsum("bqs,qsdr->bqdr", (mixing_weights, self.lora_a))
            B = torch.einsum("bqs,qsrd->bqrd", (mixing_weights, self.lora_b))
            A = A.reshape(bs, self.in_features, self.rank)
            B = B.transpose(1, 2).reshape(bs, self.rank, self.out_features)
            adapter_out = input.bmm(A).bmm(B) * self.scaling  # / self.rank
        else:  # ignoring n_splikts here
            # self.lora_a n_splits, n_skills, D // n_splits, rank
            # x * A
            adapter_out = torch.einsum(
                "bsd,qkdr->bsqkr", (input, self.lora_a)
            )  # bs x n_splits x n_skills x rank")
            # x B
            adapter_out = torch.einsum(
                "bsqkr,qkrd->bsqkd", (adapter_out, self.lora_b)
            )  # bs x seq x n_splits x n_skills x D
            # x weights
<<<<<<< HEAD
            if self.n_skills > 1:
                adapter_out = torch.einsum(
                    "bsqkd,bqk->bsd", (adapter_out, mixing_weights)
                )  # bs x seq x n_splits x D
            else:
                adapter_out = adapter_out.squeeze(2).squeeze(2)  # bs x seq x D
            adapter_out *= self.scaling  # / self.rank
=======
            if self.n_skills>1:  # mixing_weights is bs x n_splits/seq x n_skills
                if mixing_weights.shape[1]==self.n_splits:
                    adapter_out = torch.einsum("bsqkd,bqk->bsd", (adapter_out, mixing_weights)) # bs x seq x n_splits x D
                else:
                    # a = adapter_out * mixing_weights.unsqueeze(2).unsqueeze(-1) # bs x seq x n_splits x n_skills x D
                    # a = a.sum(dim=3).squeeze() # bs x seq x n_splits x D
                    # mixing_weights is bs x seg x n_skills, seperate routing for each seq
                    adapter_out = torch.einsum("bsqkd,bsk->bsd", (adapter_out, mixing_weights)) # bs x seq x n_splits x D
                    # a == adapter_out should be all True.
            else: 
                adapter_out = adapter_out.squeeze(2).squeeze(2) # bs x seq x D
            adapter_out *= self.scaling # / self.rank
>>>>>>> 6ab85a8d
            # adapter_weight = torch.einsum("qsdr,qsrk->qsdk", (self.lora_a, self.lora_b)) # outer product
            # adapter_weight = torch.einsum("bqs,qsrd->bqrd", (mixing_weights.detach(), adapter_weight)) # bs x n_splits x D x D
            # adapter_weight = adapter_weight.reshape(bs, self.in_features, -1)
            # adapter_out = input.bmm(adapter_weight) * self.scaling # / self.rank
            # self.lora_b is n_splits, n_skills, rank, D // n_splits
            # input is bs, sl, D // n_splits

        # A = LoraAveraging.apply(self.lora_a, mixing_weights)
        # B = LoraAveraging.apply(self.lora_b, mixing_weights)

        # A = A.reshape(bs, self.in_features, self.rank)
        # B = B.transpose(1, 2).reshape(bs, self.rank, self.out_features)
        # adapter_out = EfficientBackwardbmm.apply(input, mixing_weights.detach(), self.lora_a,
        #                                 self.lora_b, self.in_features, self.rank, self.out_features) * self.scaling # / self.rank
        warmup = min(self.training_steps / 10_000, 1)
<<<<<<< HEAD
        if self.use_warmup:
            adapter_out = adapter_out * warmup

=======
        if self.use_warmup:   
            adapter_out = adapter_out * warmup 
        # print((self.linear_layer(input) + adapter_out).shape)
>>>>>>> 6ab85a8d
        return self.linear_layer(input) + adapter_out
        # return F.linear(input, self.weight, self.bias) + adapter_out


class PolyIA3Linear(PolytroponAdapter):
    def __init__(self, config, task_id_ptr, linear_layer, selector=None):
        super().__init__()

        self.n_splits = config.n_splits
        self.n_tasks = config.n_tasks
        self.n_skills = config.n_skills
        self.in_features = linear_layer.in_features
        self.out_features = linear_layer.out_features
        self.weight = linear_layer.weight
        self.bias = linear_layer.bias
        self.task_id_ptr = task_id_ptr

        assert self.out_features % config.n_splits == 0

        data = torch.ones(
            self.n_skills, self.n_splits, self.out_features // self.n_splits
        )
        self.lora_a = nn.Parameter(data)

        if selector is None:
            self.selector = get_selector(config)
        else:
            self.selector = selector

    def forward(self, input):
        task_id = self.routing_infos.task_ids

        repeat = input.size(0) // task_id.size(0)

        # this repeat follows the patten in `model.predict()` line 152
        if repeat:
            self.routing_infos.repeat_interleave(repeat)

        # bs, n_splits, n_skills
        mixing_weights = self.selector(self.routing_infos)

        # n_skills, n_splits, D // n_splits
        weight = self.lora_a
        A = torch.einsum("bqs,sqd->bqd", (mixing_weights, weight))
        A = A.reshape(input.size(0), 1, -1)
        return F.linear(input, self.weight, self.bias) * A

    def extra_repr(self):
        return "n_skills={}, in_features={}, out_features={}, bias={}".format(
            self.n_skills, self.in_features, self.out_features, self.bias is not None
        )


class SkilledModel:
    @staticmethod
    def register_functions(object):
        methods = [
            method
            for method in dir(SkilledModel)
            if not method.startswith("__") and not "register_functions" in method
        ]

        for method in methods:
            print("Registering method: ", method)
            setattr(object, method, MethodType(getattr(SkilledModel, method), object))
        return object
    
    @staticmethod 
    def set_selector(object, config, selector_to_replace=PolytroponSelector, new_selector=AverageSelector):
        """Switches PolytroponSelector to AverageSelector.
        """
        for name, module in object.named_modules():   
            for name, inner_mod in module.named_children():
                if isinstance(inner_mod, selector_to_replace):
                    print(
                        f"Replacing with {new_selector}: ",
                        name,
                        "n_skills:",
                        inner_mod.n_skills,
                    )
                    n_splits = inner_mod.n_splits if hasattr(inner_mod, "n_splits") else 1
                    setattr(
                        module,
                        name,
                        new_selector(config),
                    )

    @staticmethod
    def switch_selector_to_average(object, selector_to_replace=PolytroponSelector):
        """Switches PolytroponSelector to AverageSelector."""
        for name, module in object.named_modules():
            for name, inner_mod in module.named_children():
                if isinstance(inner_mod, selector_to_replace):
                    print(
                        "Replacing with average: ",
                        name,
                        "n_skills:",
                        inner_mod.n_skills,
                    )
                    n_splits = (
                        inner_mod.n_splits if hasattr(inner_mod, "n_splits") else 1
                    )
                    setattr(
                        module,
                        name,
                        AverageSelector(inner_mod.n_skills, n_splits),
                    )

    @staticmethod
    def get_adapters(object):
        adapters = {}
        for n, m in object.named_modules():
            if isinstance(m, PolytroponAdapter):
                adapters[n] = m
        return adapters

    @staticmethod
    def get_selectors(object):
        selectors = {}
        added_selectors = set()

        for name, adapter in object.get_adapters().items():
            # selectors might be shared across adapters
            if adapter.selector not in added_selectors:
                added_selectors.add(adapter.selector)
                selectors[name + ".selector"] = adapter.selector
        return selectors

    @staticmethod
    def resize_module_logits(object, n_tasks):
        """Resizes the vector routing, in case of fine-tuning."""
        for name, selector in object.get_selectors().items():
            print("Resizing module_logits of selector", name, "with", n_tasks, "tasks.")
            selector.resize_module_logits(n_tasks)

    @staticmethod
    def remove_skills(object, skill_ids_to_keep):
        print("Removing skills, keeping", skill_ids_to_keep)
        for name, adapter in object.get_adapters().items():
            if isinstance(adapter, PolyLoRALinear):
                if adapter.lora_a.shape[1] > 1:
                    adapter.lora_a = nn.Parameter(
                        adapter.lora_a[:, skill_ids_to_keep, :, :]
                    )
                if adapter.lora_b.shape[1] > 1:
                    adapter.lora_b = nn.Parameter(
                        adapter.lora_b[:, skill_ids_to_keep, :, :]
                    )
                adapter.n_skills = len(skill_ids_to_keep)
                adapter.selector.n_skills = len(skill_ids_to_keep)


def modify_with_poly(transformer, config, PolyLayer):
    # How to "bin" different levels of selectors ?
    def _extract_identifier(string, match_on="coder"):
        """Returns a unique identifier for the "chunk" of layers sharing the
        same underlying selector
        # e.g. 'block' : 'encoder.block.0.layer.0.SelfAttention' -> 'encoder.block.0'
        """
        pattern_map = {
            "coarsegrained": None,
            "finegrained": None,
            "layerwise": "layer",
            "blockwise": "block",
            "coderwise": "coder",
        }
        assert match_on in pattern_map.keys()

        if match_on == "finegrained":
            return string
        if match_on == "coarsegrained":
            return ""

        match_on = pattern_map[match_on]
        left_idx = string.find(f"{match_on}.") + len(match_on) + 1
        right_idx = string[left_idx:].find(".")
        return string[: left_idx + right_idx]

    selectors = {}
    total_layers = 0
    n_skills = copy.deepcopy(config.n_skills)
    for m_name, module in dict(transformer.named_modules()).items():
        if re.fullmatch(config.lora_modules, m_name):
            for c_name, layer in dict(module.named_children()).items():
                if re.fullmatch(config.lora_layers, c_name):
                    identifier = _extract_identifier(
                        f"{m_name}.{c_name}", config.poly_granularity
                    )
                    if identifier not in selectors.keys():
                        selectors[identifier] = get_selector(config)
                    selector = selectors[identifier]
                    total_layers += 1
                    config.n_skills = n_skills
                    print(f"Patching {m_name}.{c_name}...")
                    if "attn" in f"{m_name}.{c_name}" and config.share_lora_at_attn:
                        config.n_skills = 1
                    setattr(
                        module,
                        c_name,
                        PolyLayer(
                            config,
                            transformer.task_id_container,
                            layer,
                            selector=selector,
                        ),
                    )

    print(
        f"created {len(selectors)} selectors for a total of {total_layers} adapted layers"
    )
    return SkilledModel.register_functions(transformer)


class PolyLoRATensor(PolytroponAdapter):
    def __init__(self, config, task_id_ptr, linear_layer, selector=None):
        super().__init__()
        self.n_tasks = config.n_tasks
        self.n_skills = config.n_skills
        self.n_splits = config.n_splits
        self.in_features = linear_layer.in_features
        self.out_features = linear_layer.out_features
        self.use_warmup = config.lora_warmup
        self.rank = config.lora_rank
        self.weight = linear_layer.weight
        self.bias = linear_layer.bias
        self.kaiming_init = config.lora_kaiming_init
        self.lora_randb_init = config.lora_randb_init
        self.task_id_ptr = task_id_ptr
        self.training_steps = 0.0

        # poly tensor-lora config.
        self.order = config.order
        self.tensor_rank = config.tensor_rank
        if selector is None:
            self.selector = get_selector(config)
        else:
            self.selector = selector

        self.embedding_dim_leaf_a = math.ceil((self.in_features) ** (1 / self.order))
        self.embedding_dim_leaf_b = math.ceil((self.out_features) ** (1 / self.order))

        self.weight_leafs_a = nn.Parameter(
            self.weight.new_empty(
                self.order,
                self.tensor_rank,
                self.rank,
                self.embedding_dim_leaf_a,
            )
        )

        self.weight_leafs_b = nn.Parameter(
            self.weight.new_empty(
                self.order,
                self.tensor_rank,
                self.rank,
                self.embedding_dim_leaf_b,
            )
        )
        # What if I just use one layer normalization
        self.layerone_normalization_a = nn.LayerNorm(
            normalized_shape=[self.rank, self.embedding_dim_leaf_a**2]
        )

        self.layerone_normalization_b = nn.LayerNorm(
            normalized_shape=[self.rank, self.embedding_dim_leaf_b**2]
        )

        self.reset_parameters()

    def reset_parameters(self):
        import math

        if self.kaiming_init:
            for skill in range(self.n_skills):
                for split in range(self.n_splits):
                    param = torch.empty((self.rank, self.in_features // self.n_splits))
                    torch.nn.init.kaiming_uniform_(param, a=math.sqrt(5))
                    self.lora_a.data[split, skill, :, :] = param.T
        else:
            gain = nn.init.calculate_gain(nonlinearity="leaky_relu", param=math.sqrt(5))
            std = gain / math.sqrt(self.in_features)

            with torch.no_grad():
                self.weight_leafs_a.uniform_(-std, std)

            with torch.no_grad():
                self.weight_leafs_b.uniform_(-std, std)

        # # ensure that initially, adding the adapter does not change the output
        # if self.use_warmup or self.lora_randb_init:
        #     with torch.no_grad():
        #         self.weight_leafs_b.uniform_(-std, std)
        # else:
        #     torch.nn.init.zeros_(self.weight_leafs_b)

    def tensor_product_construct(self, weight_leafs, embedding_dim, flag="up"):
        w = weight_leafs
        if self.order == 2:
            w01 = w[0, :, :, :, None] * w[1, :, :, None, :]
            # print(w[:,:,:,:].size())
            w01 = w01.view(self.tensor_rank, self.rank, -1)
            if flag == "up":
                w01 = self.layerone_normalization_a(w01)
            elif flag == "down":
                w01 = self.layerone_normalization_b(w01)
            # print(w01.size())
            return w01[:, :, :embedding_dim]
        elif self.order == 4:
            w01 = w[0, :, :, :, None] * w[1, :, :, None, :]

            w01 = w01.view(self.tensor_rank, self.rank, -1)
            if flag == "up":
                w01 = self.layerone_normalization_a(w01)
            elif flag == "down":
                w01 = self.layerone_normalization_b(w01)
            w23 = w[2, :, :, :, None] * w[3, :, :, None, :]
            w23 = w23.view(self.tensor_rank, self.rank, -1)
            if flag == "up":
                w23 = self.layerone_normalization_a(w23)
            elif flag == "down":
                w23 = self.layerone_normalization_b(w23)

            w0123 = w01[:, :, :, None] * w23[:, :, None, :]
            w0123 = w0123.view(self.tensor_rank, self.rank, -1)
            return w0123[:, :, :embedding_dim]
        elif self.order == 8:
            w01 = w[0, :, :, :, None] * w[1, :, :, None, :]
            w01 = w01.view(self.tensor_rank, self.rank, -1)
            w23 = w[2, :, :, :, None] * w[3, :, :, None, :]
            w23 = w23.view(self.tensor_rank, self.rank, -1)
            w45 = w[4, :, :, :, None] * w[5, :, :, None, :]
            w45 = w45.view(self.tensor_rank, self.rank, -1)
            w67 = w[6, :, :, :, None] * w[7, :, :, None, :]
            w67 = w67.view(self.tensor_rank, self.rank, -1)
            w0123 = w01[:, :, :, None] * w23[:, :, None, :]
            w0123 = w0123.view(self.tensor_rank, self.rank, -1)
            w4567 = w45[:, :, :, None] * w67[:, :, None, :]
            w4567 = w4567.view(self.tensor_rank, self.rank, -1)
            w01234567 = w0123[:, :, :, None] * w4567[:, :, None, :]
            w01234567 = w01234567.view(self.tensor_rank, self.rank, -1)
            return w01234567[:, :, :embedding_dim]

    def forward(self, input):
        if self.training:
            self.training_steps += 1

        task_id = self.routing_infos.task_ids

        repeat = input.size(0) // task_id.size(0)

        # this repeat follows the patten in `model.predict()` line 152
        if repeat:
            self.routing_infos.repeat_interleave(repeat)

        mixing_weights = self.selector(self.routing_infos).to(dtype=input.dtype)
        # the number of rank equals to the rank
        bs, n_splits, n_skills = mixing_weights.size()

        self.lora_a = self.tensor_product_construct(
            self.weight_leafs_a, self.in_features, flag="up"
        )  # [tensor rank, rank, D]
        self.lora_b = self.tensor_product_construct(
            self.weight_leafs_b, self.out_features, flag="down"
        )
        self.lora_a = self.lora_a.transpose(2, 1).unsqueeze(0)
        self.lora_b = self.lora_b.unsqueeze(0)

        # A is    n_splits, n_skills, D // n_splits, rank
        # we want bs,       n_splits, D // n_splits, rank
        A = torch.einsum("bqs,qsdr->bqdr", (mixing_weights, self.lora_a))
        B = torch.einsum("bqs,qsrd->bqrd", (mixing_weights, self.lora_b))
        A = A.reshape(bs, self.in_features, self.rank)
        B = B.transpose(1, 2).reshape(bs, self.rank, self.out_features)

        adapter_out = input.bmm(A).bmm(B) / self.rank
        warmup = min(self.training_steps / 10_000, 1)
        if self.use_warmup:
            adapter_out = adapter_out * warmup

        return F.linear(input, self.weight, self.bias) + adapter_out


def modify_with_poly_ia3(transformer, config):
    return modify_with_poly(transformer, config, PolyIA3Linear)


def modify_with_poly_tlora(transformer, config):
    return modify_with_poly(transformer, config, PolyLoRATensor)


def modify_with_poly_lora(transformer, config):
    return modify_with_poly(transformer, config, PolyLoRALinear)<|MERGE_RESOLUTION|>--- conflicted
+++ resolved
@@ -29,8 +29,8 @@
         """
         return self.task_id_ptr["routing_infos"]
 
-              
-def get_selector(config):  
+
+def get_selector(config):
     from mttl.cluster_tuning.cluster_selector import ClusterSelector
 
     if config.poly_selector == "poly":
@@ -60,174 +60,230 @@
     pass
 
 
-class XRouter(Selector):  
+class XRouter(Selector):
     def __init__(self, config):
         super().__init__()
 
-        self.config = config  
-        self.x_routing_option=config.x_routing_option
+        self.config = config
+        self.x_routing_option = config.x_routing_option
         self.sim_metric = config.x_router_sim_metric
         self.ff = nn.Linear(4096, config.n_skills)
-        #innit weights and biases with kaiming
+        # innit weights and biases with kaiming
         if config.xrouter_kaiming:
             self.ff.weight.data.normal_(mean=0.0, std=0.02)
             self.ff.bias.data.fill_(0)
-        if self.x_routing_option ==4 and config.sep_teacher_student:
+        if self.x_routing_option == 4 and config.sep_teacher_student:
             self.ff_student = nn.Linear(4096, config.n_skills)
             self.ff_student.weight.data.normal_(mean=0.0, std=0.02)
             self.ff_student.bias.data.fill_(0)
-            
-                   
-    def forward(self,routing_infos):
+
+    def forward(self, routing_infos):
         # self.x_routing_option = 4
-        x = routing_infos.x 
+        x = routing_infos.x
         gen_mode = 0
-        x_rout = None                            
-        padding_mask = routing_infos.pad_token_mask   
+        x_rout = None
+        padding_mask = routing_infos.pad_token_mask
         if hasattr(routing_infos, "gen_mode"):
             gen_mode = routing_infos.gen_mode
-            
-        if self.x_routing_option>0:
-            if gen_mode:   
-                if self.x_routing_option==1:
-                    if x.shape[1]==1:
-                        x = self.prev_x # we do not add the generated token and always use instruction only 
-                if self.x_routing_option in [2,3]: 
-                    if x.shape[1]==1: #we need to add cahsed previous tokens to the instructions
-                        padding_mask = torch.cat((padding_mask, torch.ones(x.shape[0], (self.prev_x.shape[1]-padding_mask.shape[1])+1, device=x.device)), dim=1)
+
+        if self.x_routing_option > 0:
+            if gen_mode:
+                if self.x_routing_option == 1:
+                    if x.shape[1] == 1:
+                        x = (
+                            self.prev_x
+                        )  # we do not add the generated token and always use instruction only
+                if self.x_routing_option in [2, 3]:
+                    if (
+                        x.shape[1] == 1
+                    ):  # we need to add cahsed previous tokens to the instructions
+                        padding_mask = torch.cat(
+                            (
+                                padding_mask,
+                                torch.ones(
+                                    x.shape[0],
+                                    (self.prev_x.shape[1] - padding_mask.shape[1]) + 1,
+                                    device=x.device,
+                                ),
+                            ),
+                            dim=1,
+                        )
                         x = torch.cat((self.prev_x, x), dim=1)
                 if self.x_routing_option == 4:
-                    if x.shape[1]==1:
+                    if x.shape[1] == 1:
                         x = self.prev_x
-                
-                # chas previous tokens     
-                if self.x_routing_option in [1,4]:
-                    if not x.shape[1]==1:
-                        self.prev_x = copy.deepcopy(x.detach()) # use instruction for routing
-                if self.x_routing_option in [2,3]: 
+
+                # chas previous tokens
+                if self.x_routing_option in [1, 4]:
+                    if not x.shape[1] == 1:
+                        self.prev_x = copy.deepcopy(
+                            x.detach()
+                        )  # use instruction for routing
+                if self.x_routing_option in [2, 3]:
                     self.prev_x = copy.deepcopy(x.detach())
             else:
                 self.prev_x = None
-            
-            if x_rout is None:     
+
+            if x_rout is None:
                 if isinstance(padding_mask, torch.Tensor):
-                    if padding_mask.dim() == 2:           
+                    if padding_mask.dim() == 2:
                         x_rout = x * padding_mask.unsqueeze(-1).to(x.device)
-                        non_zero_counts = (x_rout != 0).sum(dim=1)  
-                        x_rout = (x_rout.sum(dim=1) / non_zero_counts).unsqueeze(1) # same routing for each sample              
-                    elif padding_mask.dim() == 3: # different routing per token
-                        # seq = x.shape[1]          
+                        non_zero_counts = (x_rout != 0).sum(dim=1)
+                        x_rout = (x_rout.sum(dim=1) / non_zero_counts).unsqueeze(
+                            1
+                        )  # same routing for each sample
+                    elif padding_mask.dim() == 3:  # different routing per token
+                        # seq = x.shape[1]
                         # # x = x.unsqueeze(1).repeat(1,seq,1,1)
                         # x_rout = x.unsqueeze(1).repeat(1,seq,1,1) * padding_mask.unsqueeze(-1)#.to(x.device)
-                        # x_rout = x_rout.sum(dim=2)      
+                        # x_rout = x_rout.sum(dim=2)
                         # Element-wise multiplication with padding_mask using broadcasting
-                        x_rout = (x.unsqueeze(1) * padding_mask.unsqueeze(-1)).sum(dim=2)  
-                        # del padding_mask                                    
+                        x_rout = (x.unsqueeze(1) * padding_mask.unsqueeze(-1)).sum(
+                            dim=2
+                        )
+                        # del padding_mask
                         # del x
                         non_zero_counts = (padding_mask != 0).sum(dim=2)
-                        x_rout = (x_rout / non_zero_counts.unsqueeze(-1))
+                        x_rout = x_rout / non_zero_counts.unsqueeze(-1)
                         del non_zero_counts, padding_mask
                 elif isinstance(padding_mask, tuple):
-                    assert self.x_routing_option == 4 
-                    posterior_padding_mask = padding_mask[0] # looks at instruction and output
-                    prior_padding_mask = padding_mask[1] # looks only on instruction
-                    
+                    assert self.x_routing_option == 4
+                    posterior_padding_mask = padding_mask[
+                        0
+                    ]  # looks at instruction and output
+                    prior_padding_mask = padding_mask[1]  # looks only on instruction
+
                     x_rout_prior = x * prior_padding_mask.unsqueeze(-1).to(x.device)
-                    non_zero_counts = (x_rout_prior != 0).sum(dim=1)  
-                    x_rout_prior = (x_rout_prior.sum(dim=1) / non_zero_counts).unsqueeze(1) # same routing for each sample 
-                    
-                    
-                    x_rout_posterior = x * posterior_padding_mask.unsqueeze(-1).to(x.device)
-                    non_zero_counts = (x_rout_posterior != 0).sum(dim=1)   
-                    x_rout_posterior = (x_rout_posterior.sum(dim=1) / non_zero_counts).unsqueeze(1) # same routing for each sample 
+                    non_zero_counts = (x_rout_prior != 0).sum(dim=1)
+                    x_rout_prior = (
+                        x_rout_prior.sum(dim=1) / non_zero_counts
+                    ).unsqueeze(
+                        1
+                    )  # same routing for each sample
+
+                    x_rout_posterior = x * posterior_padding_mask.unsqueeze(-1).to(
+                        x.device
+                    )
+                    non_zero_counts = (x_rout_posterior != 0).sum(dim=1)
+                    x_rout_posterior = (
+                        x_rout_posterior.sum(dim=1) / non_zero_counts
+                    ).unsqueeze(
+                        1
+                    )  # same routing for each sample
 
                     del non_zero_counts, prior_padding_mask, posterior_padding_mask
-                    
-                    adapter_logits_prior = self.ff(x_rout_prior) if not self.config.sep_teacher_student else self.ff_student(x_rout_prior)
-                    adapter_dist_prior = F.softmax(adapter_logits_prior/self.config.poly_selector_cluster_temp, dim=-1)
+
+                    adapter_logits_prior = (
+                        self.ff(x_rout_prior)
+                        if not self.config.sep_teacher_student
+                        else self.ff_student(x_rout_prior)
+                    )
+                    adapter_dist_prior = F.softmax(
+                        adapter_logits_prior / self.config.poly_selector_cluster_temp,
+                        dim=-1,
+                    )
                     if gen_mode:
                         return adapter_dist_prior, 0.0
                     adapter_logits_posterior = self.ff(x_rout_posterior)
-                    adapter_dist = F.softmax(adapter_logits_posterior/self.config.poly_selector_cluster_temp, dim=-1)  
-                    aux_loss = 0.0  
-                    if self.sim_metric == "kl":# and not gen_mode:  
+                    adapter_dist = F.softmax(
+                        adapter_logits_posterior
+                        / self.config.poly_selector_cluster_temp,
+                        dim=-1,
+                    )
+                    aux_loss = 0.0
+                    if self.sim_metric == "kl":  # and not gen_mode:
                         # adapter_dist -- posterior, looks at inpiut + output. This should be P.
                         # adapter_dist_prior -- q, looks only on instruction.
-                        if self.config.reverse_xrouter_kl:                   
-                            # kl_divergence(p, q) -- surprise of using Q as model when true dist is P.                    
-                            aux_loss = torch.distributions.kl.kl_divergence(torch.distributions.Categorical(probs=adapter_dist), 
-                                                                            torch.distributions.Categorical(probs=adapter_dist_prior))  
+                        if self.config.reverse_xrouter_kl:
+                            # kl_divergence(p, q) -- surprise of using Q as model when true dist is P.
+                            aux_loss = torch.distributions.kl.kl_divergence(
+                                torch.distributions.Categorical(probs=adapter_dist),
+                                torch.distributions.Categorical(
+                                    probs=adapter_dist_prior
+                                ),
+                            )
                         else:
-                            aux_loss = torch.distributions.kl.kl_divergence(torch.distributions.Categorical(probs=adapter_dist_prior), 
-                                                                        torch.distributions.Categorical(probs=adapter_dist))        
-                        aux_loss = aux_loss.mean()                             
-                    elif self.sim_metric == "cosine":# and not gen_mode:              
-                        aux_loss = 1-F.cosine_similarity(adapter_logits_prior, adapter_logits_posterior.detach(), dim=-1)
+                            aux_loss = torch.distributions.kl.kl_divergence(
+                                torch.distributions.Categorical(
+                                    probs=adapter_dist_prior
+                                ),
+                                torch.distributions.Categorical(probs=adapter_dist),
+                            )
                         aux_loss = aux_loss.mean()
-                    if gen_mode or not self.training: 
+                    elif self.sim_metric == "cosine":  # and not gen_mode:
+                        aux_loss = 1 - F.cosine_similarity(
+                            adapter_logits_prior,
+                            adapter_logits_posterior.detach(),
+                            dim=-1,
+                        )
+                        aux_loss = aux_loss.mean()
+                    if gen_mode or not self.training:
                         adapter_dist = adapter_dist_prior
-                    
+
                     return adapter_dist, aux_loss
-                    
-                else: 
+
+                else:
                     raise NotImplementedError()
-        else:  
-            x_rout = x # simple per token routing
+        else:
+            x_rout = x  # simple per token routing
         # del x, padding_mask
-        adapter_logits = self.ff(x_rout)              
-        adapter_probs = F.softmax(adapter_logits/self.config.poly_selector_cluster_temp, dim=-1)
-        return adapter_probs, 0.
-    
+        adapter_logits = self.ff(x_rout)
+        adapter_probs = F.softmax(
+            adapter_logits / self.config.poly_selector_cluster_temp, dim=-1
+        )
+        return adapter_probs, 0.0
+
     # def forward(self, routing_infos):
-    #     x = routing_infos.x  
+    #     x = routing_infos.x
     #     gen_mode=0
     #     if hasattr(routing_infos, "gen_mode"):
     #         gen_mode = routing_infos.gen_mode
-        
+
     #     if self.x_routing_option > 0:
     #         padding_mask = routing_infos.pad_token_mask
     #         instruction_mask = (routing_infos.labels == -100).float()
-            
+
     #         if self.x_routing_option == 1:
     #             padding_mask *= instruction_mask
     #         elif self.x_routing_option == 2 or self.x_routing_option == 3:
     #             padding_mask *= instruction_mask
-                
+
     #             last_ones_indices = padding_mask.sum(dim=1, keepdim=True).cpu()
     #             bs, seq, d = x.shape
     #             ar = torch.arange(seq)
-                
+
     #             mask = last_ones_indices + (seq - last_ones_indices) - ar.unsqueeze(0)
     #             mask = torch.clamp(mask, 0, seq - 1)
-                
+
     #             padding_mask = (ar.unsqueeze(0) < mask).unsqueeze(-1).to(padding_mask.device)
     #             x_rout = x.unsqueeze(1) * padding_mask.to(x.device)
-                
+
     #             non_zero_counts = (x_rout != 0).sum(dim=2)
     #             x_rout = (x_rout.sum(dim=2) / non_zero_counts)
-        
+
     #     if gen_mode and x.shape[1] == 1:
     #         if self.x_routing_option == 1:
     #             x_rout = self.prev_x
     #         else:
     #             padding_mask = torch.cat((padding_mask, torch.ones(x.shape[0], self.prev_x.shape[1] - padding_mask.shape[1] + 1, device=x.device)), dim=1)
     #             x_rout = torch.cat((self.prev_x, x_rout), dim=1)
-        
+
     #     if gen_mode:
     #         self.prev_x = copy.deepcopy(x.detach())
     #     else:
     #         self.prev_x = None
-        
+
     #     if x_rout is None:
     #         padding_mask = routing_infos.pad_token_mask
     #         x_rout = x.unsqueeze(1) * padding_mask.unsqueeze(-1)
     #         non_zero_counts = (x_rout != 0).sum(dim=1)
     #         x_rout = (x_rout.sum(dim=1) / non_zero_counts).unsqueeze(1)
-        
+
     #     adapter_logits = self.ff(x_rout)
     #     adapter_probs = F.softmax(adapter_logits / self.config.poly_selector_cluster_temp, dim=-1)
     #     return adapter_probs
-            
+
+
 class MoESelector(Selector):
     def __init__(self, config):
         super().__init__()
@@ -499,7 +555,7 @@
 
         n_skills_a = self.n_skills if not self.share_a else 1
         if self.kaiming_init:
-            for skill in range(n_skills_a): 
+            for skill in range(n_skills_a):
                 for split in range(self.n_splits):
                     param = torch.empty((self.rank, self.in_features // self.n_splits))
                     torch.nn.init.kaiming_uniform_(param, a=math.sqrt(5))
@@ -540,19 +596,16 @@
         if repeat:
             self.routing_infos.repeat_interleave(repeat)
 
-<<<<<<< HEAD
         if self.selector is not None:
             mixing_weights = self.selector(self.routing_infos).type_as(self.lora_a)
-=======
-        if self.selector is not None:          
-            setattr(self.routing_infos, "x", input)       
+        if self.selector is not None:
+            setattr(self.routing_infos, "x", input)
             mixing_weights = self.selector(self.routing_infos)
             delattr(self.routing_infos, "x")
-            if isinstance(mixing_weights, tuple): 
+            if isinstance(mixing_weights, tuple):
                 mixing_weights, kl = mixing_weights
                 self.routing_infos.aux_loss.append(kl)
             mixing_weights.to(input.device)
->>>>>>> 6ab85a8d
         else:
             bs = input.size(0)
             mixing_weights = torch.ones(
@@ -580,28 +633,22 @@
                 "bsqkr,qkrd->bsqkd", (adapter_out, self.lora_b)
             )  # bs x seq x n_splits x n_skills x D
             # x weights
-<<<<<<< HEAD
-            if self.n_skills > 1:
-                adapter_out = torch.einsum(
-                    "bsqkd,bqk->bsd", (adapter_out, mixing_weights)
-                )  # bs x seq x n_splits x D
-            else:
-                adapter_out = adapter_out.squeeze(2).squeeze(2)  # bs x seq x D
-            adapter_out *= self.scaling  # / self.rank
-=======
-            if self.n_skills>1:  # mixing_weights is bs x n_splits/seq x n_skills
-                if mixing_weights.shape[1]==self.n_splits:
-                    adapter_out = torch.einsum("bsqkd,bqk->bsd", (adapter_out, mixing_weights)) # bs x seq x n_splits x D
+            if self.n_skills > 1:  # mixing_weights is bs x n_splits/seq x n_skills
+                if mixing_weights.shape[1] == self.n_splits:
+                    adapter_out = torch.einsum(
+                        "bsqkd,bqk->bsd", (adapter_out, mixing_weights)
+                    )  # bs x seq x n_splits x D
                 else:
                     # a = adapter_out * mixing_weights.unsqueeze(2).unsqueeze(-1) # bs x seq x n_splits x n_skills x D
                     # a = a.sum(dim=3).squeeze() # bs x seq x n_splits x D
                     # mixing_weights is bs x seg x n_skills, seperate routing for each seq
-                    adapter_out = torch.einsum("bsqkd,bsk->bsd", (adapter_out, mixing_weights)) # bs x seq x n_splits x D
+                    adapter_out = torch.einsum(
+                        "bsqkd,bsk->bsd", (adapter_out, mixing_weights)
+                    )  # bs x seq x n_splits x D
                     # a == adapter_out should be all True.
-            else: 
-                adapter_out = adapter_out.squeeze(2).squeeze(2) # bs x seq x D
-            adapter_out *= self.scaling # / self.rank
->>>>>>> 6ab85a8d
+            else:
+                adapter_out = adapter_out.squeeze(2).squeeze(2)  # bs x seq x D
+            adapter_out *= self.scaling  # / self.rank
             # adapter_weight = torch.einsum("qsdr,qsrk->qsdk", (self.lora_a, self.lora_b)) # outer product
             # adapter_weight = torch.einsum("bqs,qsrd->bqrd", (mixing_weights.detach(), adapter_weight)) # bs x n_splits x D x D
             # adapter_weight = adapter_weight.reshape(bs, self.in_features, -1)
@@ -617,15 +664,9 @@
         # adapter_out = EfficientBackwardbmm.apply(input, mixing_weights.detach(), self.lora_a,
         #                                 self.lora_b, self.in_features, self.rank, self.out_features) * self.scaling # / self.rank
         warmup = min(self.training_steps / 10_000, 1)
-<<<<<<< HEAD
         if self.use_warmup:
             adapter_out = adapter_out * warmup
-
-=======
-        if self.use_warmup:   
-            adapter_out = adapter_out * warmup 
         # print((self.linear_layer(input) + adapter_out).shape)
->>>>>>> 6ab85a8d
         return self.linear_layer(input) + adapter_out
         # return F.linear(input, self.weight, self.bias) + adapter_out
 
@@ -692,12 +733,16 @@
             print("Registering method: ", method)
             setattr(object, method, MethodType(getattr(SkilledModel, method), object))
         return object
-    
-    @staticmethod 
-    def set_selector(object, config, selector_to_replace=PolytroponSelector, new_selector=AverageSelector):
-        """Switches PolytroponSelector to AverageSelector.
-        """
-        for name, module in object.named_modules():   
+
+    @staticmethod
+    def set_selector(
+        object,
+        config,
+        selector_to_replace=PolytroponSelector,
+        new_selector=AverageSelector,
+    ):
+        """Switches PolytroponSelector to AverageSelector."""
+        for name, module in object.named_modules():
             for name, inner_mod in module.named_children():
                 if isinstance(inner_mod, selector_to_replace):
                     print(
@@ -706,7 +751,9 @@
                         "n_skills:",
                         inner_mod.n_skills,
                     )
-                    n_splits = inner_mod.n_splits if hasattr(inner_mod, "n_splits") else 1
+                    n_splits = (
+                        inner_mod.n_splits if hasattr(inner_mod, "n_splits") else 1
+                    )
                     setattr(
                         module,
                         name,
