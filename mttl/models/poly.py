import torch
import copy
<<<<<<< HEAD
import torch.nn as nn
=======
import torch.nn as nn   
>>>>>>> dfbcfdb1
import torch.nn.functional as F
import re
import numpy as np
from types import MethodType
from torch.autograd import Function
from torch.distributions.relaxed_bernoulli import RelaxedBernoulli
import math
from mttl.models.utils import RoutingInfo


EPS = 1e-12


class PolytroponAdapter(nn.Module):
    """
    Adapter class for the PolytroponSelector. Returns the routing information for the current task.
    """

    @property
    def routing_infos(self) -> RoutingInfo:
        """
        Returns the routing information for the current task.

        Returns:
            RoutingInfo: The routing information for the current task.
        """
        return self.task_id_ptr["routing_infos"]

<<<<<<< HEAD

def get_selector(config):
=======
              
def get_selector(config, in_d=4096):            
>>>>>>> dfbcfdb1
    from mttl.cluster_tuning.cluster_selector import ClusterSelector

    if config.poly_selector == "poly":
        return PolytroponSelector(config)
    elif config.poly_selector == "private":
        # back-compatibility
        if config.example_to_ids_path:
            return ClusterSelector(config, soft=False)
        else:
            return PrivateSelector(config)
    elif config.poly_selector == "cluster_soft":
        return ClusterSelector(config, soft=True)
    elif config.poly_selector == "none":
        return None
        # return ClusterSelector(config, soft=True)
    elif config.poly_selector == "cluster_hard":
        return ClusterSelector(config, soft=False)
    elif config.poly_selector == "moe":
        return MoESelector(config)
    elif config.poly_selector == "x_router":
        return XRouter(config, in_d=in_d)
    else:
        raise NotImplementedError()


class Selector(nn.Module):
    pass


<<<<<<< HEAD
class XRouter(Selector):
    def __init__(self, config):
        super().__init__()

        self.config = config
        self.x_routing_option = config.x_routing_option
        self.sim_metric = config.x_router_sim_metric
        self.ff = nn.Linear(4096, config.n_skills)
        # innit weights and biases with kaiming
        if config.xrouter_kaiming:
            self.ff.weight.data.normal_(mean=0.0, std=0.02)
            self.ff.bias.data.fill_(0)
        if self.x_routing_option == 4 and config.sep_teacher_student:
            self.ff_student = nn.Linear(4096, config.n_skills)
            self.ff_student.weight.data.normal_(mean=0.0, std=0.02)
            self.ff_student.bias.data.fill_(0)

    def forward(self, routing_infos):
=======
class XRouter(Selector):  
    def __init__(self, config, in_d=4096):
        super().__init__()

        self.config = config           
        self.in_d = in_d                        
        self.router_init_scale = config.x_router_init_scale
        self.x_routing_option=config.x_routing_option
        self.sim_metric = config.x_router_sim_metric
        self.n_splits = config.n_splits
        self.input_layer_norm = nn.LayerNorm(in_d)           
        self.ff = nn.Linear(in_d, config.n_skills * self.n_splits)   
        self.ff_router_layer_norm = nn.LayerNorm(in_d)
        self.ff_router_layer_norm.weight = nn.Parameter(torch.ones(in_d)*self.router_init_scale)
        #innit weights and biases with normal distribution
        if config.xrouter_kaiming: # TODO: rename this parameter to normal
            self.ff.weight.data.normal_(mean=0.0, std=self.router_init_scale)
            self.ff.bias.data.fill_(0)
        if self.x_routing_option ==4 and config.sep_teacher_student:
            self.ff_student = nn.Linear(in_d, config.n_skills * self.n_splits)   
            self.ff_student.weight.data.normal_(mean=0.0, std=self.router_init_scale)
            self.ff_student.bias.data.fill_(0)
            self.ff_student_layer_norm = nn.LayerNorm(in_d)     
            self.ff_student_layer_norm.weight = nn.Parameter(torch.ones(self.in_dim)*self.router_init_scale)
        
    def route(self, router: nn.Linear, layer_norm: nn.LayerNorm, x):
        if self.config.normalize_xrouter_input:
            x = self.input_layer_norm(x)
        
        if self.config.normalize_xrouter_weights:  
            weights = layer_norm(router.weight)  
            return F.linear(x, weights, router.bias)
        return F.linear(x, router.weight, router.bias)
                           
    def forward(self,routing_infos):
>>>>>>> dfbcfdb1
        # self.x_routing_option = 4
        x = routing_infos.x
        gen_mode = 0
<<<<<<< HEAD
        x_rout = None
        padding_mask = routing_infos.pad_token_mask
        if hasattr(routing_infos, "gen_mode"):
            gen_mode = routing_infos.gen_mode

        if self.x_routing_option > 0:
            if gen_mode:
                if self.x_routing_option == 1:
                    if x.shape[1] == 1:
                        x = (
                            self.prev_x
                        )  # we do not add the generated token and always use instruction only
                if self.x_routing_option in [2, 3]:
                    if (
                        x.shape[1] == 1
                    ):  # we need to add cahsed previous tokens to the instructions
                        padding_mask = torch.cat(
                            (
                                padding_mask,
                                torch.ones(
                                    x.shape[0],
                                    (self.prev_x.shape[1] - padding_mask.shape[1]) + 1,
                                    device=x.device,
                                ),
                            ),
                            dim=1,
                        )
=======
        x_rout = None                           
        padding_mask = routing_infos.pad_token_mask   
        if hasattr(routing_infos, "gen_mode"):
            gen_mode = routing_infos.gen_mode
            
        if self.x_routing_option>0:
            if gen_mode:                  
                if self.x_routing_option==1:
                    if x.shape[1]==1:
                        x = self.prev_x # we do not add the generated token and always use instruction only 
                if self.x_routing_option in [2,3]: 
                    if x.shape[1]==1: #we need to add cahsed previous tokens to the instructions
                        padding_mask = torch.cat((padding_mask, torch.ones(x.shape[0], (self.prev_x.shape[1]-padding_mask.shape[1])+1, device=x.device)), dim=1)
>>>>>>> dfbcfdb1
                        x = torch.cat((self.prev_x, x), dim=1)
                if self.x_routing_option == 4:
                    if x.shape[1] == 1:
                        x = self.prev_x

                # chas previous tokens
                if self.x_routing_option in [1, 4]:
                    if not x.shape[1] == 1:
                        self.prev_x = copy.deepcopy(
                            x.detach()
                        )  # use instruction for routing
                if self.x_routing_option in [2, 3]:
                    self.prev_x = copy.deepcopy(x.detach())
            else:
                self.prev_x = None

            if x_rout is None:
                if isinstance(padding_mask, torch.Tensor):
                    if padding_mask.dim() == 2:
                        x_rout = x * padding_mask.unsqueeze(-1).to(x.device)
                        non_zero_counts = (x_rout != 0).sum(dim=1)
                        x_rout = (x_rout.sum(dim=1) / non_zero_counts).unsqueeze(
                            1
                        )  # same routing for each sample
                    elif padding_mask.dim() == 3:  # different routing per token
                        # seq = x.shape[1]
                        # # x = x.unsqueeze(1).repeat(1,seq,1,1)
                        # x_rout = x.unsqueeze(1).repeat(1,seq,1,1) * padding_mask.unsqueeze(-1)#.to(x.device)
                        # x_rout = x_rout.sum(dim=2)
                        # Element-wise multiplication with padding_mask using broadcasting
                        x_rout = (x.unsqueeze(1) * padding_mask.unsqueeze(-1)).sum(
                            dim=2
                        )
                        # del padding_mask
                        # del x
                        non_zero_counts = (padding_mask != 0).sum(dim=2)
                        x_rout = x_rout / non_zero_counts.unsqueeze(-1)
                        del non_zero_counts, padding_mask
                elif isinstance(padding_mask, tuple):
                    assert self.x_routing_option == 4
                    posterior_padding_mask = padding_mask[
                        0
                    ]  # looks at instruction and output
                    prior_padding_mask = padding_mask[1]  # looks only on instruction

                    x_rout_prior = x * prior_padding_mask.unsqueeze(-1).to(x.device)
<<<<<<< HEAD
                    non_zero_counts = (x_rout_prior != 0).sum(dim=1)
                    x_rout_prior = (
                        x_rout_prior.sum(dim=1) / non_zero_counts
                    ).unsqueeze(
                        1
                    )  # same routing for each sample

                    x_rout_posterior = x * posterior_padding_mask.unsqueeze(-1).to(
                        x.device
                    )
                    non_zero_counts = (x_rout_posterior != 0).sum(dim=1)
                    x_rout_posterior = (
                        x_rout_posterior.sum(dim=1) / non_zero_counts
                    ).unsqueeze(
                        1
                    )  # same routing for each sample

                    del non_zero_counts, prior_padding_mask, posterior_padding_mask

                    adapter_logits_prior = (
                        self.ff(x_rout_prior)
                        if not self.config.sep_teacher_student
                        else self.ff_student(x_rout_prior)
                    )
                    adapter_dist_prior = F.softmax(
                        adapter_logits_prior / self.config.poly_selector_cluster_temp,
                        dim=-1,
                    )
                    if gen_mode:
                        return adapter_dist_prior, 0.0
                    adapter_logits_posterior = self.ff(x_rout_posterior)
                    adapter_dist = F.softmax(
                        adapter_logits_posterior
                        / self.config.poly_selector_cluster_temp,
                        dim=-1,
                    )
                    aux_loss = 0.0
                    if self.sim_metric == "kl":  # and not gen_mode:
=======
                    non_zero_counts = (x_rout_prior != 0).sum(dim=1)  
                    x_rout_prior = (x_rout_prior.sum(dim=1) / non_zero_counts).unsqueeze(1) # same routing for each sample 
                    
                       
                    x_rout_posterior = x * posterior_padding_mask.unsqueeze(-1).to(x.device)
                    non_zero_counts = (x_rout_posterior != 0).sum(dim=1)   
                    x_rout_posterior = (x_rout_posterior.sum(dim=1) / non_zero_counts).unsqueeze(1) # same routing for each sample 

                    del non_zero_counts, prior_padding_mask, posterior_padding_mask
                      
                    adapter_logits_prior = self.route(self.ff, self.ff_router_layer_norm, x_rout_prior) if not self.config.sep_teacher_student else self.route(self.ff_student, self.ff_student_layer_norm, x_rout_prior)
                    adapter_dist_prior = self.softmax(adapter_logits_prior/self.config.poly_selector_cluster_temp)
                    if gen_mode:
                        return adapter_dist_prior, 0.0  
                    adapter_logits_posterior = self.route(self.ff, self.ff_router_layer_norm, x_rout_posterior)
                    adapter_dist = self.softmax(adapter_logits_posterior/self.config.poly_selector_cluster_temp)
                    aux_loss = 0.0  
                    if self.sim_metric == "kl":# and not gen_mode:  
>>>>>>> dfbcfdb1
                        # adapter_dist -- posterior, looks at inpiut + output. This should be P.
                        # adapter_dist_prior -- q, looks only on instruction.
                        if self.config.reverse_xrouter_kl:
                            # kl_divergence(p, q) -- surprise of using Q as model when true dist is P.
                            aux_loss = torch.distributions.kl.kl_divergence(
                                torch.distributions.Categorical(probs=adapter_dist),
                                torch.distributions.Categorical(
                                    probs=adapter_dist_prior
                                ),
                            )
                        else:
                            aux_loss = torch.distributions.kl.kl_divergence(
                                torch.distributions.Categorical(
                                    probs=adapter_dist_prior
                                ),
                                torch.distributions.Categorical(probs=adapter_dist),
                            )
                        aux_loss = aux_loss.mean()
                    elif self.sim_metric == "cosine":  # and not gen_mode:
                        aux_loss = 1 - F.cosine_similarity(
                            adapter_logits_prior,
                            adapter_logits_posterior.detach(),
                            dim=-1,
                        )
                        aux_loss = aux_loss.mean()
                    if gen_mode or not self.training:
                        adapter_dist = adapter_dist_prior

                    return adapter_dist, aux_loss

                else:
                    raise NotImplementedError()
        else:
            x_rout = x  # simple per token routing
        # del x, padding_mask
<<<<<<< HEAD
        adapter_logits = self.ff(x_rout)
        adapter_probs = F.softmax(
            adapter_logits / self.config.poly_selector_cluster_temp, dim=-1
        )
        return adapter_probs, 0.0

    # def forward(self, routing_infos):
    #     x = routing_infos.x
    #     gen_mode=0
    #     if hasattr(routing_infos, "gen_mode"):
    #         gen_mode = routing_infos.gen_mode

    #     if self.x_routing_option > 0:
    #         padding_mask = routing_infos.pad_token_mask
    #         instruction_mask = (routing_infos.labels == -100).float()

    #         if self.x_routing_option == 1:
    #             padding_mask *= instruction_mask
    #         elif self.x_routing_option == 2 or self.x_routing_option == 3:
    #             padding_mask *= instruction_mask

    #             last_ones_indices = padding_mask.sum(dim=1, keepdim=True).cpu()
    #             bs, seq, d = x.shape
    #             ar = torch.arange(seq)

    #             mask = last_ones_indices + (seq - last_ones_indices) - ar.unsqueeze(0)
    #             mask = torch.clamp(mask, 0, seq - 1)

    #             padding_mask = (ar.unsqueeze(0) < mask).unsqueeze(-1).to(padding_mask.device)
    #             x_rout = x.unsqueeze(1) * padding_mask.to(x.device)

    #             non_zero_counts = (x_rout != 0).sum(dim=2)
    #             x_rout = (x_rout.sum(dim=2) / non_zero_counts)

    #     if gen_mode and x.shape[1] == 1:
    #         if self.x_routing_option == 1:
    #             x_rout = self.prev_x
    #         else:
    #             padding_mask = torch.cat((padding_mask, torch.ones(x.shape[0], self.prev_x.shape[1] - padding_mask.shape[1] + 1, device=x.device)), dim=1)
    #             x_rout = torch.cat((self.prev_x, x_rout), dim=1)

    #     if gen_mode:
    #         self.prev_x = copy.deepcopy(x.detach())
    #     else:
    #         self.prev_x = None

    #     if x_rout is None:
    #         padding_mask = routing_infos.pad_token_mask
    #         x_rout = x.unsqueeze(1) * padding_mask.unsqueeze(-1)
    #         non_zero_counts = (x_rout != 0).sum(dim=1)
    #         x_rout = (x_rout.sum(dim=1) / non_zero_counts).unsqueeze(1)

    #     adapter_logits = self.ff(x_rout)
    #     adapter_probs = F.softmax(adapter_logits / self.config.poly_selector_cluster_temp, dim=-1)
    #     return adapter_probs


=======
        adapter_logits = self.route(self.ff, self.ff_router_layer_norm, x_rout)          
        adapter_probs = self.softmax(adapter_logits/self.config.poly_selector_cluster_temp)
        return adapter_probs, 0.
    
    def softmax(self, logit):
        if self.n_splits>1:     
            logit = logit.reshape(*logit.shape[:-1], self.n_splits, self.config.n_skills)
            out = F.softmax(logit, dim=-1)
            out = out.reshape(*logit.shape[:-2], self.config.n_skills * self.n_splits)
            return out
        return F.softmax(logit, dim=-1)
            
>>>>>>> dfbcfdb1
class MoESelector(Selector):
    def __init__(self, config):
        super().__init__()

        self.config = config
        self.n_splits = config.n_splits
        self.n_skills = config.n_skills
        self.topk = 3

        self.module_logits = nn.Parameter(
            torch.empty((config.n_tasks, config.n_splits * config.n_skills)).uniform_(
                -1e-3, 1e-3
            )
        )

    def resize_module_logits(self, n_tasks):
        self.module_logits.data = torch.empty(
            (n_tasks, self.n_splits * self.n_skills)
        ).uniform_(-1e-3, 1e-3)

    def forward(self, routing_infos):
        module_logits = self.module_logits[routing_infos.task_ids]
        module_logits = module_logits.view(-1, self.n_splits, self.n_skills)

        if self.training:
            noise = torch.randn_like(module_logits) / self.n_skills
            module_logits = module_logits + noise

        probs = F.softmax(module_logits, dim=-1)

        top_probs, top_indices = probs.topk(
            self.topk, dim=-1
        )  # 2 active skills per task
        top_k_probs = top_probs[:, : self.topk]
        top_k_indices = top_indices[:, : self.topk]
        top_k_probs = top_k_probs / top_k_probs.sum(dim=1, keepdim=True)

        zeros = torch.zeros_like(probs, requires_grad=True)
        module_weights = zeros.scatter(2, top_k_indices, top_k_probs)
        return module_weights


class PolytroponSelector(Selector):
    def __init__(self, config):
        super().__init__()

        self.config = config
        self.n_splits = config.n_splits
        self.n_skills = config.n_skills
        self.dropout = config.module_logits_dropout
        self.use_l2_norm = config.module_logits_l2_norm
        self.use_relaxed_bernoulli = config.module_logits_relaxed_bernoulli
        self.use_straight_through = config.module_logits_straight_through
        self.poly_average_correction = config.poly_average_correction
        self.poly_use_shared_skill = config.poly_use_shared_skill

        if self.use_relaxed_bernoulli and self.use_straight_through:
            raise ValueError("Cannot use both relaxed and straight through.")

        self.module_logits = nn.Parameter(
            torch.empty((config.n_tasks, config.n_splits * config.n_skills)).uniform_(
                -1e-3, 1e-3
            )
        )

    def resize_module_logits(self, n_tasks):
        self.module_logits.data = torch.empty(
            (n_tasks, self.n_splits * self.n_skills)
        ).uniform_(-1e-3, 1e-3)

    def forward(self, routing_infos):
        module_logits = self.module_logits[routing_infos.task_ids]
        module_logits = module_logits.view(-1, self.n_splits, self.n_skills)

        if self.use_l2_norm:
            module_weights = F.normalize(module_logits, p=2, dim=-1)
        else:
            if self.training and self.use_relaxed_bernoulli:
                module_logits = RelaxedBernoulli(
                    temperature=1.0, logits=module_logits
                ).rsample()
            elif self.use_straight_through:
                module_logits = torch.sigmoid(module_logits)
                module_logits_disc = torch.round(module_logits)
                # straight through estimator
                module_logits = (
                    module_logits + (module_logits_disc - module_logits).detach()
                )
            else:
                module_logits = torch.sigmoid(module_logits)

            if self.dropout > 0.0:
                module_logits = nn.Dropout(self.dropout)(module_logits)

            if self.poly_use_shared_skill:
                # last skill is always active whatever the task that has been selected
                module_logits = torch.cat(
                    (module_logits[:, :, :-1], module_logits[:, :, -1:] * 0.0 + 1.0),
                    dim=-1,
                )

            if self.poly_average_correction:
                module_weights = module_logits * (
                    np.sqrt(self.n_splits) / np.sqrt(self.n_skills)
                )
            else:
                module_weights = module_logits / (
                    module_logits.sum(dim=-1, keepdim=True) + EPS
                )
        return module_weights


class AverageSelector(Selector):
    def __init__(self, n_skills, n_splits):
        super().__init__()

        self.n_splits = n_splits
        self.n_skills = n_skills
        self.register_buffer(
            "module_logits", torch.empty(n_splits, n_skills).fill_(1.0 / n_skills)
        )

    def forward(self, routing_infos):
        bs = routing_infos.task_ids.size(0)
        module_logits = self.module_logits.view(1, self.n_splits, self.n_skills)
        return module_logits.expand(bs, -1, -1)


class PrivateSelector(Selector):
    def __init__(self, config):
        super().__init__()

        self.n_skills = config.n_skills

    def forward(self, routing_infos):
        return F.one_hot(routing_infos.task_ids, num_classes=self.n_skills).unsqueeze(1)


class LoraAveraging(Function):
    @staticmethod
    def forward(ctx, inputs, module_weights):
        output = torch.einsum("bqs,qsdr->bqdr", (module_weights, inputs))
        ctx.save_for_backward(module_weights)
        return output

    @staticmethod
    def backward(ctx, grad_output):
        (module_weights,) = ctx.saved_tensors

        # Compute the gradients with respect to the inputs and module_weights
        grad_inputs = torch.einsum("bqdr,qsdr->bqs", (grad_output, module_weights))
        # grad_module_weights = torch.einsum("bqs,bqdr->qsdr", (grad_output, inputs))

        return grad_inputs  # , None#, grad_module_weights


class EfficientBackwardbmm(Function):
    @staticmethod
    def forward(
        ctx, input, module_weights, lora_a, lora_b, in_features, rank, out_features
    ):
        bs = module_weights.size(0)
        ctx.rank = rank
        ctx.lora_a = lora_a
        ctx.lora_b = lora_b
        ctx.in_features = in_features
        ctx.out_features = out_features
        # ctx.module_weights = module_weights
        A = torch.einsum("bqs,qsdr->bqdr", (module_weights, lora_a))
        B = torch.einsum("bqs,qsrd->bqrd", (module_weights, lora_b))
        A = A.reshape(bs, in_features, rank)
        B = B.transpose(1, 2).reshape(bs, rank, out_features)
        ctx.save_for_backward(input, module_weights)  # , A, B)
        return torch.bmm(input, A).bmm(B)

    @staticmethod
    def backward(ctx, grad_output):
        input, module_weights = ctx.saved_tensors
        # retrieve saved pointers
        lora_a, lora_b = ctx.lora_a, ctx.lora_b
        in_features, rank, out_features = ctx.in_features, ctx.rank, ctx.out_features
        module_weights = module_weights.to(dtype=lora_a.dtype)
        bs = module_weights.size(0)
        # recalculate A and B (instead of storing them)
        A = torch.einsum("bqs,qsdr->bqdr", (module_weights, lora_a))
        B = torch.einsum("bqs,qsrd->bqrd", (module_weights, lora_b))
        A = A.reshape(bs, in_features, rank)
        B = B.transpose(1, 2).reshape(bs, rank, out_features)
        # compute grads
        A = A.to(dtype=grad_output.dtype)
        B = B.to(dtype=grad_output.dtype)
        # Compute gradients with respect to the input, module_weights, lora_a, lora_b
        # grad_input is b x s x d
        grad_input = grad_output.bmm(B.transpose(1, 2)).bmm(A.transpose(1, 2))
        # grad w.r.t B, lora_b is q x s x 4 x d
        grad_B = grad_output.transpose(1, 2).bmm(torch.bmm(input, A)).transpose(1, 2)
        grad_lora_b = torch.einsum("bqs,qrd->qsrd", (module_weights, grad_B))
        # grad w.r.t A, lora_a is q x s x d x r
        grad_A = grad_output.bmm(B.transpose(1, 2)).transpose(1, 2).bmm(input)
        grad_lora_a = torch.einsum("bqs,qdr->qsdr", (module_weights, grad_A)).transpose(
            2, 3
        )

        return (
            grad_input,
            None,  # TODO: compute grads w.r.t. module_weights if needed.
            grad_lora_a,
            grad_lora_b,
            None,
            None,
            None,
        )


class PolyLoRALinear(PolytroponAdapter):
    def __init__(self, config, task_id_ptr, linear_layer, selector=None):
        super().__init__()
        self.same_lora_init = config.same_lora_init
        self.share_a = config.share_lora_a
        self.n_splits = config.n_splits
        self.n_tasks = config.n_tasks
        self.n_skills = config.n_skills
        self.share_lora_at_attn = config.share_lora_at_attn
        self.in_features = linear_layer.in_features
        self.out_features = linear_layer.out_features
        self.use_warmup = config.lora_warmup
        self.rank = config.lora_rank
        self.weight = linear_layer.weight
        self.linear_layer = linear_layer
        self.bias = linear_layer.bias
        self.kaiming_init = config.lora_kaiming_init
        self.lora_randb_init = config.lora_randb_init
        self.task_id_ptr = task_id_ptr
        self.training_steps = 0.0
        self.lora_alpha = config.lora_alpha if hasattr(config, "lora_alpha") else 1.0
        self.scaling = self.lora_alpha / self.rank
        self.merge_A_B_seperately = (
            config.merge_A_B_seperately
            if hasattr(config, "merge_A_B_seperately")
            else True
        )
        if selector is None:
            self.selector = get_selector(config, in_d = linear_layer.in_features)
        else:
            self.selector = selector

        self.lora_a = nn.Parameter(
            self.weight.new_empty(
                self.n_splits,
                self.n_skills if not self.share_a else 1,
                linear_layer.in_features // self.n_splits,
                self.rank,
                dtype=torch.float32,
            )
        )
        self.lora_b = nn.Parameter(
            self.weight.new_empty(
                self.n_splits,
                self.n_skills,
                self.rank,
                linear_layer.out_features // self.n_splits,
                dtype=torch.float32,
            )
        )
        self.reset_parameters()

    def reset_parameters(self):
        import math

        n_skills_a = self.n_skills if not self.share_a else 1
        if self.kaiming_init:
            for skill in range(n_skills_a):
                for split in range(self.n_splits):
                    param = torch.empty((self.rank, self.in_features // self.n_splits))
                    torch.nn.init.kaiming_uniform_(param, a=math.sqrt(5))
                    self.lora_a.data[split, skill, :, :] = param.T
        else:
            gain = nn.init.calculate_gain(nonlinearity="leaky_relu", param=math.sqrt(5))
            std = gain / math.sqrt(self.in_features)

            with torch.no_grad():
                self.lora_a.uniform_(-std, std)
                if self.same_lora_init:
                    print(self.same_lora_init)
                    # set all skills to have equal innit
                    param = self.lora_a.data[:, 0, :, :]
                    for skill in range(n_skills_a):
                        self.lora_a.data[:, skill, :, :] = param
                    if n_skills_a > 1:
                        assert torch.allclose(
                            self.lora_a.data[:, 0, :, :], self.lora_a.data[:, 1, :, :]
                        )

        # ensure that initially, adding the adapter does not change the output
        if self.use_warmup or self.lora_randb_init:
            with torch.no_grad():
                self.lora_b.uniform_(-std, std)
        else:
            torch.nn.init.zeros_(self.lora_b)

    def forward(self, input):
        if self.training:
            self.training_steps += 1

        task_id = self.routing_infos.task_ids

        repeat = input.size(0) // task_id.size(0)

        # this repeat follows the patten in `model.predict()` line 152
        if repeat:
            self.routing_infos.repeat_interleave(repeat)

        if self.selector is not None:
            mixing_weights = self.selector(self.routing_infos).type_as(self.lora_a)
        if self.selector is not None:
            setattr(self.routing_infos, "x", input)
            mixing_weights = self.selector(self.routing_infos)
            delattr(self.routing_infos, "x")
            if isinstance(mixing_weights, tuple):
                mixing_weights, kl = mixing_weights
                self.routing_infos.aux_loss.append(kl)
            mixing_weights.to(input.device)
        else:
<<<<<<< HEAD
            bs = input.size(0)
            mixing_weights = torch.ones(
                bs, self.n_splits, self.n_skills, device=input.device, dtype=input.dtype
            ).type_as(self.lora_a)
        bs, n_splits, n_skills = mixing_weights.size()
=======
            bs = input.size(0)  
            mixing_weights = torch.ones(bs, self.n_splits, self.n_skills, device=input.device, dtype=input.dtype)
        if isinstance(self.selector, XRouter):          
            bs, seq, n_skills_x_n_splits = mixing_weights.size()
            # seq == 1 is per-example routing, or sdqwuence length is per-tokeb routing
            if self.n_splits>1:   
                mixing_weights = mixing_weights.reshape(bs, seq, self.n_splits, self.n_skills)
            assert seq == 1, "per token routing is not implemented yet for n_splits > 1"
        else:
            bs, n_splits, n_skills = mixing_weights.size()
        
>>>>>>> dfbcfdb1
        # rnadom probabilities
        # print(mixing_weights[0])
        if self.merge_A_B_seperately:
            # A is    n_splits, n_skills, D // n_splits, rank
            # we want bs,       n_splits, D // n_splits, rank
            A = torch.einsum("bqs,qsdr->bqdr", (mixing_weights, self.lora_a))
            B = torch.einsum("bqs,qsrd->bqrd", (mixing_weights, self.lora_b))
            A = A.reshape(bs, self.in_features, self.rank)
            B = B.transpose(1, 2).reshape(bs, self.rank, self.out_features)
<<<<<<< HEAD
            adapter_out = input.bmm(A).bmm(B) * self.scaling  # / self.rank
        else:  # ignoring n_splikts here
            # self.lora_a n_splits, n_skills, D // n_splits, rank
            # x * A
            adapter_out = torch.einsum(
                "bsd,qkdr->bsqkr", (input, self.lora_a)
            )  # bs x n_splits x n_skills x rank")
            # x B
            adapter_out = torch.einsum(
                "bsqkr,qkrd->bsqkd", (adapter_out, self.lora_b)
            )  # bs x seq x n_splits x n_skills x D
            # x weights
            if self.n_skills > 1:  # mixing_weights is bs x n_splits/seq x n_skills
                if mixing_weights.shape[1] == self.n_splits:
                    adapter_out = torch.einsum(
                        "bsqkd,bqk->bsd", (adapter_out, mixing_weights)
                    )  # bs x seq x n_splits x D
                else:
                    # a = adapter_out * mixing_weights.unsqueeze(2).unsqueeze(-1) # bs x seq x n_splits x n_skills x D
                    # a = a.sum(dim=3).squeeze() # bs x seq x n_splits x D
                    # mixing_weights is bs x seg x n_skills, seperate routing for each seq
                    adapter_out = torch.einsum(
                        "bsqkd,bsk->bsd", (adapter_out, mixing_weights)
                    )  # bs x seq x n_splits x D
                    # a == adapter_out should be all True.
            else:
                adapter_out = adapter_out.squeeze(2).squeeze(2)  # bs x seq x D
            adapter_out *= self.scaling  # / self.rank
=======
            adapter_out = input.bmm(A).bmm(B) * self.scaling # / self.rank
        else:              
            if self.n_splits>1: # MHR TODO: double check this
                s_l = input.shape[1]             
                input = input.unsqueeze(2).reshape(bs, s_l, self.n_splits, self.in_features // self.n_splits)
                adapter_out = torch.einsum("bsqd,qkdr->bsqkr", (input, self.lora_a))
                adapter_out = torch.einsum("bsqkr,qkrd->bsqkd", (adapter_out, self.lora_b)) # bs x seq x n_splits x n_skills x D//n_splits
                adapter_out = adapter_out.transpose(2,3) # bs x seq x n_skills x n_splits x D//n_splits
                assert self.n_skills>1, "n_skills must be > 1 for n_splits > 1, other is not implemented yet"
                mixing_weights = mixing_weights.squeeze(1)
                adapter_out = torch.einsum("bskqd,bqk->bsqd", (adapter_out, mixing_weights)) # bs x seq x n_splits x D//n_splits
                # stack into b x s x D: stack last dimention              
                adapter_out = adapter_out.reshape(bs, s_l, self.out_features)
                input = input.reshape(bs, s_l, self.in_features)
                
            else:
                # x * A                   
                adapter_out = torch.einsum("bsd,qkdr->bsqkr", (input, self.lora_a)) # bs x n_splits x n_skills x rank")            
                # x B
                adapter_out = torch.einsum("bsqkr,qkrd->bsqkd", (adapter_out, self.lora_b)) # bs x seq x n_splits x n_skills x D
                # x weights
                if self.n_skills>1:  # mixing_weights is bs x n_splits/seq x n_skills
                        if mixing_weights.shape[1]==1:
                            # per example routing
                            adapter_out = torch.einsum("bsqkd,bqk->bsd", (adapter_out, mixing_weights)) # bs x seq x n_splits x D
                        else:
                            # a = adapter_out * mixing_weights.unsqueeze(2).unsqueeze(-1) # bs x seq x n_splits x n_skills x D
                            # a = a.sum(dim=3).squeeze() # bs x seq x n_splits x D
                            # mixing_weights is bs x seg x n_skills, seperate routing for each seq
                            adapter_out = torch.einsum("bsqkd,bsk->bsd", (adapter_out, mixing_weights)) # bs x seq x n_splits x D
                            # a == adapter_out should be all True.
                        
                else:    
                    adapter_out = adapter_out.squeeze(2).squeeze(2) # bs x seq x D
            adapter_out *= self.scaling # / self.rank
>>>>>>> dfbcfdb1
            # adapter_weight = torch.einsum("qsdr,qsrk->qsdk", (self.lora_a, self.lora_b)) # outer product
            # adapter_weight = torch.einsum("bqs,qsrd->bqrd", (mixing_weights.detach(), adapter_weight)) # bs x n_splits x D x D
            # adapter_weight = adapter_weight.reshape(bs, self.in_features, -1)
            # adapter_out = input.bmm(adapter_weight) * self.scaling # / self.rank
            # self.lora_b is n_splits, n_skills, rank, D // n_splits
            # input is bs, sl, D // n_splits

        # A = LoraAveraging.apply(self.lora_a, mixing_weights)
        # B = LoraAveraging.apply(self.lora_b, mixing_weights)

        # A = A.reshape(bs, self.in_features, self.rank)
        # B = B.transpose(1, 2).reshape(bs, self.rank, self.out_features)
        # adapter_out = EfficientBackwardbmm.apply(input, mixing_weights.detach(), self.lora_a,
        #                                 self.lora_b, self.in_features, self.rank, self.out_features) * self.scaling # / self.rank
        
        # track entropy of the routing distribution over last dim   
        mixing_weights_ = mixing_weights.view(-1, self.n_skills).detach() # ex x n_skills        
        average_normalized_entropy = torch.mean(-torch.sum(mixing_weights_ * torch.log(mixing_weights_ + EPS), dim=-1)/ np.log(self.n_skills)) if self.n_skills>1 else torch.tensor(1.0)      
        # how different are the routinf for different examples? calculate MI, entropy of average - average entropy
        mixing_weights_mean = mixing_weights_.mean(0) # n_skills       
        entropy_of_av_normalized = torch.mean(-torch.sum(mixing_weights_mean * torch.log(mixing_weights_mean + EPS), dim=-1)/ np.log(self.n_skills)) if self.n_skills>1 else torch.tensor(0.0)   
        div = entropy_of_av_normalized - average_normalized_entropy    
               
        self.routing_infos.metrics["div"].append(div.item())     
        self.routing_infos.metrics["routing_entropy"].append(average_normalized_entropy.item())
        warmup = min(self.training_steps / 10_000, 1)
<<<<<<< HEAD
        if self.use_warmup:
            adapter_out = adapter_out * warmup
=======
        if self.use_warmup:      
            adapter_out = adapter_out * warmup 
>>>>>>> dfbcfdb1
        # print((self.linear_layer(input) + adapter_out).shape)
        return self.linear_layer(input) + adapter_out
        # return F.linear(input, self.weight, self.bias) + adapter_out


class PolyIA3Linear(PolytroponAdapter):
    def __init__(self, config, task_id_ptr, linear_layer, selector=None):
        super().__init__()

        self.n_splits = config.n_splits
        self.n_tasks = config.n_tasks
        self.n_skills = config.n_skills
        self.in_features = linear_layer.in_features
        self.out_features = linear_layer.out_features
        self.weight = linear_layer.weight
        self.bias = linear_layer.bias
        self.task_id_ptr = task_id_ptr

        assert self.out_features % config.n_splits == 0

        data = torch.ones(
            self.n_skills, self.n_splits, self.out_features // self.n_splits
        )
        self.lora_a = nn.Parameter(data)

        if selector is None:
            self.selector = get_selector(config)
        else:
            self.selector = selector

    def forward(self, input):
        task_id = self.routing_infos.task_ids

        repeat = input.size(0) // task_id.size(0)

        # this repeat follows the patten in `model.predict()` line 152
        if repeat:
            self.routing_infos.repeat_interleave(repeat)

        # bs, n_splits, n_skills
        mixing_weights = self.selector(self.routing_infos)

        # n_skills, n_splits, D // n_splits
        weight = self.lora_a
        A = torch.einsum("bqs,sqd->bqd", (mixing_weights, weight))
        A = A.reshape(input.size(0), 1, -1)
        return F.linear(input, self.weight, self.bias) * A

    def extra_repr(self):
        return "n_skills={}, in_features={}, out_features={}, bias={}".format(
            self.n_skills, self.in_features, self.out_features, self.bias is not None
        )


class SkilledModel:
    @staticmethod
    def register_functions(object):
        methods = [
            method
            for method in dir(SkilledModel)
            if not method.startswith("__") and not "register_functions" in method
        ]

        for method in methods:
            print("Registering method: ", method)
            setattr(object, method, MethodType(getattr(SkilledModel, method), object))
        return object

    @staticmethod
    def set_selector(
        object,
        config,
        selector_to_replace=PolytroponSelector,
        new_selector=AverageSelector,
    ):
        """Switches PolytroponSelector to AverageSelector."""
        for name, module in object.named_modules():
            for name, inner_mod in module.named_children():
                if isinstance(inner_mod, selector_to_replace):
                    print(
                        f"Replacing with {new_selector}: ",
                        name,
                        "n_skills:",
                        inner_mod.n_skills,
                    )
                    n_splits = (
                        inner_mod.n_splits if hasattr(inner_mod, "n_splits") else 1
                    )
                    setattr(
                        module,
                        name,
                        new_selector(config),
                    )

    @staticmethod
    def switch_selector_to_average(object, selector_to_replace=PolytroponSelector):
        """Switches PolytroponSelector to AverageSelector."""
        for name, module in object.named_modules():
            for name, inner_mod in module.named_children():
                if isinstance(inner_mod, selector_to_replace):
                    print(
                        "Replacing with average: ",
                        name,
                        "n_skills:",
                        inner_mod.n_skills,
                    )
                    n_splits = (
                        inner_mod.n_splits if hasattr(inner_mod, "n_splits") else 1
                    )
                    setattr(
                        module,
                        name,
                        AverageSelector(inner_mod.n_skills, n_splits),
                    )

    @staticmethod
    def get_adapters(object):
        adapters = {}
        for n, m in object.named_modules():
            if isinstance(m, PolytroponAdapter):
                adapters[n] = m
        return adapters

    @staticmethod
    def get_selectors(object):
        selectors = {}
        added_selectors = set()

        for name, adapter in object.get_adapters().items():
            # selectors might be shared across adapters
            if adapter.selector not in added_selectors:
                added_selectors.add(adapter.selector)
                selectors[name + ".selector"] = adapter.selector
        return selectors

    @staticmethod
    def resize_module_logits(object, n_tasks):
        """Resizes the vector routing, in case of fine-tuning."""
        for name, selector in object.get_selectors().items():
            print("Resizing module_logits of selector", name, "with", n_tasks, "tasks.")
            selector.resize_module_logits(n_tasks)

    @staticmethod
    def remove_skills(object, skill_ids_to_keep):
        print("Removing skills, keeping", skill_ids_to_keep)
        for name, adapter in object.get_adapters().items():
            if isinstance(adapter, PolyLoRALinear):
                if adapter.lora_a.shape[1] > 1:
                    adapter.lora_a = nn.Parameter(
                        adapter.lora_a[:, skill_ids_to_keep, :, :]
                    )
                if adapter.lora_b.shape[1] > 1:
                    adapter.lora_b = nn.Parameter(
                        adapter.lora_b[:, skill_ids_to_keep, :, :]
                    )
                adapter.n_skills = len(skill_ids_to_keep)
                adapter.selector.n_skills = len(skill_ids_to_keep)


def modify_with_poly(transformer, config, PolyLayer):
    # How to "bin" different levels of selectors ?
    def _extract_identifier(string, match_on="coder"):
        """Returns a unique identifier for the "chunk" of layers sharing the
        same underlying selector
        # e.g. 'block' : 'encoder.block.0.layer.0.SelfAttention' -> 'encoder.block.0'
        """
        pattern_map = {
            "coarsegrained": None,
            "finegrained": None,
            "layerwise": "layer",
            "blockwise": "block",
            "coderwise": "coder",
        }
        assert match_on in pattern_map.keys()

        if match_on == "finegrained":
            return string
        if match_on == "coarsegrained":
            return ""

        match_on = pattern_map[match_on]
        left_idx = string.find(f"{match_on}.") + len(match_on) + 1
        right_idx = string[left_idx:].find(".")
        return string[: left_idx + right_idx]

    selectors = {}
<<<<<<< HEAD
    total_layers = 0
    n_skills = copy.deepcopy(config.n_skills)
=======
    total_layers = 0    
    n_skills = copy.deepcopy(config.n_skills) 
>>>>>>> dfbcfdb1
    for m_name, module in dict(transformer.named_modules()).items():
        if re.fullmatch(config.lora_modules, m_name):
            for c_name, layer in dict(module.named_children()).items():
                if re.fullmatch(config.lora_layers, c_name):
                    identifier = _extract_identifier(
                        f"{m_name}.{c_name}", config.poly_granularity
                    )
                    if identifier not in selectors.keys():
                        selectors[identifier] = get_selector(config, in_d=layer.in_features)
                    selector = selectors[identifier]
                    total_layers += 1
                    config.n_skills = n_skills
                    print(f"Patching {m_name}.{c_name}...")
                    if "attn" in f"{m_name}.{c_name}" and config.share_lora_at_attn:
                        config.n_skills = 1
                    setattr(
                        module,
                        c_name,
                        PolyLayer(
                            config,
                            transformer.task_id_container,
                            layer,
                            selector=selector,
                        ),
                    )

    print(
        f"created {len(selectors)} selectors for a total of {total_layers} adapted layers"
    )
    return SkilledModel.register_functions(transformer)


class PolyLoRATensor(PolytroponAdapter):
    def __init__(self, config, task_id_ptr, linear_layer, selector=None):
        super().__init__()
        self.n_tasks = config.n_tasks
        self.n_skills = config.n_skills
        self.n_splits = config.n_splits
        self.in_features = linear_layer.in_features
        self.out_features = linear_layer.out_features
        self.use_warmup = config.lora_warmup
        self.rank = config.lora_rank
        self.weight = linear_layer.weight
        self.bias = linear_layer.bias
        self.kaiming_init = config.lora_kaiming_init
        self.lora_randb_init = config.lora_randb_init
        self.task_id_ptr = task_id_ptr
        self.training_steps = 0.0

        # poly tensor-lora config.
        self.order = config.order
        self.tensor_rank = config.tensor_rank
        if selector is None:
            self.selector = get_selector(config)
        else:
            self.selector = selector

        self.embedding_dim_leaf_a = math.ceil((self.in_features) ** (1 / self.order))
        self.embedding_dim_leaf_b = math.ceil((self.out_features) ** (1 / self.order))

        self.weight_leafs_a = nn.Parameter(
            self.weight.new_empty(
                self.order,
                self.tensor_rank,
                self.rank,
                self.embedding_dim_leaf_a,
            )
        )

        self.weight_leafs_b = nn.Parameter(
            self.weight.new_empty(
                self.order,
                self.tensor_rank,
                self.rank,
                self.embedding_dim_leaf_b,
            )
        )
        # What if I just use one layer normalization
        self.layerone_normalization_a = nn.LayerNorm(
            normalized_shape=[self.rank, self.embedding_dim_leaf_a**2]
        )

        self.layerone_normalization_b = nn.LayerNorm(
            normalized_shape=[self.rank, self.embedding_dim_leaf_b**2]
        )

        self.reset_parameters()

    def reset_parameters(self):
        import math

        if self.kaiming_init:
            for skill in range(self.n_skills):
                for split in range(self.n_splits):
                    param = torch.empty((self.rank, self.in_features // self.n_splits))
                    torch.nn.init.kaiming_uniform_(param, a=math.sqrt(5))
                    self.lora_a.data[split, skill, :, :] = param.T
        else:
            gain = nn.init.calculate_gain(nonlinearity="leaky_relu", param=math.sqrt(5))
            std = gain / math.sqrt(self.in_features)

            with torch.no_grad():
                self.weight_leafs_a.uniform_(-std, std)

            with torch.no_grad():
                self.weight_leafs_b.uniform_(-std, std)

        # # ensure that initially, adding the adapter does not change the output
        # if self.use_warmup or self.lora_randb_init:
        #     with torch.no_grad():
        #         self.weight_leafs_b.uniform_(-std, std)
        # else:
        #     torch.nn.init.zeros_(self.weight_leafs_b)

    def tensor_product_construct(self, weight_leafs, embedding_dim, flag="up"):
        w = weight_leafs
        if self.order == 2:
            w01 = w[0, :, :, :, None] * w[1, :, :, None, :]
            # print(w[:,:,:,:].size())
            w01 = w01.view(self.tensor_rank, self.rank, -1)
            if flag == "up":
                w01 = self.layerone_normalization_a(w01)
            elif flag == "down":
                w01 = self.layerone_normalization_b(w01)
            # print(w01.size())
            return w01[:, :, :embedding_dim]
        elif self.order == 4:
            w01 = w[0, :, :, :, None] * w[1, :, :, None, :]

            w01 = w01.view(self.tensor_rank, self.rank, -1)
            if flag == "up":
                w01 = self.layerone_normalization_a(w01)
            elif flag == "down":
                w01 = self.layerone_normalization_b(w01)
            w23 = w[2, :, :, :, None] * w[3, :, :, None, :]
            w23 = w23.view(self.tensor_rank, self.rank, -1)
            if flag == "up":
                w23 = self.layerone_normalization_a(w23)
            elif flag == "down":
                w23 = self.layerone_normalization_b(w23)

            w0123 = w01[:, :, :, None] * w23[:, :, None, :]
            w0123 = w0123.view(self.tensor_rank, self.rank, -1)
            return w0123[:, :, :embedding_dim]
        elif self.order == 8:
            w01 = w[0, :, :, :, None] * w[1, :, :, None, :]
            w01 = w01.view(self.tensor_rank, self.rank, -1)
            w23 = w[2, :, :, :, None] * w[3, :, :, None, :]
            w23 = w23.view(self.tensor_rank, self.rank, -1)
            w45 = w[4, :, :, :, None] * w[5, :, :, None, :]
            w45 = w45.view(self.tensor_rank, self.rank, -1)
            w67 = w[6, :, :, :, None] * w[7, :, :, None, :]
            w67 = w67.view(self.tensor_rank, self.rank, -1)
            w0123 = w01[:, :, :, None] * w23[:, :, None, :]
            w0123 = w0123.view(self.tensor_rank, self.rank, -1)
            w4567 = w45[:, :, :, None] * w67[:, :, None, :]
            w4567 = w4567.view(self.tensor_rank, self.rank, -1)
            w01234567 = w0123[:, :, :, None] * w4567[:, :, None, :]
            w01234567 = w01234567.view(self.tensor_rank, self.rank, -1)
            return w01234567[:, :, :embedding_dim]

    def forward(self, input):
        if self.training:
            self.training_steps += 1

        task_id = self.routing_infos.task_ids

        repeat = input.size(0) // task_id.size(0)

        # this repeat follows the patten in `model.predict()` line 152
        if repeat:
            self.routing_infos.repeat_interleave(repeat)

        mixing_weights = self.selector(self.routing_infos).to(dtype=input.dtype)
        # the number of rank equals to the rank
        bs, n_splits, n_skills = mixing_weights.size()

        self.lora_a = self.tensor_product_construct(
            self.weight_leafs_a, self.in_features, flag="up"
        )  # [tensor rank, rank, D]
        self.lora_b = self.tensor_product_construct(
            self.weight_leafs_b, self.out_features, flag="down"
        )
        self.lora_a = self.lora_a.transpose(2, 1).unsqueeze(0)
        self.lora_b = self.lora_b.unsqueeze(0)

        # A is    n_splits, n_skills, D // n_splits, rank
        # we want bs,       n_splits, D // n_splits, rank
        A = torch.einsum("bqs,qsdr->bqdr", (mixing_weights, self.lora_a))
        B = torch.einsum("bqs,qsrd->bqrd", (mixing_weights, self.lora_b))
        A = A.reshape(bs, self.in_features, self.rank)
        B = B.transpose(1, 2).reshape(bs, self.rank, self.out_features)

        adapter_out = input.bmm(A).bmm(B) / self.rank
        warmup = min(self.training_steps / 10_000, 1)
        if self.use_warmup:
            adapter_out = adapter_out * warmup

        return F.linear(input, self.weight, self.bias) + adapter_out


def modify_with_poly_ia3(transformer, config):
    return modify_with_poly(transformer, config, PolyIA3Linear)


def modify_with_poly_tlora(transformer, config):
    return modify_with_poly(transformer, config, PolyLoRATensor)


def modify_with_poly_lora(transformer, config):
    return modify_with_poly(transformer, config, PolyLoRALinear)<|MERGE_RESOLUTION|>--- conflicted
+++ resolved
@@ -1,10 +1,6 @@
 import torch
 import copy
-<<<<<<< HEAD
 import torch.nn as nn
-=======
-import torch.nn as nn   
->>>>>>> dfbcfdb1
 import torch.nn.functional as F
 import re
 import numpy as np
@@ -33,13 +29,8 @@
         """
         return self.task_id_ptr["routing_infos"]
 
-<<<<<<< HEAD
-
-def get_selector(config):
-=======
-              
-def get_selector(config, in_d=4096):            
->>>>>>> dfbcfdb1
+
+def get_selector(config, in_d=4096):
     from mttl.cluster_tuning.cluster_selector import ClusterSelector
 
     if config.poly_selector == "poly":
@@ -69,66 +60,48 @@
     pass
 
 
-<<<<<<< HEAD
 class XRouter(Selector):
-    def __init__(self, config):
+    def __init__(self, config, in_d=4096):
         super().__init__()
 
         self.config = config
+        self.in_d = in_d
+        self.router_init_scale = config.x_router_init_scale
         self.x_routing_option = config.x_routing_option
         self.sim_metric = config.x_router_sim_metric
-        self.ff = nn.Linear(4096, config.n_skills)
-        # innit weights and biases with kaiming
-        if config.xrouter_kaiming:
-            self.ff.weight.data.normal_(mean=0.0, std=0.02)
+        self.n_splits = config.n_splits
+        self.input_layer_norm = nn.LayerNorm(in_d)
+        self.ff = nn.Linear(in_d, config.n_skills * self.n_splits)
+        self.ff_router_layer_norm = nn.LayerNorm(in_d)
+        self.ff_router_layer_norm.weight = nn.Parameter(
+            torch.ones(in_d) * self.router_init_scale
+        )
+        # innit weights and biases with normal distribution
+        if config.xrouter_kaiming:  # TODO: rename this parameter to normal
+            self.ff.weight.data.normal_(mean=0.0, std=self.router_init_scale)
             self.ff.bias.data.fill_(0)
         if self.x_routing_option == 4 and config.sep_teacher_student:
-            self.ff_student = nn.Linear(4096, config.n_skills)
-            self.ff_student.weight.data.normal_(mean=0.0, std=0.02)
-            self.ff_student.bias.data.fill_(0)
-
-    def forward(self, routing_infos):
-=======
-class XRouter(Selector):  
-    def __init__(self, config, in_d=4096):
-        super().__init__()
-
-        self.config = config           
-        self.in_d = in_d                        
-        self.router_init_scale = config.x_router_init_scale
-        self.x_routing_option=config.x_routing_option
-        self.sim_metric = config.x_router_sim_metric
-        self.n_splits = config.n_splits
-        self.input_layer_norm = nn.LayerNorm(in_d)           
-        self.ff = nn.Linear(in_d, config.n_skills * self.n_splits)   
-        self.ff_router_layer_norm = nn.LayerNorm(in_d)
-        self.ff_router_layer_norm.weight = nn.Parameter(torch.ones(in_d)*self.router_init_scale)
-        #innit weights and biases with normal distribution
-        if config.xrouter_kaiming: # TODO: rename this parameter to normal
-            self.ff.weight.data.normal_(mean=0.0, std=self.router_init_scale)
-            self.ff.bias.data.fill_(0)
-        if self.x_routing_option ==4 and config.sep_teacher_student:
-            self.ff_student = nn.Linear(in_d, config.n_skills * self.n_splits)   
+            self.ff_student = nn.Linear(in_d, config.n_skills * self.n_splits)
             self.ff_student.weight.data.normal_(mean=0.0, std=self.router_init_scale)
             self.ff_student.bias.data.fill_(0)
-            self.ff_student_layer_norm = nn.LayerNorm(in_d)     
-            self.ff_student_layer_norm.weight = nn.Parameter(torch.ones(self.in_dim)*self.router_init_scale)
-        
+            self.ff_student_layer_norm = nn.LayerNorm(in_d)
+            self.ff_student_layer_norm.weight = nn.Parameter(
+                torch.ones(self.in_d) * self.router_init_scale
+            )
+
     def route(self, router: nn.Linear, layer_norm: nn.LayerNorm, x):
         if self.config.normalize_xrouter_input:
             x = self.input_layer_norm(x)
-        
-        if self.config.normalize_xrouter_weights:  
-            weights = layer_norm(router.weight)  
+
+        if self.config.normalize_xrouter_weights:
+            weights = layer_norm(router.weight)
             return F.linear(x, weights, router.bias)
         return F.linear(x, router.weight, router.bias)
-                           
-    def forward(self,routing_infos):
->>>>>>> dfbcfdb1
+
+    def forward(self, routing_infos):
         # self.x_routing_option = 4
         x = routing_infos.x
         gen_mode = 0
-<<<<<<< HEAD
         x_rout = None
         padding_mask = routing_infos.pad_token_mask
         if hasattr(routing_infos, "gen_mode"):
@@ -156,21 +129,6 @@
                             ),
                             dim=1,
                         )
-=======
-        x_rout = None                           
-        padding_mask = routing_infos.pad_token_mask   
-        if hasattr(routing_infos, "gen_mode"):
-            gen_mode = routing_infos.gen_mode
-            
-        if self.x_routing_option>0:
-            if gen_mode:                  
-                if self.x_routing_option==1:
-                    if x.shape[1]==1:
-                        x = self.prev_x # we do not add the generated token and always use instruction only 
-                if self.x_routing_option in [2,3]: 
-                    if x.shape[1]==1: #we need to add cahsed previous tokens to the instructions
-                        padding_mask = torch.cat((padding_mask, torch.ones(x.shape[0], (self.prev_x.shape[1]-padding_mask.shape[1])+1, device=x.device)), dim=1)
->>>>>>> dfbcfdb1
                         x = torch.cat((self.prev_x, x), dim=1)
                 if self.x_routing_option == 4:
                     if x.shape[1] == 1:
@@ -217,7 +175,6 @@
                     prior_padding_mask = padding_mask[1]  # looks only on instruction
 
                     x_rout_prior = x * prior_padding_mask.unsqueeze(-1).to(x.device)
-<<<<<<< HEAD
                     non_zero_counts = (x_rout_prior != 0).sum(dim=1)
                     x_rout_prior = (
                         x_rout_prior.sum(dim=1) / non_zero_counts
@@ -238,44 +195,26 @@
                     del non_zero_counts, prior_padding_mask, posterior_padding_mask
 
                     adapter_logits_prior = (
-                        self.ff(x_rout_prior)
+                        self.route(self.ff, self.ff_router_layer_norm, x_rout_prior)
                         if not self.config.sep_teacher_student
-                        else self.ff_student(x_rout_prior)
-                    )
-                    adapter_dist_prior = F.softmax(
-                        adapter_logits_prior / self.config.poly_selector_cluster_temp,
-                        dim=-1,
+                        else self.route(
+                            self.ff_student, self.ff_student_layer_norm, x_rout_prior
+                        )
+                    )
+                    adapter_dist_prior = self.softmax(
+                        adapter_logits_prior / self.config.poly_selector_cluster_temp
                     )
                     if gen_mode:
                         return adapter_dist_prior, 0.0
-                    adapter_logits_posterior = self.ff(x_rout_posterior)
-                    adapter_dist = F.softmax(
+                    adapter_logits_posterior = self.route(
+                        self.ff, self.ff_router_layer_norm, x_rout_posterior
+                    )
+                    adapter_dist = self.softmax(
                         adapter_logits_posterior
-                        / self.config.poly_selector_cluster_temp,
-                        dim=-1,
+                        / self.config.poly_selector_cluster_temp
                     )
                     aux_loss = 0.0
                     if self.sim_metric == "kl":  # and not gen_mode:
-=======
-                    non_zero_counts = (x_rout_prior != 0).sum(dim=1)  
-                    x_rout_prior = (x_rout_prior.sum(dim=1) / non_zero_counts).unsqueeze(1) # same routing for each sample 
-                    
-                       
-                    x_rout_posterior = x * posterior_padding_mask.unsqueeze(-1).to(x.device)
-                    non_zero_counts = (x_rout_posterior != 0).sum(dim=1)   
-                    x_rout_posterior = (x_rout_posterior.sum(dim=1) / non_zero_counts).unsqueeze(1) # same routing for each sample 
-
-                    del non_zero_counts, prior_padding_mask, posterior_padding_mask
-                      
-                    adapter_logits_prior = self.route(self.ff, self.ff_router_layer_norm, x_rout_prior) if not self.config.sep_teacher_student else self.route(self.ff_student, self.ff_student_layer_norm, x_rout_prior)
-                    adapter_dist_prior = self.softmax(adapter_logits_prior/self.config.poly_selector_cluster_temp)
-                    if gen_mode:
-                        return adapter_dist_prior, 0.0  
-                    adapter_logits_posterior = self.route(self.ff, self.ff_router_layer_norm, x_rout_posterior)
-                    adapter_dist = self.softmax(adapter_logits_posterior/self.config.poly_selector_cluster_temp)
-                    aux_loss = 0.0  
-                    if self.sim_metric == "kl":# and not gen_mode:  
->>>>>>> dfbcfdb1
                         # adapter_dist -- posterior, looks at inpiut + output. This should be P.
                         # adapter_dist_prior -- q, looks only on instruction.
                         if self.config.reverse_xrouter_kl:
@@ -311,78 +250,23 @@
         else:
             x_rout = x  # simple per token routing
         # del x, padding_mask
-<<<<<<< HEAD
-        adapter_logits = self.ff(x_rout)
-        adapter_probs = F.softmax(
-            adapter_logits / self.config.poly_selector_cluster_temp, dim=-1
+        adapter_logits = self.route(self.ff, self.ff_router_layer_norm, x_rout)
+        adapter_probs = self.softmax(
+            adapter_logits / self.config.poly_selector_cluster_temp
         )
         return adapter_probs, 0.0
 
-    # def forward(self, routing_infos):
-    #     x = routing_infos.x
-    #     gen_mode=0
-    #     if hasattr(routing_infos, "gen_mode"):
-    #         gen_mode = routing_infos.gen_mode
-
-    #     if self.x_routing_option > 0:
-    #         padding_mask = routing_infos.pad_token_mask
-    #         instruction_mask = (routing_infos.labels == -100).float()
-
-    #         if self.x_routing_option == 1:
-    #             padding_mask *= instruction_mask
-    #         elif self.x_routing_option == 2 or self.x_routing_option == 3:
-    #             padding_mask *= instruction_mask
-
-    #             last_ones_indices = padding_mask.sum(dim=1, keepdim=True).cpu()
-    #             bs, seq, d = x.shape
-    #             ar = torch.arange(seq)
-
-    #             mask = last_ones_indices + (seq - last_ones_indices) - ar.unsqueeze(0)
-    #             mask = torch.clamp(mask, 0, seq - 1)
-
-    #             padding_mask = (ar.unsqueeze(0) < mask).unsqueeze(-1).to(padding_mask.device)
-    #             x_rout = x.unsqueeze(1) * padding_mask.to(x.device)
-
-    #             non_zero_counts = (x_rout != 0).sum(dim=2)
-    #             x_rout = (x_rout.sum(dim=2) / non_zero_counts)
-
-    #     if gen_mode and x.shape[1] == 1:
-    #         if self.x_routing_option == 1:
-    #             x_rout = self.prev_x
-    #         else:
-    #             padding_mask = torch.cat((padding_mask, torch.ones(x.shape[0], self.prev_x.shape[1] - padding_mask.shape[1] + 1, device=x.device)), dim=1)
-    #             x_rout = torch.cat((self.prev_x, x_rout), dim=1)
-
-    #     if gen_mode:
-    #         self.prev_x = copy.deepcopy(x.detach())
-    #     else:
-    #         self.prev_x = None
-
-    #     if x_rout is None:
-    #         padding_mask = routing_infos.pad_token_mask
-    #         x_rout = x.unsqueeze(1) * padding_mask.unsqueeze(-1)
-    #         non_zero_counts = (x_rout != 0).sum(dim=1)
-    #         x_rout = (x_rout.sum(dim=1) / non_zero_counts).unsqueeze(1)
-
-    #     adapter_logits = self.ff(x_rout)
-    #     adapter_probs = F.softmax(adapter_logits / self.config.poly_selector_cluster_temp, dim=-1)
-    #     return adapter_probs
-
-
-=======
-        adapter_logits = self.route(self.ff, self.ff_router_layer_norm, x_rout)          
-        adapter_probs = self.softmax(adapter_logits/self.config.poly_selector_cluster_temp)
-        return adapter_probs, 0.
-    
     def softmax(self, logit):
-        if self.n_splits>1:     
-            logit = logit.reshape(*logit.shape[:-1], self.n_splits, self.config.n_skills)
+        if self.n_splits > 1:
+            logit = logit.reshape(
+                *logit.shape[:-1], self.n_splits, self.config.n_skills
+            )
             out = F.softmax(logit, dim=-1)
             out = out.reshape(*logit.shape[:-2], self.config.n_skills * self.n_splits)
             return out
         return F.softmax(logit, dim=-1)
-            
->>>>>>> dfbcfdb1
+
+
 class MoESelector(Selector):
     def __init__(self, config):
         super().__init__()
@@ -625,7 +509,7 @@
             else True
         )
         if selector is None:
-            self.selector = get_selector(config, in_d = linear_layer.in_features)
+            self.selector = get_selector(config, in_d=linear_layer.in_features)
         else:
             self.selector = selector
 
@@ -706,25 +590,21 @@
                 self.routing_infos.aux_loss.append(kl)
             mixing_weights.to(input.device)
         else:
-<<<<<<< HEAD
             bs = input.size(0)
             mixing_weights = torch.ones(
                 bs, self.n_splits, self.n_skills, device=input.device, dtype=input.dtype
-            ).type_as(self.lora_a)
-        bs, n_splits, n_skills = mixing_weights.size()
-=======
-            bs = input.size(0)  
-            mixing_weights = torch.ones(bs, self.n_splits, self.n_skills, device=input.device, dtype=input.dtype)
-        if isinstance(self.selector, XRouter):          
+            )
+        if isinstance(self.selector, XRouter):
             bs, seq, n_skills_x_n_splits = mixing_weights.size()
             # seq == 1 is per-example routing, or sdqwuence length is per-tokeb routing
-            if self.n_splits>1:   
-                mixing_weights = mixing_weights.reshape(bs, seq, self.n_splits, self.n_skills)
+            if self.n_splits > 1:
+                mixing_weights = mixing_weights.reshape(
+                    bs, seq, self.n_splits, self.n_skills
+                )
             assert seq == 1, "per token routing is not implemented yet for n_splits > 1"
         else:
             bs, n_splits, n_skills = mixing_weights.size()
-        
->>>>>>> dfbcfdb1
+
         # rnadom probabilities
         # print(mixing_weights[0])
         if self.merge_A_B_seperately:
@@ -734,72 +614,59 @@
             B = torch.einsum("bqs,qsrd->bqrd", (mixing_weights, self.lora_b))
             A = A.reshape(bs, self.in_features, self.rank)
             B = B.transpose(1, 2).reshape(bs, self.rank, self.out_features)
-<<<<<<< HEAD
             adapter_out = input.bmm(A).bmm(B) * self.scaling  # / self.rank
-        else:  # ignoring n_splikts here
-            # self.lora_a n_splits, n_skills, D // n_splits, rank
-            # x * A
-            adapter_out = torch.einsum(
-                "bsd,qkdr->bsqkr", (input, self.lora_a)
-            )  # bs x n_splits x n_skills x rank")
-            # x B
-            adapter_out = torch.einsum(
-                "bsqkr,qkrd->bsqkd", (adapter_out, self.lora_b)
-            )  # bs x seq x n_splits x n_skills x D
-            # x weights
-            if self.n_skills > 1:  # mixing_weights is bs x n_splits/seq x n_skills
-                if mixing_weights.shape[1] == self.n_splits:
-                    adapter_out = torch.einsum(
-                        "bsqkd,bqk->bsd", (adapter_out, mixing_weights)
-                    )  # bs x seq x n_splits x D
-                else:
-                    # a = adapter_out * mixing_weights.unsqueeze(2).unsqueeze(-1) # bs x seq x n_splits x n_skills x D
-                    # a = a.sum(dim=3).squeeze() # bs x seq x n_splits x D
-                    # mixing_weights is bs x seg x n_skills, seperate routing for each seq
-                    adapter_out = torch.einsum(
-                        "bsqkd,bsk->bsd", (adapter_out, mixing_weights)
-                    )  # bs x seq x n_splits x D
-                    # a == adapter_out should be all True.
-            else:
-                adapter_out = adapter_out.squeeze(2).squeeze(2)  # bs x seq x D
-            adapter_out *= self.scaling  # / self.rank
-=======
-            adapter_out = input.bmm(A).bmm(B) * self.scaling # / self.rank
-        else:              
-            if self.n_splits>1: # MHR TODO: double check this
-                s_l = input.shape[1]             
-                input = input.unsqueeze(2).reshape(bs, s_l, self.n_splits, self.in_features // self.n_splits)
+        else:
+            if self.n_splits > 1:  # MHR TODO: double check this
+                s_l = input.shape[1]
+                input = input.unsqueeze(2).reshape(
+                    bs, s_l, self.n_splits, self.in_features // self.n_splits
+                )
                 adapter_out = torch.einsum("bsqd,qkdr->bsqkr", (input, self.lora_a))
-                adapter_out = torch.einsum("bsqkr,qkrd->bsqkd", (adapter_out, self.lora_b)) # bs x seq x n_splits x n_skills x D//n_splits
-                adapter_out = adapter_out.transpose(2,3) # bs x seq x n_skills x n_splits x D//n_splits
-                assert self.n_skills>1, "n_skills must be > 1 for n_splits > 1, other is not implemented yet"
+                adapter_out = torch.einsum(
+                    "bsqkr,qkrd->bsqkd", (adapter_out, self.lora_b)
+                )  # bs x seq x n_splits x n_skills x D//n_splits
+                adapter_out = adapter_out.transpose(
+                    2, 3
+                )  # bs x seq x n_skills x n_splits x D//n_splits
+                assert (
+                    self.n_skills > 1
+                ), "n_skills must be > 1 for n_splits > 1, other is not implemented yet"
                 mixing_weights = mixing_weights.squeeze(1)
-                adapter_out = torch.einsum("bskqd,bqk->bsqd", (adapter_out, mixing_weights)) # bs x seq x n_splits x D//n_splits
-                # stack into b x s x D: stack last dimention              
+                adapter_out = torch.einsum(
+                    "bskqd,bqk->bsqd", (adapter_out, mixing_weights)
+                )  # bs x seq x n_splits x D//n_splits
+                # stack into b x s x D: stack last dimention
                 adapter_out = adapter_out.reshape(bs, s_l, self.out_features)
                 input = input.reshape(bs, s_l, self.in_features)
-                
+
             else:
-                # x * A                   
-                adapter_out = torch.einsum("bsd,qkdr->bsqkr", (input, self.lora_a)) # bs x n_splits x n_skills x rank")            
+                # x * A
+                adapter_out = torch.einsum(
+                    "bsd,qkdr->bsqkr", (input, self.lora_a)
+                )  # bs x n_splits x n_skills x rank")
                 # x B
-                adapter_out = torch.einsum("bsqkr,qkrd->bsqkd", (adapter_out, self.lora_b)) # bs x seq x n_splits x n_skills x D
+                adapter_out = torch.einsum(
+                    "bsqkr,qkrd->bsqkd", (adapter_out, self.lora_b)
+                )  # bs x seq x n_splits x n_skills x D
                 # x weights
-                if self.n_skills>1:  # mixing_weights is bs x n_splits/seq x n_skills
-                        if mixing_weights.shape[1]==1:
-                            # per example routing
-                            adapter_out = torch.einsum("bsqkd,bqk->bsd", (adapter_out, mixing_weights)) # bs x seq x n_splits x D
-                        else:
-                            # a = adapter_out * mixing_weights.unsqueeze(2).unsqueeze(-1) # bs x seq x n_splits x n_skills x D
-                            # a = a.sum(dim=3).squeeze() # bs x seq x n_splits x D
-                            # mixing_weights is bs x seg x n_skills, seperate routing for each seq
-                            adapter_out = torch.einsum("bsqkd,bsk->bsd", (adapter_out, mixing_weights)) # bs x seq x n_splits x D
-                            # a == adapter_out should be all True.
-                        
-                else:    
-                    adapter_out = adapter_out.squeeze(2).squeeze(2) # bs x seq x D
-            adapter_out *= self.scaling # / self.rank
->>>>>>> dfbcfdb1
+                if self.n_skills > 1:  # mixing_weights is bs x n_splits/seq x n_skills
+                    if mixing_weights.shape[1] == 1:
+                        # per example routing
+                        adapter_out = torch.einsum(
+                            "bsqkd,bqk->bsd", (adapter_out, mixing_weights)
+                        )  # bs x seq x n_splits x D
+                    else:
+                        # a = adapter_out * mixing_weights.unsqueeze(2).unsqueeze(-1) # bs x seq x n_splits x n_skills x D
+                        # a = a.sum(dim=3).squeeze() # bs x seq x n_splits x D
+                        # mixing_weights is bs x seg x n_skills, seperate routing for each seq
+                        adapter_out = torch.einsum(
+                            "bsqkd,bsk->bsd", (adapter_out, mixing_weights)
+                        )  # bs x seq x n_splits x D
+                        # a == adapter_out should be all True.
+
+                else:
+                    adapter_out = adapter_out.squeeze(2).squeeze(2)  # bs x seq x D
+            adapter_out *= self.scaling  # / self.rank
             # adapter_weight = torch.einsum("qsdr,qsrk->qsdk", (self.lora_a, self.lora_b)) # outer product
             # adapter_weight = torch.einsum("bqs,qsrd->bqrd", (mixing_weights.detach(), adapter_weight)) # bs x n_splits x D x D
             # adapter_weight = adapter_weight.reshape(bs, self.in_features, -1)
@@ -814,25 +681,40 @@
         # B = B.transpose(1, 2).reshape(bs, self.rank, self.out_features)
         # adapter_out = EfficientBackwardbmm.apply(input, mixing_weights.detach(), self.lora_a,
         #                                 self.lora_b, self.in_features, self.rank, self.out_features) * self.scaling # / self.rank
-        
-        # track entropy of the routing distribution over last dim   
-        mixing_weights_ = mixing_weights.view(-1, self.n_skills).detach() # ex x n_skills        
-        average_normalized_entropy = torch.mean(-torch.sum(mixing_weights_ * torch.log(mixing_weights_ + EPS), dim=-1)/ np.log(self.n_skills)) if self.n_skills>1 else torch.tensor(1.0)      
+
+        # track entropy of the routing distribution over last dim
+        mixing_weights_ = mixing_weights.view(
+            -1, self.n_skills
+        ).detach()  # ex x n_skills
+        average_normalized_entropy = (
+            torch.mean(
+                -torch.sum(mixing_weights_ * torch.log(mixing_weights_ + EPS), dim=-1)
+                / np.log(self.n_skills)
+            )
+            if self.n_skills > 1
+            else torch.tensor(1.0)
+        )
         # how different are the routinf for different examples? calculate MI, entropy of average - average entropy
-        mixing_weights_mean = mixing_weights_.mean(0) # n_skills       
-        entropy_of_av_normalized = torch.mean(-torch.sum(mixing_weights_mean * torch.log(mixing_weights_mean + EPS), dim=-1)/ np.log(self.n_skills)) if self.n_skills>1 else torch.tensor(0.0)   
-        div = entropy_of_av_normalized - average_normalized_entropy    
-               
-        self.routing_infos.metrics["div"].append(div.item())     
-        self.routing_infos.metrics["routing_entropy"].append(average_normalized_entropy.item())
+        mixing_weights_mean = mixing_weights_.mean(0)  # n_skills
+        entropy_of_av_normalized = (
+            torch.mean(
+                -torch.sum(
+                    mixing_weights_mean * torch.log(mixing_weights_mean + EPS), dim=-1
+                )
+                / np.log(self.n_skills)
+            )
+            if self.n_skills > 1
+            else torch.tensor(0.0)
+        )
+        div = entropy_of_av_normalized - average_normalized_entropy
+
+        self.routing_infos.metrics["div"].append(div.item())
+        self.routing_infos.metrics["routing_entropy"].append(
+            average_normalized_entropy.item()
+        )
         warmup = min(self.training_steps / 10_000, 1)
-<<<<<<< HEAD
         if self.use_warmup:
             adapter_out = adapter_out * warmup
-=======
-        if self.use_warmup:      
-            adapter_out = adapter_out * warmup 
->>>>>>> dfbcfdb1
         # print((self.linear_layer(input) + adapter_out).shape)
         return self.linear_layer(input) + adapter_out
         # return F.linear(input, self.weight, self.bias) + adapter_out
@@ -1019,13 +901,8 @@
         return string[: left_idx + right_idx]
 
     selectors = {}
-<<<<<<< HEAD
     total_layers = 0
     n_skills = copy.deepcopy(config.n_skills)
-=======
-    total_layers = 0    
-    n_skills = copy.deepcopy(config.n_skills) 
->>>>>>> dfbcfdb1
     for m_name, module in dict(transformer.named_modules()).items():
         if re.fullmatch(config.lora_modules, m_name):
             for c_name, layer in dict(module.named_children()).items():
@@ -1034,7 +911,9 @@
                         f"{m_name}.{c_name}", config.poly_granularity
                     )
                     if identifier not in selectors.keys():
-                        selectors[identifier] = get_selector(config, in_d=layer.in_features)
+                        selectors[identifier] = get_selector(
+                            config, in_d=layer.in_features
+                        )
                     selector = selectors[identifier]
                     total_layers += 1
                     config.n_skills = n_skills
