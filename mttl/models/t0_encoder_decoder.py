--- conflicted
+++ resolved
@@ -32,13 +32,9 @@
         self.tokenizer = kwargs["tokenizer"]
 
         if kwargs.get("model_object") is None:
-<<<<<<< HEAD
             self.model = AutoModelForSeq2SeqLM.from_pretrained(
-                config.model, cache_dir=os.environ.get('TRANSFORMERS_CACHE', "/tmp/hf-cache")
-            )
-=======
-            self.model = AutoModelForSeq2SeqLM.from_pretrained(config.model, cache_dir=config.cache_dir)
->>>>>>> ce4ca51d
+                config.model, cache_dir=config.cache_dir
+            )
 
             # free up local space after loading in memory
             if config.free_up_space:
@@ -101,7 +97,6 @@
             decoder_attention_mask = (decoder_input_ids == decoder_input_ids).float()
             lm_target = (
                 flat_choices_ids
-
                 - 100 * (flat_choices_ids == self.tokenizer.pad_token_id).long()
             )
 
