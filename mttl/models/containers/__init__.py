import re
from typing import Tuple

<<<<<<< HEAD
from mttl.logging import logger
=======
from mttl.config import Config
from mttl.logging import logger, warn_once
>>>>>>> 4887fbd3
from mttl.models.containers.base import ExpertContainer
from mttl.models.containers.kv_containers import KVExpertContainer
from mttl.models.containers.lora_containers import (
    CoalescedLoRAExpertContainer,
    LoRAExpertContainer,
)
from mttl.models.containers.selectors.base import (
    Selector,
    SelectorConfig,
    SelectorsCache,
    SelectorView,
    get_selector,
)
from mttl.models.library.expert import Expert
from mttl.models.library.expert_library import ExpertLibrary
from mttl.models.modifiers.base import Modifier
from mttl.utils import logger


def _extract_identifier(string, match_on="finegrained"):
    """Returns a unique identifier for the "chunk" of layers sharing the
    same underlying selector

    e.g. 'block' : 'encoder.block.0.layer.0.SelfAttention' -> 'encoder.block.0'
    """
    if match_on == "finegrained" or match_on == "*":
        return string
    if match_on == "coarsegrained":
        return "shared"
    pos = string.find(f"{match_on}")
    if pos == -1:
        raise ValueError(
            "Cannot resolve the selected router granularity: %s" % match_on
        )
    return string[: pos + len(match_on)]


def get_container_class(modifier: str):
    import os

    if modifier == "lora":
        if os.environ.get("COALESCED_LORA_CONTAINER", "False") == "1":
            return CoalescedLoRAExpertContainer
        return LoRAExpertContainer
    elif modifier == "skilled_lora":
        if not os.environ.get("COALESCED_LORA_CONTAINER", "False") == "1":
            warn_once(
                "COALESCED_LORA_CONTAINER is not set to 1, but still using it for SkilledLoRA"
            )
        return CoalescedLoRAExpertContainer
    elif modifier == "kv_adapter":
        return KVExpertContainer
    else:
        raise ValueError(f"Cannot find modifier: {modifier}")


def filter_expert_weights(layer_name, expert_weights):
    # subset the relevant expert weights starting w __layer_name__
    keys = list(expert_weights.keys())

    if "transformer.h" in keys[0] and "layers." in layer_name:
        # phi-huggingface to phi-private
        weights = {}
        for k, v in expert_weights.items():
            k = k.replace("transformer.h.", "layers.")
            ks = k.split(".")
            ks[1] = int(ks[1]) + 1
            k = ".".join(map(str, ks))
            weights[k] = v
    else:
        weights = expert_weights

    weights = {
        k.replace(layer_name + ".", ""): v
        for k, v in weights.items()
        if k.startswith(layer_name)
    }
    if not weights:
        return None
    return weights


def create_selector_for_container(
    transformer,
    container,
    modifier_name: str,
    selector_config: SelectorConfig = None,
    selector_cache: SelectorsCache = None,
) -> Selector:
    if container.selector is not None and container.selector.config == selector_config:
        # selector already exists and has the same config
        return

    identifier = _extract_identifier(
        container.layer_name, selector_config.router_granularity
    )

    # we create a new selector if it doesn't exist for this identifier, or
    # if we are replacing a previous one of a different type
    create_new_selector = (
        not selector_cache.get(modifier_name, identifier)
        or selector_cache.get(modifier_name, identifier).config != selector_config
    )
    if create_new_selector:
        # Special case when you have a decoder layer in an enc-dec model
        selector = get_selector(
            selector_config,
            layer=container.layer,
        )
        selector_cache.insert(modifier_name, identifier, selector)

        # selector needs to know how many times it will be called per forward pass in order to be able to reset the cache
        selector.total_calls_per_forward += 1
    else:
        selector: Selector = selector_cache.get(modifier_name, identifier)
        # selector needs to know how many times it will be called per forward pass in order to be able to reset the cache
        selector.total_calls_per_forward += 1
        selector = selector.create_view()

    # assign this selector to the container, propagates expert informations, etc.
    container.assign_selector(selector)
    return selector


def replace_selector_for_container(
    transformer,
    modifier_name: str,
    selector_config: SelectorConfig = None,
    selector_cache: SelectorsCache = None,
    force_replace: bool = False,
) -> Tuple[int, int]:
    """
    Assigns a selector to the expert containers in the transformer model.
    """
    expert_containers = []
    for _, module in dict(transformer.named_modules()).items():
        for _, layer in dict(module.named_children()).items():
            if isinstance(layer, ExpertContainer):
                # check if the container holds the same modifier type, e.g. LoRAConfig --> "lora"
                for supports_config in layer.__supports_configs__:
                    container_modifier = Modifier.get_name_by_config_class(
                        supports_config
                    )
                    # selector does not apply to this container
                    if not container_modifier == modifier_name:
                        continue
                    else:
                        expert_containers.append(layer)
                        break

    if not expert_containers:
        raise ValueError(
            f"No expert containers found for modifier type: {modifier_name}. Cannot assign a selector! Load some experts beforehand."
        )

    if force_replace:
        for container in expert_containers:
            container.selector = None
        selector_cache.clear(modifier_name)

    n_selectors = 0
    n_selectors_views = 0

    for container in expert_containers:
        selector = create_selector_for_container(
            transformer,
            container,
            modifier_name,
            selector_config,
            selector_cache,
        )
        n_selectors += isinstance(selector, Selector)
        n_selectors_views += isinstance(selector, SelectorView)

    return n_selectors, n_selectors_views


class TrieNode:
    def __init__(self):
        self.children = {}
        self.is_end_of_word = False


class Trie:
    def __init__(self):
        self.root = TrieNode()

    def insert(self, sequence):
        word = sequence.split(".")
        node = self.root
        for char in word:
            if char not in node.children:
                node.children[char] = TrieNode()
            node = node.children[char]
        node.is_end_of_word = True

    def search(self, sequence):
        word = sequence.split(".")
        node = self.root
        for char in word:
            if char not in node.children:
                return False
            node = node.children[char]
        return node.is_end_of_word

    def starts_with(self, sequence):
        node = self.root
        prefix = sequence.split(".")
        for char in prefix:
            if char not in node.children:
                return False
            node = node.children[char]
        return True

    def has_leaf_prefix(self, sequence):
        node = self.root
        prefix = sequence.split(".")
        for char in prefix:
            if char not in node.children:
                return False
            node = node.children[char]
            if node.is_end_of_word:
                return True
        return False

    def print_all_words(self):
        self._print_all_words_helper(self.root, "")

    def _print_all_words_helper(self, node, prefix):
        if node.is_end_of_word:
            print(prefix)

        for char, child_node in node.children.items():
            self._print_all_words_helper(child_node, prefix + char)


def get_modules_to_modify_trie(transformer):
    """Get modules to modify in the transformer model.
    Filter out modules that are inside expert containers."""
    trie = Trie()
    for m_name, module in dict(transformer.named_modules()).items():
        # if m_name is ExpertContainer, insert to the trie
        if isinstance(module, ExpertContainer):
            trie.insert(m_name)
    for m_name, module in dict(transformer.named_modules()).items():
        # for all the sub modules in the trie, skip if it is inside an expert container
        if not trie.search(m_name) and trie.has_leaf_prefix(
            m_name
        ):  # it indicate the m_name is from the expert container
            continue
        yield m_name, module


def add_expert_to_transformer(
    transformer,
    expert: Expert,
    action: str = "route",
    is_default: bool = False,
    selector_config: SelectorConfig = None,
    selector_cache: SelectorsCache = None,
) -> None:
    """
    Routine to add an expert to the transformer architecture.

    Params:
        transformer: the transformer model to modify
        expert: expert instance that needs to be added
        action: whether to route or merge this expert, default is `route`
        is_default: whether the expert should be set as default
        selector_config: selector configuration to use for the model
        selector_cache: cache to store the selectors for the model
    """
    expert_config = expert.expert_config

    if not expert.name:
        raise ValueError("Expert name cannot be empty!")

    from mttl.models.containers.hard_prompts_container import (
        add_hard_prompt_to_transformer,
    )
    from mttl.models.modifiers.modify_model import get_modifier_name

    model_modifier = get_modifier_name(expert_config)

    if model_modifier == "hard_prompt":
        return add_hard_prompt_to_transformer(
            transformer,
            expert,
            action=action,
            is_default=is_default,
        )

    total_layers = 0
    added_layers = []
    added_containers = []

    for m_name, module in get_modules_to_modify_trie(transformer):
        if re.fullmatch(expert_config.modify_modules, m_name):
            for c_name, layer in dict(module.named_children()).items():
                if re.fullmatch(expert_config.modify_layers, c_name):
                    total_layers += 1
                    layer_name = f"{m_name}.{c_name}"

                    if not isinstance(layer, ExpertContainer):
                        CONTAINER_CLASS = get_container_class(model_modifier)
                        expert_container = CONTAINER_CLASS(
                            expert_config,
                            layer,
                            lora_merge_after=(
                                selector_config.lora_merge_after
                                if selector_config
                                else False
                            ),
                        )
                        expert_container.__layer_name__ = layer_name
                        setattr(
                            module,
                            c_name,
                            expert_container,
                        )
                        added_containers.append(expert_container)
                    else:
                        expert_container = layer

                    added_layers.append(expert_container.__layer_name__)
                    expert_container.add_expert(
                        expert,
                        action=action,
                        is_default=is_default,
                    )

    ### PARAM TYING ###
    # Note: because experts are added into expert containers
    # instead of parameter names being e.g. model.layers.4.self_attn.q_proj.lora_a,
    # it will be model.layers.4.self_attn.q_proj.experts.module1.lora_a

    # For this reason tying with q_proj\\.lora_a|k_proj\\.lora_a|v_proj\\.lora_a will not work,
    # and it has to be q_proj.*\\.lora_a|k_proj.*\\.lora_a|v_proj.*\\.lora_a
    from mttl.models.modifiers.base import get_target_2_source_param_mapping, tie_params

    target_2_source_param = get_target_2_source_param_mapping(
        transformer.named_parameters(), expert_config.tie_params
    )
    tie_params(transformer, expert_config, target_2_source_param)

    if not added_layers:
        raise ValueError(
            "You were trying to add an expert but no expert containers were created, this is likely due to a misconfiguration of the expert config."
            " `modify_layers` and `modify_modules` did not return a match for the current model."
        )

    if selector_config is not None:
        replace_selector_for_container(
            transformer,
            model_modifier,
            selector_config,
            selector_cache,
        )

        if not selector_cache.get(model_modifier):
            raise ValueError(
                "No selectors were created but a routing config was specified. Check your selector_config and model architecture."
            )

        logger.debug(
            "Added expert %s, with %s selectors",
            expert.name,
            len(selector_cache.get(model_modifier)),
        )

    logger.debug("Patched layers: %s", added_layers)<|MERGE_RESOLUTION|>--- conflicted
+++ resolved
@@ -1,12 +1,7 @@
 import re
 from typing import Tuple
 
-<<<<<<< HEAD
-from mttl.logging import logger
-=======
-from mttl.config import Config
 from mttl.logging import logger, warn_once
->>>>>>> 4887fbd3
 from mttl.models.containers.base import ExpertContainer
 from mttl.models.containers.kv_containers import KVExpertContainer
 from mttl.models.containers.lora_containers import (
