--- conflicted
+++ resolved
@@ -1,4 +1,4 @@
-import torch        
+import torch
 import torch.nn as nn
 import torch.nn.functional as F
 import re
@@ -6,10 +6,6 @@
 
 from transformers.models.t5.modeling_t5 import T5LayerNorm
 
-<<<<<<< HEAD
-
-=======
->>>>>>> ce4ca51d
 
 class LoRALinear(nn.Module):
     def __init__(self, config, linear_layer):
@@ -21,29 +17,15 @@
 
         self.in_features = linear_layer.in_features
         self.out_features = linear_layer.out_features
-<<<<<<< HEAD
-        self.rank = config.rank
-        self.init_b_random = config.init_b_random
-        self.weight = linear_layer.weight
-        self.bias = linear_layer.bias
-        self.lora_a = nn.Parameter(torch.randn(config.rank, linear_layer.in_features))
-        self.lora_b = nn.Parameter(torch.zeros(linear_layer.out_features, config.rank))
-        self.merged = False
-        self.lora_alpha: int = config.lora_alpha if hasattr(config, "lora_alpha") else 1
-        self.scaling = self.lora_alpha / self.rank
-        lora_dropout = config.lora_dropout if hasattr(config, "lora_dropout") else 0.
-        if lora_dropout > 0.:
-            self.lora_dropout = nn.Dropout(p=lora_dropout)
-        else:
-            self.lora_dropout = lambda x: x
-        self.fan_in_fan_out: bool = False
-=======
         self.rank = config.lora_rank
         self.weight = linear_layer.weight
         self.bias = linear_layer.bias
-        self.lora_a = nn.Parameter(torch.randn(config.lora_rank, linear_layer.in_features))
-        self.lora_b = nn.Parameter(torch.zeros(linear_layer.out_features, config.lora_rank))
->>>>>>> ce4ca51d
+        self.lora_a = nn.Parameter(
+            torch.randn(config.lora_rank, linear_layer.in_features)
+        )
+        self.lora_b = nn.Parameter(
+            torch.zeros(linear_layer.out_features, config.lora_rank)
+        )
         self.reset_parameters()
 
     def reset_parameters(self):
@@ -52,69 +34,10 @@
         with torch.no_grad():
             self.lora_a.uniform_(-std, std)
 
-<<<<<<< HEAD
-        # ensure that initially, adding the adapter does not change the output
-        if self.init_b_random:
-            with torch.no_grad():
-                self.lora_b.uniform_(-std, std)
-        else:
-            torch.nn.init.zeros_(self.lora_b)
-    
-    # def merge(self, lora_a=None, lora_b=None):              
-    #     lora_a = lora_a if lora_a is not None else self.lora_a
-    #     lora_b = lora_b if lora_b is not None else self.lora_b
-    #     if not self.merged:
-    #         self.weight.data = self.weight.data + torch.matmul(self.lora_b, self.lora_a) / self.rank
-    #         self.merged = True
-    #     return self.weight
-
-    # def forward(self, input):
-    #     # general implementation for lora (adding and scaling)
-    #     weight = self.weight
-    #     if not self.merged:
-    #         weight = weight + torch.matmul(self.lora_b, self.lora_a) / self.rank
-    #     return F.linear(input, weight, self.bias)
-
-    
-    def forward(self, x: torch.Tensor): # implementation from https://github.com/microsoft/LoRA/blob/main/loralib/layers.py#L64
-        def T(w):
-            return w.T if self.fan_in_fan_out else w
-        if self.rank > 0 and not self.merged:
-            result = F.linear(x, T(self.weight), bias=self.bias)
-            if self.rank > 0:
-                result += (self.lora_dropout(x) @ self.lora_a.T @ self.lora_b.T) * self.scaling
-            return result
-        else:
-            return F.linear(x, T(self.weight), bias=self.bias)
-
-
-class GatorLinear(nn.Module):
-    def __init__(self, config, linear_layer):
-        super().__init__()
-
-        assert isinstance(
-            linear_layer, nn.Linear
-        ), f"GatorLinear can only be applied to torch.nn.Linear, but {linear_layer} is {type(linear_layer)}."
-
-        self.in_features = linear_layer.in_features
-        self.out_features = linear_layer.out_features
-        self.weight = linear_layer.weight
-        self.bias = linear_layer.bias
-        self.lora_b = nn.Parameter(torch.zeros(linear_layer.out_features,))
-        self.reset_parameters()
-
-    def reset_parameters(self):
-=======
->>>>>>> ce4ca51d
         torch.nn.init.zeros_(self.lora_b)
 
     def forward(self, input):
         # general implementation for lora (adding and scaling)
-<<<<<<< HEAD
-        output = F.linear(input, self.weight, self.bias)
-        gator = (self.lora_b.unsqueeze(0).unsqueeze(1) * input).sum(-1, keepdim=True) * self.lora_b.unsqueeze(0).unsqueeze(1)
-        return output + gator
-=======
         weight = self.weight
         adapter_out = torch.matmul(input, self.lora_a.T)
         adapter_out = torch.matmul(adapter_out, self.lora_b.T) / self.rank
@@ -136,7 +59,11 @@
 
         self.multi_lora_b_i = nn.Parameter(torch.zeros(linear_layer.in_features, 1))
         self.multi_lora_b_o = nn.Parameter(torch.zeros(1, linear_layer.out_features))
-        self.multi_lora_b = nn.Parameter(torch.zeros(linear_layer.out_features,))
+        self.multi_lora_b = nn.Parameter(
+            torch.zeros(
+                linear_layer.out_features,
+            )
+        )
         self.reset_parameters()
 
     def reset_parameters(self):
@@ -146,10 +73,11 @@
     def forward(self, input):
         # general implementation for lora (adding and scaling)
         hidden = F.linear(input, self.weight, self.bias)
-        hidden = hidden * self.multi_lora_b + torch.matmul(torch.matmul(input, self.multi_lora_b_i), self.multi_lora_b_o)
+        hidden = hidden * self.multi_lora_b + torch.matmul(
+            torch.matmul(input, self.multi_lora_b_i), self.multi_lora_b_o
+        )
         return hidden
 
->>>>>>> ce4ca51d
 
 class LNAdapter(nn.Module):
     def __init__(self, config, layer):
@@ -177,7 +105,9 @@
 
     def extra_repr(self):
         return "n_splits={}, n_skills={}, out_features={}".format(
-            self.n_splits, self.n_skills, self.out_features,
+            self.n_splits,
+            self.n_skills,
+            self.out_features,
         )
 
 
@@ -201,19 +131,11 @@
         return hidden
 
 
-<<<<<<< HEAD
-def modify_with_adapter(transformer, config, adapter_klass):    
-    for m_name, module in dict(transformer.named_modules()).items():
-        if re.fullmatch(config.lora_modules, m_name):
-            for c_name, layer in dict(module.named_children()).items():
-                if re.fullmatch(config.lora_layers, c_name) and config.model_modifier not in c_name :
-=======
 def modify_with_adapter(transformer, config, adapter_klass):
     for m_name, module in dict(transformer.named_modules()).items():
         if re.fullmatch(config.lora_modules, m_name):
             for c_name, layer in dict(module.named_children()).items():
                 if re.fullmatch(config.lora_layers, c_name):
->>>>>>> ce4ca51d
                     setattr(
                         module,
                         c_name,
@@ -221,10 +143,12 @@
                     )
     return transformer
 
+
 adapter_class = {
     # `TODO`: add your adapter here
-    'lora': LoRALinear
+    "lora": LoRALinear
 }
+
 
 def modify_with_ia3(transformer, config):
     return modify_with_adapter(transformer, config, IA3Linear)
