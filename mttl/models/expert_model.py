import contextlib
import re
import threading
from dataclasses import dataclass
from functools import partial
from typing import Dict, List, Union

import torch
<<<<<<< HEAD
import torch.nn.functional as F
from torch.optim.optimizer import Optimizer
from transformers import PreTrainedModel

from mttl.models.containers import add_expert_to_transformer
from mttl.models.containers.expert_containers import ExpertContainer
from mttl.models.containers.selectors import (
    ArrowSelectorConfig,
    Selector,
    SelectorConfig,
)
from mttl.models.expert_config import ExpertConfig
=======

from mttl.logging import logger
from mttl.models.base_model import BaseExpertModel
from mttl.models.containers.base import (
    ContainerFullException,
    ExpertContainer,
    MergeableContainer,
    containers_iterator,
)
from mttl.models.containers.selectors.base import (
    AutoSelectorConfig,
    LoadableSelectorConfig,
    MultiSelectorConfig,
    Selector,
    SelectorConfig,
    SelectorsCache,
)
from mttl.models.expert_config import BaseExpertModelConfig
>>>>>>> bf45a61e
from mttl.models.library.expert import Expert, ExpertInfo
from mttl.models.library.expert_library import ExpertLibrary
from mttl.models.modifiers.base import (
    AutoModifierConfig,
    MergeableModifierMixin,
    Modifier,
)
from mttl.models.modifiers.modify_model import modify_transformer


@contextlib.contextmanager
def disable_adapters(model):
    """Context manager to disable all adapters in a model.

    Args:
        model (BaseExpertModel): The model to disable adapters in.
    """
    model.disable_adapters()

    yield

    model.enable_adapters()


@dataclass
class ExpertModelConfig(BaseExpertModelConfig):
    task_name: str = None
    expert_name: str = None
    modifier_config: AutoModifierConfig = None


@BaseExpertModel.register("expert_model", config_cls=ExpertModelConfig)
class ExpertModel(BaseExpertModel):
    def __init__(
        self,
        config: ExpertModelConfig,
        model_object: torch.nn.Module = None,
        **loading_kwargs,
    ):
        super().__init__(config, model_object=model_object, **loading_kwargs)

        if config.modifier_config is not None:
            modify_transformer(self.model, config.modifier_config)

    def enable_adapters(self):
        for module in self.modifiers:
            module.enable()

    def disable_adapters(self):
        for module in self.modifiers:
            module.disable()

    @property
    def modifiers(self):
        modifiers = []
        for name, module in self.model.named_modules():
            if isinstance(module, Modifier):
                modifiers.append(module)
        return modifiers

    def merge_and_save_base_model(self, output_dir, device="cpu"):
        """
        Merge loaded adapters and save the base model in the huggingface format
        to the output directory. Moves the model to the specified device before merging.
        """
        import copy

        from transformers import AutoTokenizer

        # move model to cpu to avoid memory issues
        self.model.to(device)

        merged = []
        model_copy = copy.deepcopy(self.model)

        for name, module in model_copy.named_modules():
            for c_name, child in module.named_children():
                if isinstance(child, Modifier):
                    if isinstance(child, MergeableModifierMixin):
                        # merge the adapter with the layer
                        child.merge_with_layer()
                        # remove the modifier and set the layer
                        setattr(
                            module,
                            c_name,
                            child.layer,
                        )
                        merged.append(name)
                    else:
                        raise ValueError(
                            "Modifier {} is not mergeable!".format(child.__class__)
                        )

        logger.info("Merged layers: %s" % ", ".join(merged))
        logger.info("Saving merged model to: %s" % output_dir)

        model_copy.save_pretrained(output_dir)
        tokenizer = AutoTokenizer.from_pretrained(
            self.config.base_model
        ).save_pretrained(output_dir)

    @classmethod
    def from_pretrained_peft(cls, path_in_repo: str, **kwargs):
        """Instantiate an expert model from a pretrained PEFT adapter."""
        from mttl.models.library.peft import load_expert_from_peft_checkpoint

        expert = load_expert_from_peft_checkpoint(path_in_repo)
        config = ExpertModelConfig(
            base_model=expert.expert_info.expert_model,
            expert_name=expert.expert_info.expert_name,
            modifier_config=expert.expert_info.expert_config,
        )
        self = cls(config, **kwargs)
        self.model.load_state_dict(expert.expert_weights, strict=False)
        return self

    def as_expert(self, training_config=None):
        state_dict = self.state_dict()
        self._delete_non_trainable_params(state_dict)

        # to use as an expert, we need to remove a `model.` prefix
        state_dict = {k[len("model.") :]: v for k, v in state_dict.items()}

        # inject expert info in the expert checkpoint
        expert_info = ExpertInfo(
            expert_name=self.config.expert_name,
            expert_task_name=self.config.task_name,
            expert_model=self.config.base_model,
            expert_config=self.config.modifier_config,
            training_config=training_config,
        )
        return Expert(
            expert_info=expert_info,
            expert_weights=state_dict,
        )


class MultiExpertMixin:
    """Encapsulates all methods related to multi-expert models."""

    @property
    def selector_cache(self) -> SelectorsCache:
        if not hasattr(self, "_selector_cache"):
            self._selector_cache = SelectorsCache()
        return self._selector_cache

    @property
    def experts_infos(self) -> Dict[str, ExpertInfo]:
        if not hasattr(self, "_experts_infos"):
            self._experts_infos = {}
        return self._experts_infos

    @property
    def selector_config(self) -> AutoSelectorConfig:
        if not hasattr(self, "_selector_config"):
            self._selector_config = self.config.selector_config
        return self._selector_config

    @selector_config.setter
    def selector_config(self, value: AutoSelectorConfig):
        self._selector_config = value

    def enable_adapters(self):
        for module in self.experts_containers:
            module.enable()

    def disable_adapters(self):
        for module in self.experts_containers:
            module.disable()

    @property
    def experts_names(self):
        return list(self.experts_infos.keys())

    def unset_default_expert(self):
        """Propagate default expert to all containers that contain it."""
        for container in self.experts_containers:
            container.default_expert_name = None

    def set_default_expert(self, expert_name):
        """Propagate default expert to all containers that contain it."""
        if expert_name not in self.experts_infos:
            raise ValueError(f"Expert {expert_name} not found in the model.")

        for container in self.experts_containers:
            if expert_name in container.expert_infos:
                container.default_expert_name = expert_name
            else:
                raise ValueError(f"Expert {expert_name} not found in the container.")

    @property
    def lock(self):
        if not hasattr(self, "_lock"):
            self._lock = threading.Lock()
        return self._lock

    @property
    def experts_containers(self) -> List[ExpertContainer]:
        containers = []
        for _, module in self.model.named_modules():
            for _, child in dict(module.named_children()).items():
                if isinstance(child, ExpertContainer):
                    containers.append(child)
        return containers

    @property
    def selectors(self) -> Dict[str, List[Selector]]:
        return {
            key: list(self.selector_cache.get(key).values())
            for key in self.selector_cache.keys()
        }

    def delete_expert_container(self):
        """
        Replaces the expert container with the expert with the given name.
        """
        for _, module in self.model.named_modules():
            for c_name, child in dict(module.named_children()).items():
                if isinstance(child, ExpertContainer):
                    setattr(module, c_name, child.layer)

        self.selector_cache.clear()
        self.experts_infos.clear()

    def add_experts_from_library(self, library):
        import concurrent.futures

        from tqdm.auto import tqdm

        if type(library) == str:
            from mttl.models.library.expert_library import ExpertLibrary

            library = ExpertLibrary.get_expert_library(library)

        def add_module(self, module_name):
            expert_dump = library[module_name]
            self.add_expert_instance(expert_dump)

        with concurrent.futures.ThreadPoolExecutor(max_workers=16) as executor:
            # Create a list to hold the futures
            futures = []
            for element in library.keys():
                futures.append(executor.submit(partial(add_module, self), element))

            # Progress bar setup
            with tqdm(
                total=len(library), desc="Adding experts...", unit="expert"
            ) as progress_bar:
                for result in concurrent.futures.as_completed(futures):
                    # raise exception
                    if result.exception():
                        raise result.exception()
                    progress_bar.update(1)

    def add_experts_from_dict(self, experts_dict, action="route"):
        for expert_name, expert_dump in experts_dict.items():
            self.add_expert_instance(expert_dump, expert_name, action=action)

    def add_empty_expert(
        self,
        expert_name,
        expert_config=None,
        is_default=False,
    ) -> Expert:
        """Adds a new empty expert to the model."""
        new_expert = Expert(
            expert_info=ExpertInfo(
                expert_name,
                expert_config=expert_config,
                expert_model=self.config.base_model,
            ),
        )

        new_expert = self.add_expert_instance(new_expert, is_default=is_default)
        logger.info("Added empty expert: {}".format(expert_name))
        return new_expert

    def add_expert(
        self,
        expert_path: str,
        expert_name: str = None,
        action: str = "route",
        is_default: bool = False,
    ):
        return self.load_expert(
            expert_path,
            expert_name=expert_name,
            action=action,
            is_default=is_default,
        )

    def load_expert(
        self,
        expert_path: str,
        expert_name: str = None,
        action: str = "route",
        is_default: bool = False,
    ):
        from mttl.models.library.expert import Expert, load_expert

        expert: Expert = load_expert(
            expert_path,
            expert_name=expert_name,
        )

        if self.hparams.model != expert.expert_info.expert_model:
            raise ValueError(
                "The expert has been trained on top of a different model!"
                " Detected: {} - Expected: {}".format(
                    expert.expert_info.expert_model, self.hparams.model
                )
            )

        logger.info(
            f"Adding expert with name {expert.name}... with action ... {action}!"
        )
        self.add_expert_instance(expert, action=action, is_default=is_default)

    def _get_selector_config(self, model_modifier: str) -> SelectorConfig:
        if not self.selector_config:
            return None
        if isinstance(self.selector_config, MultiSelectorConfig):
            return self.selector_config.get(model_modifier)
        else:
            return self.selector_config

    def add_expert_instance(
        self,
        expert_instance: Expert,
        expert_name=None,
        action="route",
        is_default=False,
    ) -> Expert:
        """
        If action is merge, then the expert is merged with the existing model, and we return None.
        """
        from mttl.models.containers import get_default_container_class

        if expert_name is not None:
            # we want to load expert instance with a given name (might be different from the one in the expert instance)
            # we dont want to change expert instance though!
            # will create a copy for now (maybe safer), alternatively can change the name and set it back at the end of the function
            expert_instance = expert_instance.clone()
            expert_instance.name = expert_name

        with self.lock:
            modifier_name = expert_instance.expert_config.modifier_name
            selector_config = self._get_selector_config(modifier_name)

            get_default_container_class(modifier_name).modify_transformer(
                self.model,
                expert_instance,
                action=action,
                is_default=is_default,
                selector_config=selector_config,
                selector_cache=self.selector_cache,
            )

            if action != "merge":
                self.experts_infos[expert_instance.name] = expert_instance.expert_info
                # reload the expert instance to fill the weights properly if this was an empty expert
                expert_instance = self.get_expert_instance(expert_instance.name)
                return expert_instance

    def set_selector(
        self,
        modifier_name: str,
        selector_config: SelectorConfig,
    ):
        from mttl.models.containers import replace_selector_for_container

        n_selectors, n_selectors_views = replace_selector_for_container(
            self.model,
            modifier_name,
            selector_config,
            self.selector_cache,
            force_replace=True,
        )

        # refresh current selector config
        self.selector_config = MultiSelectorConfig()

        for modifier_name, selectors in self.selectors.items():
            if len(selectors) == 0:
                continue

            selector_config = selectors[0].config
            self.selector_config[modifier_name] = selector_config

        logger.info(
            "Created {} selectors and {} views.".format(n_selectors, n_selectors_views)
        )

    def extract_parameters(self, p_name_pattern=".*lora.*"):
        """
        Extracts task embeddings for parameters matching the given pattern.

        Args:
            p_name_pattern (str, optional): Regular expression pattern to match parameter names.
                Defaults to ".*lora.*".

        Returns:
            torch.Tensor: Concatenated tensor of task embeddings for the matched parameters.
        """
        para_list = []
        for name, param in self.model.named_parameters():
            if re.fullmatch(p_name_pattern, name):
                para_list.append(param.reshape(-1))
        return torch.cat(para_list)

    def get_expert_instance(self, expert_name):
        """
        Retrieves an instance of the specified expert from the model.

        Args:
            expert_name (str): The name of the expert to retrieve.
            silent (bool, optional): If True, suppresses the ValueError exception when the expert is not found.
                Defaults to True.

        Returns:
            expert: An instance of the specified expert.

        Raises:
            AssertionError: If the expert name is not found in the model, if no expert containers are found,
                or if the expert names are not unique.
            ValueError: If the expert is not found in the model and silent is False.
        """
        assert (
            expert_name in self.experts_names
        ), f"Expert {expert_name} not found in the model."
        assert (
            len(self.experts_containers) > 0
        ), "No expert containers found in the model."
        assert len(set(self.experts_names)) == len(
            self.experts_names
        ), "Expert names are not unique."

        expert_params = {}
        for container in self.experts_containers:
            retrieved_expert = None
            if expert_name in container.expert_infos:
                expert_info = container.expert_infos[expert_name]
                expert_weights = container[expert_name].state_dict()
                expert_weights = {
                    f"{container.layer_name}.{k}": v for k, v in expert_weights.items()
                }
                expert_params.update(expert_weights)

                retrieved_expert = Expert(
                    expert_info=expert_info, expert_weights=expert_params
                )
        return retrieved_expert

    def save_to_library(self, library_id):
        """
        Saves the current loaded experts to the specified library.

        Args:
            library_id (str): The ID of the library to save the experts to.
        """
        library = ExpertLibrary.get_expert_library(library_id, create=True)
        for expert_name in self.experts_names:
            expert = self.get_expert_instance(expert_name)
            library.add_expert(expert)
        return library

    def clear_experts(self):
        """Removes all experts and containers from the huggingface model."""
        from mttl.models.containers.base import clear_containers

        clear_containers(self.model)

        self.experts_infos.clear()
        self.selector_cache.clear()
        self.selector_config = None


@dataclass
class MultiExpertModelConfig(BaseExpertModelConfig):
    # if default_expert_name is not None, then we set it as the default expert
    default_expert_name: str = None
    # if expert_infos is not None, then we load experts from the expert_infos
    expert_infos: List[ExpertInfo] = None
    # if selector_config is not None, then we use it to select experts during inference
    selector_config: AutoSelectorConfig = None

    def __post_init__(self):
        # error out if neither library_id nor expert_infos is set and default_expert_name is set
        if self.expert_infos is None and self.default_expert_name is not None:
            raise ValueError(
                "Cannot set `default_expert_name` if neither `library_id` nor `expert_infos` is set."
            )


@BaseExpertModel.register("multi_expert_model", config_cls=MultiExpertModelConfig)
class MultiExpertModel(BaseExpertModel, MultiExpertMixin):
    """Adds all functions and properties for a multi-expert model."""

    @classmethod
    def init_from_model(cls, config, model: torch.nn.Module) -> "MultiExpertModel":
        """Initialize a multi-expert model from an existing model."""
        config.base_model = None

        return MultiExpertModel(config, model_object=model)

    @classmethod
    def from_pretrained_peft(
        cls, path_in_repo: str, set_as_default: bool = True, **kwargs
    ):
        """Instantiate an expert model from a pretrained PEFT adapter."""
        from mttl.models.library.peft import load_expert_from_peft_checkpoint

        expert = load_expert_from_peft_checkpoint(path_in_repo)
        config = MultiExpertModelConfig(
            base_model=expert.expert_info.expert_model,
        )
<<<<<<< HEAD
        return Expert(expert_info=expert_info, expert_weights=expert_params)

    def set_routing_infos(self, batch, generate=False):
        self.model.info_container["routing_infos"] = RoutingInfo.from_batch(batch)


def calculate_DPO_loss(
    original_prefered_logprob,
    original_disprefered_logprob,
    ref_prefered_logprob,
    ref_disprefered_logprob,
    beta=2.0,
):
    """
    Calculate the DPO loss.
    original_prefered_logprob: the logprob of the prefered expert in the original model
    original_disprefered_logprob: the logprob of the disprefered expert in the original model
    ref_prefered_logprob: the logprob of the prefered expert in the reference model
    ref_disprefered_logprob: the logprob of the disprefered expert in the reference model
    """

    original_prefered_relative_logprob = (
        original_prefered_logprob - ref_prefered_logprob
    )
    disprefered_relative_logprob = (
        original_disprefered_logprob - ref_disprefered_logprob
    )

    reward_accuracies = (
        (original_prefered_relative_logprob > disprefered_relative_logprob)
        .float()
        .mean(dim=-1)
    )
    reward_margins = (
        original_prefered_relative_logprob - disprefered_relative_logprob
    ).mean(dim=-1)

    loss = -F.logsigmoid(
        beta * (original_prefered_relative_logprob - disprefered_relative_logprob)
    ).mean(dim=-1)

    return loss, reward_accuracies, reward_margins


def get_log_prob(logits, labels):
    log_probs = F.log_softmax(logits, dim=-1)
    return torch.gather(log_probs, -1, labels.unsqueeze(-1)).squeeze(-1).mean(-1)


class ExpertModelSimPO(EfficientCheckpointModule):
    def __init__(self, preference_model, **kwargs):
        super().__init__(**kwargs)
        self.preference_model = preference_model
        self.trainable_param_names = kwargs.get("trainable_param_names", None)
        self.beta = kwargs.get("beta", 0.5)
        self.loss_type = kwargs.get("loss_type", "sigmoid")
        self.label_smoothing = kwargs.get("label_smoothing", 0.1)
        self.gamma_beta_ratio = kwargs.get("gamma_beta_ratio", 0.5)
        # log hyperparameters
        self.save_hyperparameters(kwargs)

    def simpo_loss(
        self,
        original_prefered_logprob,
        original_disprefered_logprob,
        gamma_beta_ratio,
        prefered_y_len,
        disprefered_y_len,
    ):
        """
        Compute the SIMPO loss.

        ref: https://github.com/princeton-nlp/SimPO/blob/main/scripts/simpo_trainer.py

        args: original_prefered_logps: log probabiliteis of the prefered expert in the original model
              original_disprefered_logps: log probabiliteis of the disprefered expert in the original model
        """

        # normalize the log probabilities with the length of the response
        original_prefered_logprob = original_prefered_logprob / prefered_y_len
        original_disprefered_logprob = original_disprefered_logprob / disprefered_y_len

        pi_logratios = original_prefered_logprob - original_disprefered_logprob
        logits = pi_logratios - gamma_beta_ratio

        if self.loss_type == "sigmoid":
            losses = (
                -F.logsigmoid(self.beta * logits) * (1 - self.label_smoothing)
                - F.logsigmoid(-self.beta * logits) * self.label_smoothing
            )
        elif self.loss_type == "hinge":
            losses = torch.relu(1 - self.beta * logits)
        else:
            raise ValueError(
                f"Loss type {self.loss_type} not supported. Choose from ['sigmoid', 'hinge']"
            )

        # normalize the log probabilities with the length of the response
        chosen_rewards = self.beta * original_prefered_logprob.detach()

        reject_rewards = self.beta * original_disprefered_logprob.detach()

        return losses, chosen_rewards, reject_rewards

    def forward(self, batch):
        prompt_prefered_ids = batch["prompt_prefered_ids"]
        prompt_disprefered_ids = batch["prompt_disprefered_ids"]

        prompt_prefered_mask = batch["prompt_prefered_mask"]
        prompt_disprefered_mask = batch["prompt_disprefered_mask"]

        # get the length of the response
        prefered_y_len = batch["prefered_y_len"]
        disprefered_y_len = batch["disprefered_y_len"]

        # get the log probabilities of the prefered and disprefered experts
        model_prefered_log_prob = get_log_prob(
            self.preference_model.model.forward(
                prompt_prefered_ids, attention_mask=prompt_prefered_mask
            ).logits,
            labels=prompt_prefered_ids,
        )

        model_disprefered_log_prob = get_log_prob(
            self.preference_model.model.forward(
                prompt_disprefered_ids, attention_mask=prompt_disprefered_mask
            ).logits,
            labels=prompt_disprefered_ids,
        )

        loss, chosen_rewards, rejected_rewards = self.simpo_loss(
            model_prefered_log_prob,
            model_disprefered_log_prob,
            gamma_beta_ratio=self.gamma_beta_ratio,
            prefered_y_len=prefered_y_len,
            disprefered_y_len=disprefered_y_len,
        )

        return loss.mean(), chosen_rewards, rejected_rewards

    def training_step(self, batch, _):

        loss, chosen_rewards, rejected_rewards = self.forward(batch)
        reward_accuracies = (chosen_rewards > rejected_rewards).float()

        metrices = {
            "loss": loss.mean(),
            "reward_accuracies": reward_accuracies.mean().cpu(),
            "chosen_rewards": chosen_rewards.mean(),
            "rejected_rewards": rejected_rewards.mean(),
            "reward_margins": (chosen_rewards - rejected_rewards).mean().cpu(),
        }

        for key, value in metrices.items():
            self.log(f"train/{key}", value, on_step=True, on_epoch=True, prog_bar=True)

        return loss.mean()

    def validation_step(self, batch, _):

        loss, chosen_rewards, rejected_rewards = self.forward(batch)

        reward_accuracies = (chosen_rewards > rejected_rewards).float()

        metrices = {
            "loss": loss.mean(),
            "reward_accuracies": reward_accuracies.mean().cpu(),
            "chosen_rewards": chosen_rewards.mean(),
            "rejected_rewards": rejected_rewards.mean(),
            "reward_margins": (chosen_rewards - rejected_rewards).mean().cpu(),
        }
        for key, value in metrices.items():
            self.log(f"val/{key}", value, on_step=True, on_epoch=True, prog_bar=True)

        return loss.mean()

    def test_step(self, batch, _):
        loss, chosen_rewards, rejected_rewards = self.forward(batch)

        reward_accuracies = (chosen_rewards > rejected_rewards).float()
        metrices = {
            "loss": loss.mean(),
            "reward_accuracies": reward_accuracies.mean().cpu(),
            "chosen_rewards": chosen_rewards.mean(),
            "rejected_rewards": rejected_rewards.mean(),
            "reward_margins": (chosen_rewards - rejected_rewards).mean().cpu(),
        }
        for key, value in metrices.items():
            self.log(f"test/{key}", value, on_step=True, on_epoch=True, prog_bar=True)

        return loss.mean()


from functools import wraps


def gpu_memory_usage_decorator(func):
    @wraps(func)
    def wrapper(*args, **kwargs):
        device = torch.device("cuda" if torch.cuda.is_available() else "cpu")

        # 清除GPU缓存，确保测量准确
        torch.cuda.empty_cache()

        # 获取函数执行前的GPU内存使用情况
        memory_allocated_before = torch.cuda.memory_allocated(device)
        memory_reserved_before = torch.cuda.memory_reserved(device)
        print(
            f"[Before] Memory allocated: {memory_allocated_before / (1024 ** 2):.2f} MB"
        )
        print(
            f"[Before] Memory reserved: {memory_reserved_before / (1024 ** 2):.2f} MB"
        )

        # 执行目标函数
        result = func(*args, **kwargs)

        # 获取函数执行后的GPU内存使用情况
        memory_allocated_after = torch.cuda.memory_allocated(device)
        memory_reserved_after = torch.cuda.memory_reserved(device)
        print(
            f"[After] Memory allocated: {memory_allocated_after / (1024 ** 2):.2f} MB"
        )
        print(f"[After] Memory reserved: {memory_reserved_after / (1024 ** 2):.2f} MB")

        # 计算内存使用的差值
        memory_allocated_diff = memory_allocated_after - memory_allocated_before
        memory_reserved_diff = memory_reserved_after - memory_reserved_before
        print(
            f"Memory allocated difference: {memory_allocated_diff / (1024 ** 2):.2f} MB"
        )
        print(
            f"Memory reserved difference: {memory_reserved_diff / (1024 ** 2):.2f} MB"
        )

        return result

    return wrapper


class ExpertModelDPO(EfficientCheckpointModule):

    def __init__(self, preference_model, ref_expert_model, **kwargs):
        super().__init__(**kwargs)
        self.preference_model = preference_model
        self.ref_expert_model = ref_expert_model
        self.trainable_param_names = kwargs.get("trainable_param_names", None)
        self.beta = kwargs.get("beta", 2.0)
        # log hyperparameters
        self.save_hyperparameters(kwargs)

    def training_step(self, batch, _):

        prompt_prefered_ids = batch["prompt_prefered_ids"]
        prompt_disprefered_ids = batch["prompt_disprefered_ids"]

        prompt_prefered_mask = batch["prompt_prefered_mask"]
        prompt_disprefered_mask = batch["prompt_disprefered_mask"]

        device = torch.device("cuda" if torch.cuda.is_available() else "cpu")
        # Measure GPU memory before forward pass
        memory_allocated_before = torch.cuda.memory_allocated(device)
        memory_reserved_before = torch.cuda.memory_reserved(device)

        # logits = self.preference_model.model.forward(prompt_prefered_ids).logits

        # loss = torch.mean(logits)
        # original model
        model_prefered_log_prob = get_log_prob(
            self.preference_model.model.forward(
                prompt_prefered_ids, attention_mask=prompt_prefered_mask
            ).logits,
            labels=prompt_prefered_ids,
        )

        model_disprefered_log_prob = get_log_prob(
            self.preference_model.model.forward(
                prompt_disprefered_ids, attention_mask=prompt_disprefered_mask
            ).logits,
            labels=prompt_disprefered_ids,
        )

        # reference model
        ref_prefered_log_prob = get_log_prob(
            self.ref_expert_model.model.forward(
                prompt_prefered_ids, attention_mask=prompt_prefered_mask
            ).logits,
            labels=prompt_prefered_ids,
        )

        ref_disprefered_log_prob = get_log_prob(
            self.ref_expert_model.model.forward(
                prompt_disprefered_ids, attention_mask=prompt_disprefered_mask
            ).logits,
            labels=prompt_disprefered_ids,
        )

        # Measure GPU memory after forward pass
        memory_allocated_after = torch.cuda.memory_allocated(device)
        memory_reserved_after = torch.cuda.memory_reserved(device)

        # Calculate the difference in memory usage
        memory_allocated_diff = memory_allocated_after - memory_allocated_before
        memory_reserved_diff = memory_reserved_after - memory_reserved_before

        print(
            f"Memory allocated before forward pass: {memory_allocated_before / (1024 ** 2):.2f} MB"
        )
        print(
            f"Memory allocated after forward pass: {memory_allocated_after / (1024 ** 2):.2f} MB"
        )
        print(
            f"Memory allocated difference: {memory_allocated_diff / (1024 ** 2):.2f} MB"
        )

        print(
            f"Memory reserved before forward pass: {memory_reserved_before / (1024 ** 2):.2f} MB"
        )
        print(
            f"Memory reserved after forward pass: {memory_reserved_after / (1024 ** 2):.2f} MB"
        )
        print(
            f"Memory reserved difference: {memory_reserved_diff / (1024 ** 2):.2f} MB"
        )

        loss = -F.logsigmoid(
            self.beta * (model_prefered_log_prob - model_disprefered_log_prob)
            - (ref_prefered_log_prob - ref_disprefered_log_prob)
        ).mean()

        loss, reward_accuracies, reward_margins = calculate_DPO_loss(
            model_prefered_log_prob,
            model_disprefered_log_prob,
            ref_prefered_log_prob,
            ref_disprefered_log_prob,
            beta=self.beta,
        )
        self.log("train/loss", loss, on_step=True, on_epoch=True, prog_bar=True)

        # self.log(
        #     "train/reward_accuracies",
        #     reward_accuracies,
        #     on_step=True,
        #     on_epoch=True,
        #     prog_bar=True,
        # )
        # self.log(
        #     "train/reward_margins",
        #     reward_margins,
        #     on_step=True,
        #     on_epoch=True,
        #     prog_bar=True,
        # )
        # clear the gpu memory

        return loss

    def validation_step(self, batch, _):
        prompt_prefered_ids = batch["prompt_prefered_ids"]
        prompt_disprefered_ids = batch["prompt_disprefered_ids"]

        prompt_prefered_mask = batch["prompt_prefered_mask"]
        prompt_disprefered_mask = batch["prompt_disprefered_mask"]

        # original model
        model_prefered_log_prob = get_log_prob(
            self.preference_model.model.forward(
                prompt_prefered_ids, attention_mask=prompt_prefered_mask
            ).logits,
            labels=prompt_prefered_ids,
        )

        model_disprefered_log_prob = get_log_prob(
            self.preference_model.model.forward(
                prompt_disprefered_ids, attention_mask=prompt_disprefered_mask
            ).logits,
            labels=prompt_disprefered_ids,
        )

        # reference model
        ref_prefered_log_prob = get_log_prob(
            self.ref_expert_model.model.forward(
                prompt_prefered_ids, attention_mask=prompt_prefered_mask
            ).logits,
            labels=prompt_prefered_ids,
        )

        ref_disprefered_log_prob = get_log_prob(
            self.ref_expert_model.model.forward(
                prompt_disprefered_ids, attention_mask=prompt_disprefered_mask
            ).logits,
            labels=prompt_disprefered_ids,
        )

        loss, reward_accuracies, reward_margins = calculate_DPO_loss(
            model_prefered_log_prob,
            model_disprefered_log_prob,
            ref_prefered_log_prob,
            ref_disprefered_log_prob,
            beta=self.beta,
        )

        self.log("val/loss", loss, on_step=True, on_epoch=True, prog_bar=True)
        self.log(
            "val/reward_accuracies",
            reward_accuracies,
            on_step=True,
            on_epoch=True,
            prog_bar=True,
        )
        self.log(
            "val/reward_margins",
            reward_margins,
            on_step=True,
            on_epoch=True,
            prog_bar=True,
        )

        return loss

    def test_step(self, batch, _):
        prompt_prefered_ids = batch["prompt_prefered_ids"]
        prompt_disprefered_ids = batch["prompt_disprefered_ids"]

        prompt_prefered_mask = batch["prompt_prefered_mask"]
        prompt_disprefered_mask = batch["prompt_disprefered_mask"]

        # original model
        model_prefered_log_prob = get_log_prob(
            self.preference_model.model.forward(
                prompt_prefered_ids, attention_mask=prompt_prefered_mask
            ).logits,
            labels=prompt_prefered_ids,
        )

        model_disprefered_log_prob = get_log_prob(
            self.preference_model.model.forward(
                prompt_disprefered_ids, attention_mask=prompt_disprefered_mask
            ).logits,
            labels=prompt_disprefered_ids,
        )

        # reference model
        ref_prefered_log_prob = get_log_prob(
            self.ref_expert_model.model.forward(
                prompt_prefered_ids, attention_mask=prompt_prefered_mask
            ).logits,
            labels=prompt_prefered_ids,
        )

        ref_disprefered_log_prob = get_log_prob(
            self.ref_expert_model.model.forward(
                prompt_disprefered_ids, attention_mask=prompt_disprefered_mask
            ).logits,
            labels=prompt_disprefered_ids,
        )

        loss, reward_accuracies, reward_margins = calculate_DPO_loss(
            model_prefered_log_prob,
            model_disprefered_log_prob,
            ref_prefered_log_prob,
            ref_disprefered_log_prob,
            beta=self.beta,
        )
        self.log("test/loss", loss, on_step=True, on_epoch=True, prog_bar=True)
        self.log(
            "test/reward_accuracies",
            reward_accuracies,
            on_step=True,
            on_epoch=True,
            prog_bar=True,
        )
        self.log(
            "test/reward_margins",
            reward_margins,
            on_step=True,
            on_epoch=True,
            prog_bar=True,
        )
        return loss


class MoEModel(MultiExpertModel):
    def __init__(self, expert_library: ExpertLibrary = None, **kwargs):
        kwargs["top_k"] = kwargs["moe_top_k"]
        kwargs["emb_dim"] = kwargs["moe_emb_dim"]
        kwargs["rkhs_dim"] = kwargs["moe_rkhs_dim"]
        init_from_scratch = kwargs.get("init_from_scratch", False)

        super().__init__(**kwargs)

        if not self.hparams.library_id and expert_library is None or init_from_scratch:
            for i in range(self.hparams.moe_num_experts):
                # Adding a Skilled LoRA with 1 skill.
                exp_config = SkilledLoRAConfig(
                    n_skills=1,
                    modify_layers=self.hparams.modify_layers,
                    modify_modules=self.hparams.modify_modules,
                    lora_alpha=self.hparams.lora_alpha,
                    lora_dropout=self.hparams.lora_dropout,
                    lora_rank=self.hparams.lora_rank,
                    lora_init_b_random=True,
                    n_splits=self.hparams.n_splits,
                    phi_2_align_heads=self.hparams.phi_2_align_heads,
                )
                self.add_empty_expert(f"e{i}", exp_config)
            self.moe_num_experts = kwargs["moe_num_experts"]
=======
        self = cls(config, **kwargs)
        self.add_expert_instance(expert, is_default=set_as_default)
        return self

    @classmethod
    def from_pretrained_library(
        cls,
        library_id: Union[str, ExpertLibrary],
        selector_config: Union[SelectorConfig, Dict[str, SelectorConfig]] = None,
        remote_token: str = None,
        default_expert_name: str = None,
        **loading_kwargs,
    ):
        if not isinstance(library_id, ExpertLibrary):
            library = ExpertLibrary.get_expert_library(
                repo_id=library_id,
                token=remote_token,
            )
            repo_id = library_id
>>>>>>> bf45a61e
        else:
            library = library_id
            repo_id = library_id.uri

        # get a config file from the library, and initialize the expert model
        an_expert = library[next(iter(library.keys()))]

        # set selector for the added experts
        if selector_config is not None:
            if isinstance(selector_config, LoadableSelectorConfig):
                selector_config.library_id = repo_id

            elif isinstance(selector_config, MultiSelectorConfig):
                for modifier_name, cfg in selector_config.items():
                    # inject the library id if it is None
                    if (
                        isinstance(cfg, LoadableSelectorConfig)
                        and cfg.library_id is None
                    ):
                        cfg.library_id = repo_id
        else:
            logger.info("No selector config provided, assuming expert name selector!")

        config = MultiExpertModelConfig(
            an_expert.expert_info.model,
            default_expert_name=default_expert_name,
            selector_config=selector_config,
        )
        model = cls(config, **loading_kwargs)
        model.add_experts_from_library(library)
        return model

    def _clear_library_id_from_selector_config(self) -> SelectorConfig:
        """When saving the model, we must clear the library id given that the weights are saved in the checkpoint."""
        import copy

        selector_config = copy.deepcopy(self.selector_config)

        if selector_config is not None:
            if isinstance(selector_config, MultiSelectorConfig):
                for key, config in selector_config.items():

                    if isinstance(config, LoadableSelectorConfig):
                        config.library_id = None

            elif isinstance(selector_config, LoadableSelectorConfig):
                selector_config.library_id = None

        return selector_config

    def merge_and_save_base_model(self, output_dir, expert_name, device="cpu"):
        """
        Merge the specific expert and save the base model in the huggingface format
        to the output directory. Moves the model to the specified device before merging.
        """
        import copy

        from transformers import AutoTokenizer

        from mttl.models.containers.base import clear_containers

        if expert_name not in self.experts_infos:
            raise ValueError(f"Expert {expert_name} not found in the model.")

        # move model to cpu to avoid memory issues
        self.model.to(device)

        merged = []
        model_copy = copy.deepcopy(self.model)

        # get the modifier type of the expert name
        modifier_name = self.experts_infos[expert_name].expert_config.modifier_name

        for container in containers_iterator(model_copy):
            if expert_name in container.expert_infos:
                if not isinstance(container, MergeableContainer):
                    raise ValueError(
                        "Cannot merge expert loaded in a non-mergeable container. Either change container type or expert type."
                    )

                container.merge_expert(expert_name)
                merged.append(container.layer_name)

        # now clear all containers and save the model
        clear_containers(model_copy)

        logger.info("Merged layers: %s" % ", ".join(merged))
        logger.info("Saving merged model to: %s" % output_dir)

        model_copy.save_pretrained(output_dir)
        tokenizer = AutoTokenizer.from_pretrained(
            self.config.base_model
        ).save_pretrained(output_dir)

    def save_pretrained(self, save_directory, **kwargs):
        # need to make sure that config is in sync with the model before saving
        self.config.expert_infos = list(self.experts_infos.values())
        # if we save the model, and we have a library_id in the selector config, we need to clear it
        # because the weights will be save in the checkpoint
        self.config.selector_config = self._clear_library_id_from_selector_config()
        super().save_pretrained(save_directory, **kwargs)

    def __init__(self, config, **loading_kwargs):
        super().__init__(config, **loading_kwargs)

        if self.config.expert_infos is not None:
            for expert_info in self.config.expert_infos:
                expert_info: ExpertInfo
                self.add_empty_expert(
                    expert_info.expert_name,
                    expert_info.expert_config,
                )
<<<<<<< HEAD
            for i, expert in enumerate(sorted(list(expert_library.keys()))):
                self.add_expert_instance(expert_library[expert], expert_name=expert)
            self.moe_num_experts = i + 1
            if isinstance(
                self.selector_config, (ArrowSelectorConfig, HiddenStateComputerConfig)
            ):
                from projects.modular_llm.eval_library import patch_prototypes

                patch_prototypes(self, expert_library, self.hparams)

    def training_step(self, batch, _):
        loss = super().training_step(batch, _)
        total_loss = loss.clone()

        if (
            "routing_gates" in self.model.info_container
            and self.model.info_container["routing_gates"]
        ):
            num = 0.0
            entropy_of_avg = 0.0
            entropy_of_route = 0.0

            for values in self.model.info_container["routing_gates"]:
                # compute MI loss
                values = values.to(torch.float32)
                values = values.view(-1, values.shape[-1])
                probs = torch.softmax(values, -1)
                entropy_of_avg += -(
                    probs.mean(0) * torch.log(probs.mean(0) + 1e-6)
                ).sum(-1)
                entropy_of_route += -(probs * torch.log(probs + 1e-6)).sum(-1).mean(0)
                num += 1.0

            entropy_of_avg = entropy_of_avg / num
            entropy_of_route = entropy_of_route / num
            mi_loss = -entropy_of_avg + entropy_of_route

            self.log(
                f"{self._log_pref}train/entropy_of_route",
                entropy_of_route,
                on_step=True,
                prog_bar=True,
            )
            self.log(
                f"{self._log_pref}train/entropy_of_avg",
                entropy_of_avg,
                on_step=True,
                prog_bar=True,
            )
            self.log(
                f"{self._log_pref}train/mi_loss",
                mi_loss,
                on_step=True,
                prog_bar=True,
            )
=======

            if self.config.default_expert_name:
                self.set_default_expert(self.config.default_expert_name)
>>>>>>> bf45a61e


@dataclass
class MoEModelConfig(BaseExpertModelConfig):
    # if library_id is not None, then we load experts from the library
    library_id: str = None
    # how many experts to add if not in library
    moe_num_experts: int = 1
    # if selector_config is not None, then we use it to select experts
    selector_config: AutoSelectorConfig = None
    # if modifier_config is not None, then we create moe_num_experts with this modifier
    modifier_config: AutoModifierConfig = None


@BaseExpertModel.register("moe_model", config_cls=MoEModelConfig)
class MoEModel(BaseExpertModel, MultiExpertMixin):
    def __init__(self, config, **kwargs):
        super().__init__(config, **kwargs)

        self.modifier_config = config.modifier_config

        if not self.config.library_id and self.config.moe_num_experts >= 1:
            self.add_empty_experts()
            self.moe_num_experts = self.config.moe_num_experts
        else:
            expert_library = ExpertLibrary.get_expert_library(self.config.library_id)
            assert len(expert_library) > 0, "No experts found in the library."
            for i, expert in enumerate(sorted(list(expert_library.keys()))):
                self.add_expert_instance(expert_library[expert], expert_name=expert)

            self.moe_num_experts = i + 1

    def add_empty_experts(self):
        for i in range(self.config.moe_num_experts):
            try:
                self.add_empty_expert(f"e{i}", self.modifier_config)
            except ContainerFullException:
                logger.info(
                    f"Added all {self.config.moe_num_experts} experts to container."
                )
                break<|MERGE_RESOLUTION|>--- conflicted
+++ resolved
@@ -6,20 +6,6 @@
 from typing import Dict, List, Union
 
 import torch
-<<<<<<< HEAD
-import torch.nn.functional as F
-from torch.optim.optimizer import Optimizer
-from transformers import PreTrainedModel
-
-from mttl.models.containers import add_expert_to_transformer
-from mttl.models.containers.expert_containers import ExpertContainer
-from mttl.models.containers.selectors import (
-    ArrowSelectorConfig,
-    Selector,
-    SelectorConfig,
-)
-from mttl.models.expert_config import ExpertConfig
-=======
 
 from mttl.logging import logger
 from mttl.models.base_model import BaseExpertModel
@@ -38,7 +24,6 @@
     SelectorsCache,
 )
 from mttl.models.expert_config import BaseExpertModelConfig
->>>>>>> bf45a61e
 from mttl.models.library.expert import Expert, ExpertInfo
 from mttl.models.library.expert_library import ExpertLibrary
 from mttl.models.modifiers.base import (
@@ -555,8 +540,9 @@
         config = MultiExpertModelConfig(
             base_model=expert.expert_info.expert_model,
         )
-<<<<<<< HEAD
-        return Expert(expert_info=expert_info, expert_weights=expert_params)
+        self = cls(config, **kwargs)
+        self.add_expert_instance(expert, is_default=set_as_default)
+        return self
 
     def set_routing_infos(self, batch, generate=False):
         self.model.info_container["routing_infos"] = RoutingInfo.from_batch(batch)
@@ -1063,10 +1049,6 @@
                 )
                 self.add_empty_expert(f"e{i}", exp_config)
             self.moe_num_experts = kwargs["moe_num_experts"]
-=======
-        self = cls(config, **kwargs)
-        self.add_expert_instance(expert, is_default=set_as_default)
-        return self
 
     @classmethod
     def from_pretrained_library(
@@ -1083,7 +1065,6 @@
                 token=remote_token,
             )
             repo_id = library_id
->>>>>>> bf45a61e
         else:
             library = library_id
             repo_id = library_id.uri
@@ -1196,67 +1177,9 @@
                     expert_info.expert_name,
                     expert_info.expert_config,
                 )
-<<<<<<< HEAD
-            for i, expert in enumerate(sorted(list(expert_library.keys()))):
-                self.add_expert_instance(expert_library[expert], expert_name=expert)
-            self.moe_num_experts = i + 1
-            if isinstance(
-                self.selector_config, (ArrowSelectorConfig, HiddenStateComputerConfig)
-            ):
-                from projects.modular_llm.eval_library import patch_prototypes
-
-                patch_prototypes(self, expert_library, self.hparams)
-
-    def training_step(self, batch, _):
-        loss = super().training_step(batch, _)
-        total_loss = loss.clone()
-
-        if (
-            "routing_gates" in self.model.info_container
-            and self.model.info_container["routing_gates"]
-        ):
-            num = 0.0
-            entropy_of_avg = 0.0
-            entropy_of_route = 0.0
-
-            for values in self.model.info_container["routing_gates"]:
-                # compute MI loss
-                values = values.to(torch.float32)
-                values = values.view(-1, values.shape[-1])
-                probs = torch.softmax(values, -1)
-                entropy_of_avg += -(
-                    probs.mean(0) * torch.log(probs.mean(0) + 1e-6)
-                ).sum(-1)
-                entropy_of_route += -(probs * torch.log(probs + 1e-6)).sum(-1).mean(0)
-                num += 1.0
-
-            entropy_of_avg = entropy_of_avg / num
-            entropy_of_route = entropy_of_route / num
-            mi_loss = -entropy_of_avg + entropy_of_route
-
-            self.log(
-                f"{self._log_pref}train/entropy_of_route",
-                entropy_of_route,
-                on_step=True,
-                prog_bar=True,
-            )
-            self.log(
-                f"{self._log_pref}train/entropy_of_avg",
-                entropy_of_avg,
-                on_step=True,
-                prog_bar=True,
-            )
-            self.log(
-                f"{self._log_pref}train/mi_loss",
-                mi_loss,
-                on_step=True,
-                prog_bar=True,
-            )
-=======
 
             if self.config.default_expert_name:
                 self.set_default_expert(self.config.default_expert_name)
->>>>>>> bf45a61e
 
 
 @dataclass
