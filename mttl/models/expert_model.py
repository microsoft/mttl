--- conflicted
+++ resolved
@@ -262,22 +262,6 @@
             expert_dump = library[module_name]
             self.add_expert_instance(expert_dump)
 
-<<<<<<< HEAD
-        elements = list(library.keys())
-
-        with concurrent.futures.ThreadPoolExecutor(max_workers=8) as executor:
-            # Use executor.map to keep the order
-            future_results = executor.map(add_module, elements)
-
-            # Wrap the iterator with tqdm for the progress bar
-            for _ in tqdm.tqdm(
-                future_results,
-                total=len(elements),
-                desc="Adding experts...",
-                unit="expert",
-            ):
-                pass  # The progress bar updates with each iteration
-=======
         with concurrent.futures.ThreadPoolExecutor(max_workers=16) as executor:
             # Create a list to hold the futures
             futures = []
@@ -293,7 +277,6 @@
                     if result.exception():
                         raise result.exception()
                     progress_bar.update(1)
->>>>>>> cd676b4b
 
     def add_experts_from_dict(self, experts_dict, action="route"):
         for expert_name, expert_dump in experts_dict.items():
