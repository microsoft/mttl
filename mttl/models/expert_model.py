import re
import threading
from dataclasses import dataclass
from functools import partial
from typing import Dict, List, Union

import torch

from mttl.logging import logger
from mttl.models.base_model import BaseExpertModel
from mttl.models.containers.base import (
    ContainerFullException,
    ExpertContainer,
    MergeableContainer,
    containers_iterator,
)
from mttl.models.containers.selectors.base import (
    AutoSelectorConfig,
    LoadableSelectorConfig,
    MultiSelectorConfig,
    Selector,
    SelectorConfig,
    SelectorsCache,
)
from mttl.models.expert_config import BaseExpertModelConfig
from mttl.models.library.expert import Expert, ExpertInfo
from mttl.models.library.expert_library import ExpertLibrary
from mttl.models.modifiers.base import (
    AutoModifierConfig,
    MergeableModifierMixin,
    Modifier,
)
from mttl.models.modifiers.modify_model import modify_transformer


@dataclass
class ExpertModelConfig(BaseExpertModelConfig):
    task_name: str = None
    expert_name: str = None
    modifier_config: AutoModifierConfig = None


@BaseExpertModel.register("expert_model", config_cls=ExpertModelConfig)
class ExpertModel(BaseExpertModel):
    def __init__(
        self,
        config: ExpertModelConfig,
        model_object: torch.nn.Module = None,
        **loading_kwargs,
    ):
        super().__init__(config, model_object=model_object, **loading_kwargs)

        if config.modifier_config is not None:
            modify_transformer(self.model, config.modifier_config)

<<<<<<< HEAD
    def disable_adapter(self):
        for name, module in self.model.named_modules():
            if isinstance(module, Modifier):
                module.disable()

    def enable_adapter(self):
        for name, module in self.model.named_modules():
            if isinstance(module, Modifier):
                module.enable()

    def merge_and_save_base_model(self, output_dir, device="cpu"):
        """
        Merge loaded adapters and save the base model in the huggingface format
        to the output directory. Moves the model to the specified device before merging.
        """
        import copy

        from transformers import AutoTokenizer

        # move model to cpu to avoid memory issues
        self.model.to(device)

        merged = []
        model_copy = copy.deepcopy(self.model)

        for name, module in model_copy.named_modules():
            for c_name, child in module.named_children():
                if isinstance(child, Modifier):
                    if isinstance(child, MergeableModifierMixin):
                        # merge the adapter with the layer
                        child.merge_with_layer()
                        # remove the modifier and set the layer
                        setattr(
                            module,
                            c_name,
                            child.layer,
                        )
                        merged.append(name)
                    else:
                        raise ValueError(
                            "Modifier {} is not mergeable!".format(child.__class__)
                        )

        logger.info("Merged layers: %s" % ", ".join(merged))
        logger.info("Saving merged model to: %s" % output_dir)

        model_copy.save_pretrained(output_dir)
        tokenizer = AutoTokenizer.from_pretrained(
            self.config.base_model
        ).save_pretrained(output_dir)
=======
    @classmethod
    def from_pretrained_peft(cls, path_in_repo: str, **kwargs):
        """Instantiate an expert model from a pretrained PEFT adapter."""
        from mttl.models.library.peft import load_expert_from_peft_checkpoint

        expert = load_expert_from_peft_checkpoint(path_in_repo)
        config = ExpertModelConfig(
            base_model=expert.expert_info.expert_model,
            expert_name=expert.expert_info.expert_name,
            modifier_config=expert.expert_info.expert_config,
        )
        self = cls(config, **kwargs)
        self.model.load_state_dict(expert.expert_weights, strict=False)
        return self
>>>>>>> 78b8b033

    def as_expert(self, training_config=None):
        state_dict = self.state_dict()
        self._delete_non_trainable_params(state_dict)

        # to use as an expert, we need to remove a `model.` prefix
        state_dict = {k[len("model.") :]: v for k, v in state_dict.items()}

        # inject expert info in the expert checkpoint
        expert_info = ExpertInfo(
            expert_name=self.config.expert_name,
            expert_task_name=self.config.task_name,
            expert_model=self.config.base_model,
            expert_config=self.config.modifier_config,
            training_config=training_config,
        )
        return Expert(
            expert_info=expert_info,
            expert_weights=state_dict,
        )


class MultiExpertMixin:
    """Encapsulates all methods related to multi-expert models."""

    @property
    def selector_cache(self) -> SelectorsCache:
        if not hasattr(self, "_selector_cache"):
            self._selector_cache = SelectorsCache()
        return self._selector_cache

    @property
    def experts_infos(self) -> Dict[str, ExpertInfo]:
        if not hasattr(self, "_experts_infos"):
            self._experts_infos = {}
        return self._experts_infos

    @property
    def selector_config(self) -> AutoSelectorConfig:
        if not hasattr(self, "_selector_config"):
            self._selector_config = self.config.selector_config
        return self._selector_config

    @selector_config.setter
    def selector_config(self, value: AutoSelectorConfig):
        self._selector_config = value

    @property
    def experts_names(self):
        return list(self.experts_infos.keys())

    def unset_default_expert(self):
        """Propagate default expert to all containers that contain it."""
        for container in self.experts_containers:
            container.default_expert_name = None

    def set_default_expert(self, expert_name):
        """Propagate default expert to all containers that contain it."""
        if expert_name not in self.experts_infos:
            raise ValueError(f"Expert {expert_name} not found in the model.")

        for container in self.experts_containers:
            if expert_name in container.expert_infos:
                container.default_expert_name = expert_name
            else:
                raise ValueError(f"Expert {expert_name} not found in the container.")

    @property
    def lock(self):
        if not hasattr(self, "_lock"):
            self._lock = threading.Lock()
        return self._lock

    @property
    def experts_containers(self) -> List[ExpertContainer]:
        containers = []
        for _, module in self.model.named_modules():
            for _, child in dict(module.named_children()).items():
                if isinstance(child, ExpertContainer):
                    containers.append(child)
        return containers

    @property
    def selectors(self) -> Dict[str, List[Selector]]:
        return {
            key: list(self.selector_cache.get(key).values())
            for key in self.selector_cache.keys()
        }

    def delete_expert_container(self):
        """
        Replaces the expert container with the expert with the given name.
        """
        for _, module in self.model.named_modules():
            for c_name, child in dict(module.named_children()).items():
                if isinstance(child, ExpertContainer):
                    setattr(module, c_name, child.layer)

        self.selector_cache.clear()
        self.experts_infos.clear()

    def add_experts_from_library(self, library):
        import concurrent.futures

        import tqdm

<<<<<<< HEAD
        if isinstance(library, str):
=======
        if type(library) == str:
>>>>>>> 78b8b033
            from mttl.models.library.expert_library import ExpertLibrary

            library = ExpertLibrary.get_expert_library(library)

<<<<<<< HEAD
        def add_module(module_name):
=======
        def add_module(self, module_name):
>>>>>>> 78b8b033
            expert_dump = library[module_name]
            self.add_expert_instance(expert_dump)

        elements = list(library.keys())

        with concurrent.futures.ThreadPoolExecutor(max_workers=16) as executor:
            # Use executor.map to keep the order
            future_results = executor.map(add_module, elements)

            # Wrap the iterator with tqdm for the progress bar
            for _ in tqdm.tqdm(
                future_results,
                total=len(elements),
                desc="Adding experts...",
                unit="expert",
            ):
                pass  # The progress bar updates with each iteration

    def add_experts_from_dict(self, experts_dict, action="route"):
        for expert_name, expert_dump in experts_dict.items():
            self.add_expert_instance(expert_dump, expert_name, action=action)

    def add_empty_expert(
        self,
        expert_name,
        expert_config=None,
        is_default=False,
    ) -> Expert:
        """Adds a new empty expert to the model."""
        new_expert = Expert(
            expert_info=ExpertInfo(
                expert_name,
                expert_config=expert_config,
                expert_model=self.config.base_model,
            ),
        )

        new_expert = self.add_expert_instance(new_expert, is_default=is_default)
        logger.info("Added empty expert: {}".format(expert_name))
        return new_expert

    def add_expert(
        self,
        expert_path: str,
        expert_name: str = None,
        action: str = "route",
        is_default: bool = False,
    ):
        return self.load_expert(
            expert_path,
            expert_name=expert_name,
            action=action,
            is_default=is_default,
        )

    def load_expert(
        self,
        expert_path: str,
        expert_name: str = None,
        action: str = "route",
        is_default: bool = False,
    ):
        from mttl.models.library.expert import Expert, load_expert

        expert: Expert = load_expert(
            expert_path,
            expert_name=expert_name,
        )

        if self.hparams.model != expert.expert_info.expert_model:
            raise ValueError(
                "The expert has been trained on top of a different model!"
                " Detected: {} - Expected: {}".format(
                    expert.expert_info.expert_model, self.hparams.model
                )
            )

        logger.info(
            f"Adding expert with name {expert.name}... with action ... {action}!"
        )
        self.add_expert_instance(expert, action=action, is_default=is_default)

    def _get_selector_config(self, model_modifier: str) -> SelectorConfig:
        if not self.selector_config:
            return None
        if isinstance(self.selector_config, dict):
            return self.selector_config.get(model_modifier)
        else:
            return self.selector_config

    def add_expert_instance(
        self,
        expert_instance: Expert,
        expert_name=None,
        action="route",
        is_default=False,
    ) -> Expert:
        """
        If action is merge, then the expert is merged with the existing model, and we return None.
        """
        from mttl.models.containers import get_default_container_class

        if expert_name is not None:
            # we want to load expert instance with a given name (might be different from the one in the expert instance)
            # we dont want to change expert instance though!
            # will create a copy for now (maybe safer), alternatively can change the name and set it back at the end of the function
            expert_instance = expert_instance.clone()
            expert_instance.name = expert_name

        with self.lock:
            modifier_name = expert_instance.expert_config.modifier_name
            selector_config = self._get_selector_config(modifier_name)

            get_default_container_class(modifier_name).modify_transformer(
                self.model,
                expert_instance,
                action=action,
                is_default=is_default,
                selector_config=selector_config,
                selector_cache=self.selector_cache,
            )

            if action != "merge":
                self.experts_infos[expert_instance.name] = expert_instance.expert_info
                # reload the expert instance to fill the weights properly if this was an empty expert
                expert_instance = self.get_expert_instance(expert_instance.name)
                return expert_instance

    def disable_adapters(self):
        for name, module in self.model.named_modules():
            if isinstance(module, ExpertContainer):
                module.disable()

    def enable_adapters(self):
        for name, module in self.model.named_modules():
            if isinstance(module, ExpertContainer):
                module.enable()

    def set_selector(
        self,
        modifier_name: str,
        selector_config: SelectorConfig,
    ):
        from mttl.models.containers import replace_selector_for_container

        n_selectors, n_selectors_views = replace_selector_for_container(
            self.model,
            modifier_name,
            selector_config,
            self.selector_cache,
            force_replace=True,
        )

        # refresh current selector config
        self.selector_config = MultiSelectorConfig()
        for modifier_name, selectors in self.selectors.items():
            if len(selectors) == 0:
                continue

            selector_config = selectors[0].config
            self.selector_config[modifier_name] = selector_config

        logger.info(
            "Created {} selectors and {} views.".format(n_selectors, n_selectors_views)
        )

    def extract_parameters(self, p_name_pattern=".*lora.*"):
        """
        Extracts task embeddings for parameters matching the given pattern.

        Args:
            p_name_pattern (str, optional): Regular expression pattern to match parameter names.
                Defaults to ".*lora.*".

        Returns:
            torch.Tensor: Concatenated tensor of task embeddings for the matched parameters.
        """
        para_list = []
        for name, param in self.model.named_parameters():
            if re.fullmatch(p_name_pattern, name):
                para_list.append(param.reshape(-1))
        return torch.cat(para_list)

    def get_expert_instance(self, expert_name):
        """
        Retrieves an instance of the specified expert from the model.

        Args:
            expert_name (str): The name of the expert to retrieve.
            silent (bool, optional): If True, suppresses the ValueError exception when the expert is not found.
                Defaults to True.

        Returns:
            expert: An instance of the specified expert.

        Raises:
            AssertionError: If the expert name is not found in the model, if no expert containers are found,
                or if the expert names are not unique.
            ValueError: If the expert is not found in the model and silent is False.
        """
        assert (
            expert_name in self.experts_names
        ), f"Expert {expert_name} not found in the model."
        assert (
            len(self.experts_containers) > 0
        ), "No expert containers found in the model."
        assert len(set(self.experts_names)) == len(
            self.experts_names
        ), "Expert names are not unique."

        expert_params = {}
        for container in self.experts_containers:
            retrieved_expert = None
            if expert_name in container.expert_infos:
                expert_info = container.expert_infos[expert_name]
                expert_weights = container[expert_name].state_dict()
                expert_weights = {
                    f"{container.layer_name}.{k}": v for k, v in expert_weights.items()
                }
                expert_params.update(expert_weights)

                retrieved_expert = Expert(
                    expert_info=expert_info, expert_weights=expert_params
                )
        return retrieved_expert

    def save_to_library(self, library_id):
        """
        Saves the current loaded experts to the specified library.

        Args:
            library_id (str): The ID of the library to save the experts to.
        """
        library = ExpertLibrary.get_expert_library(library_id, create=True)
        for expert_name in self.experts_names:
            expert = self.get_expert_instance(expert_name)
            library.add_expert(expert)
        return library

    def clear_experts(self):
        """Removes all experts and containers from the huggingface model."""
        from mttl.models.containers.base import clear_containers

        clear_containers(self.model)

        self.experts_infos.clear()
        self.selector_cache.clear()
        self.selector_config = None


@dataclass
class MultiExpertModelConfig(BaseExpertModelConfig):
    # if default_expert_name is not None, then we set it as the default expert
    default_expert_name: str = None
    # if expert_infos is not None, then we load experts from the expert_infos
    expert_infos: List[ExpertInfo] = None
    # if selector_config is not None, then we use it to select experts during inference
    selector_config: AutoSelectorConfig = None

    def __post_init__(self):
        # error out if neither library_id nor expert_infos is set and default_expert_name is set
        if self.expert_infos is None and self.default_expert_name is not None:
            raise ValueError(
                "Cannot set `default_expert_name` if neither `library_id` nor `expert_infos` is set."
            )


@BaseExpertModel.register("multi_expert_model", config_cls=MultiExpertModelConfig)
class MultiExpertModel(BaseExpertModel, MultiExpertMixin):
    """Adds all functions and properties for a multi-expert model."""

    @classmethod
    def init_from_model(cls, config, model: torch.nn.Module) -> "MultiExpertModel":
        """Initialize a multi-expert model from an existing model."""
        config.base_model = None

        return MultiExpertModel(config, model_object=model)

    @classmethod
    def from_pretrained_peft(
        cls, path_in_repo: str, set_as_default: bool = True, **kwargs
    ):
        """Instantiate an expert model from a pretrained PEFT adapter."""
        from mttl.models.library.peft import load_expert_from_peft_checkpoint

        expert = load_expert_from_peft_checkpoint(path_in_repo)
        config = MultiExpertModelConfig(
            base_model=expert.expert_info.expert_model,
        )
        self = cls(config, **kwargs)
        self.add_expert_instance(expert, is_default=set_as_default)
        return self

    @classmethod
    def from_pretrained_library(
        cls,
        library_id: Union[str, ExpertLibrary],
        selector_config: Union[SelectorConfig, Dict[str, SelectorConfig]] = None,
        remote_token: str = None,
        default_expert_name: str = None,
        **loading_kwargs,
    ):
        if not isinstance(library_id, ExpertLibrary):
            library = ExpertLibrary.get_expert_library(
                repo_id=library_id,
                token=remote_token,
            )
            repo_id = library_id
        else:
            library = library_id
            repo_id = library_id.uri

        # get a config file from the library, and initialize the expert model
        an_expert = library[next(iter(library.keys()))]

        # set selector for the added experts
        if selector_config is not None:
            if isinstance(selector_config, LoadableSelectorConfig):
                selector_config.library_id = repo_id

            elif isinstance(selector_config, dict):
                for modifier_name, cfg in selector_config.items():
                    # inject the library id if it is None
                    if (
                        isinstance(cfg, LoadableSelectorConfig)
                        and cfg.library_id is None
                    ):
                        cfg.library_id = repo_id
        else:
            logger.info("No selector config provided, assuming expert name selector!")

        config = MultiExpertModelConfig(
            an_expert.expert_info.model,
            default_expert_name=default_expert_name,
            selector_config=selector_config,
        )
        model = cls(config, **loading_kwargs)
        model.add_experts_from_library(library)
        return model

    def _clear_library_id_from_selector_config(self) -> SelectorConfig:
        import copy

        selector_config = copy.deepcopy(self.selector_config)

        if selector_config is not None:
            if isinstance(selector_config, MultiSelectorConfig):
                for key, config in selector_config.items():
                    if isinstance(config, LoadableSelectorConfig):
                        config.library_id = None
            elif isinstance(selector_config, LoadableSelectorConfig):
                selector_config.library_id = None

        return selector_config

    def merge_and_save_base_model(self, output_dir, expert_name, device="cpu"):
        """
        Merge the specific expert and save the base model in the huggingface format
        to the output directory. Moves the model to the specified device before merging.
        """
        import copy

        from transformers import AutoTokenizer

        from mttl.models.containers.base import clear_containers

        if expert_name not in self.experts_infos:
            raise ValueError(f"Expert {expert_name} not found in the model.")

        # move model to cpu to avoid memory issues
        self.model.to(device)

        merged = []
        model_copy = copy.deepcopy(self.model)

        # get the modifier type of the expert name
        modifier_name = self.experts_infos[expert_name].expert_config.modifier_name

        for container in containers_iterator(model_copy):
            if expert_name in container.expert_infos:
                if not isinstance(container, MergeableContainer):
                    raise ValueError(
                        "Cannot merge expert loaded in a non-mergeable container. Either change container type or expert type."
                    )

                container.merge_expert(expert_name)
                merged.append(container.layer_name)

        # now clear all containers and save the model
        clear_containers(model_copy)

        logger.info("Merged layers: %s" % ", ".join(merged))
        logger.info("Saving merged model to: %s" % output_dir)

        model_copy.save_pretrained(output_dir)
        tokenizer = AutoTokenizer.from_pretrained(
            self.config.base_model
        ).save_pretrained(output_dir)

    def save_pretrained(self, save_directory, **kwargs):
        # need to make sure that config is in sync with the model before saving
        self.config.expert_infos = list(self.experts_infos.values())
        # if we save the model, and we have a library_id in the selector config, we need to clear it
        # because the weights will be save in the checkpoint
        self.config.selector_config = self._clear_library_id_from_selector_config()
        super().save_pretrained(save_directory, **kwargs)

    def __init__(self, config, **loading_kwargs):
        super().__init__(config, **loading_kwargs)

        if self.config.expert_infos is not None:
            for expert_info in self.config.expert_infos:
                expert_info: ExpertInfo
                self.add_empty_expert(
                    expert_info.expert_name,
                    expert_info.expert_config,
                )

            if self.config.default_expert_name:
                self.set_default_expert(self.config.default_expert_name)


@dataclass
class MoEModelConfig(BaseExpertModelConfig):
    # if library_id is not None, then we load experts from the library
    library_id: str = None
    # how many experts to add if not in library
    moe_num_experts: int = 0
    # if selector_config is not None, then we use it to select experts
    selector_config: AutoSelectorConfig = None
    # if modifier_config is not None, then we create moe_num_experts with this modifier
    modifier_config: AutoModifierConfig = None


@BaseExpertModel.register("moe_model", config_cls=MoEModelConfig)
class MoEModel(BaseExpertModel, MultiExpertMixin):
    def __init__(self, config, **kwargs):
        super().__init__(config, **kwargs)

        self.modifier_config = config.modifier_config

        if not self.config.library_id and self.config.moe_num_experts >= 1:
            self.add_empty_experts()
        elif self.config.library_id:
            expert_library = ExpertLibrary.get_expert_library(self.config.library_id)
            assert len(expert_library) > 0, "No experts found in the library."

            for i, expert in enumerate(sorted(list(expert_library.keys()))):
                self.add_expert_instance(expert_library[expert], expert_name=expert)

            self.moe_num_experts = i + 1

    def add_empty_experts(self):
        for i in range(self.config.moe_num_experts):
            try:
                self.add_empty_expert(f"e{i}", self.modifier_config)
            except ContainerFullException:
                logger.info(
                    f"Added all {self.config.moe_num_experts} experts to container."
                )
                break

    @property
    def moe_num_experts(self):
        return len(self.experts_names)<|MERGE_RESOLUTION|>--- conflicted
+++ resolved
@@ -53,7 +53,6 @@
         if config.modifier_config is not None:
             modify_transformer(self.model, config.modifier_config)
 
-<<<<<<< HEAD
     def disable_adapter(self):
         for name, module in self.model.named_modules():
             if isinstance(module, Modifier):
@@ -104,7 +103,7 @@
         tokenizer = AutoTokenizer.from_pretrained(
             self.config.base_model
         ).save_pretrained(output_dir)
-=======
+
     @classmethod
     def from_pretrained_peft(cls, path_in_repo: str, **kwargs):
         """Instantiate an expert model from a pretrained PEFT adapter."""
@@ -119,7 +118,6 @@
         self = cls(config, **kwargs)
         self.model.load_state_dict(expert.expert_weights, strict=False)
         return self
->>>>>>> 78b8b033
 
     def as_expert(self, training_config=None):
         state_dict = self.state_dict()
@@ -226,20 +224,12 @@
 
         import tqdm
 
-<<<<<<< HEAD
-        if isinstance(library, str):
-=======
         if type(library) == str:
->>>>>>> 78b8b033
             from mttl.models.library.expert_library import ExpertLibrary
 
             library = ExpertLibrary.get_expert_library(library)
 
-<<<<<<< HEAD
         def add_module(module_name):
-=======
-        def add_module(self, module_name):
->>>>>>> 78b8b033
             expert_dump = library[module_name]
             self.add_expert_instance(expert_dump)
 
