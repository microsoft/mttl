--- conflicted
+++ resolved
@@ -35,17 +35,17 @@
 
 
 @contextlib.contextmanager
-def disable_adapters(model):
+def disable_modifiers(model):
     """Context manager to disable all adapters in a model.
 
     Args:
         model (BaseExpertModel): The model to disable adapters in.
     """
-    model.disable_adapters()
+    model.disable_modifiers()
 
     yield
 
-    model.enable_adapters()
+    model.enable_modifiers()
 
 
 @dataclass
@@ -68,22 +68,11 @@
         if config.modifier_config is not None:
             modify_transformer(self.model, config.modifier_config)
 
-<<<<<<< HEAD
-    def disable_adapter(self):
-        for name, module in self.model.named_modules():
-            if isinstance(module, Modifier):
-                module.disable()
-
-    def enable_adapter(self):
-        for name, module in self.model.named_modules():
-            if isinstance(module, Modifier):
-                module.enable()
-=======
-    def enable_adapters(self):
+    def enable_modifiers(self):
         for module in self.modifiers:
             module.enable()
 
-    def disable_adapters(self):
+    def disable_modifiers(self):
         for module in self.modifiers:
             module.disable()
 
@@ -94,7 +83,6 @@
             if isinstance(module, Modifier):
                 modifiers.append(module)
         return modifiers
->>>>>>> 2bfb3a93
 
     def merge_and_save_base_model(self, output_dir, device="cpu"):
         """
@@ -198,11 +186,11 @@
     def selector_config(self, value: AutoSelectorConfig):
         self._selector_config = value
 
-    def enable_adapters(self):
+    def enable_modifiers(self):
         for module in self.experts_containers:
             module.enable()
 
-    def disable_adapters(self):
+    def disable_modifiers(self):
         for module in self.experts_containers:
             module.disable()
 
@@ -398,19 +386,6 @@
                 # reload the expert instance to fill the weights properly if this was an empty expert
                 expert_instance = self.get_expert_instance(expert_instance.name)
                 return expert_instance
-<<<<<<< HEAD
-
-    def disable_adapters(self):
-        for name, module in self.model.named_modules():
-            if isinstance(module, ExpertContainer):
-                module.disable()
-
-    def enable_adapters(self):
-        for name, module in self.model.named_modules():
-            if isinstance(module, ExpertContainer):
-                module.enable()
-=======
->>>>>>> 2bfb3a93
 
     def set_selector(
         self,
@@ -720,10 +695,7 @@
         elif self.config.library_id:
             expert_library = ExpertLibrary.get_expert_library(self.config.library_id)
             assert len(expert_library) > 0, "No experts found in the library."
-<<<<<<< HEAD
-
-=======
->>>>>>> 2bfb3a93
+
             for i, expert in enumerate(sorted(list(expert_library.keys()))):
                 self.add_expert_instance(expert_library[expert], expert_name=expert)
 
