--- conflicted
+++ resolved
@@ -449,138 +449,38 @@
     library_id: str = None
     moe_num_experts: int = 1
     selector_config: AutoSelectorConfig = None
-    modifier_config: SkilledLoRAConfig = None
-
-
-<<<<<<< HEAD
+    modifier_config: AutoModifierConfig = None
+
+
 @BaseExpertModel.register("moe_model", config_cls=MoEModelConfig)
 class MoEModel(BaseExpertModel, MultiExpertMixin):
     def __init__(self, config, **kwargs):
         super().__init__(config, **kwargs)
 
+        self.modifier_config = config.modifier_config
+
         # config about the routing
-        self.modifier_config = config.modifier_config
         self.selector_config = config.selector_config
         self.selector_cache = SelectorsCache()
         self.experts_infos = {}
 
         if not self.config.library_id and self.config.moe_num_experts >= 1:
-            for i in range(self.config.moe_num_experts):
-                # Adding a Skilled LoRA with 1 skill.
-                exp_config = SkilledLoRAConfig(
-                    n_skills=1,
-                    modify_layers=self.modifier_config.modify_layers,
-                    modify_modules=self.modifier_config.modify_modules,
-                    lora_alpha=self.modifier_config.lora_alpha,
-                    lora_dropout=self.modifier_config.lora_dropout,
-                    lora_rank=self.modifier_config.lora_rank,
-                    lora_init_b_random=True,
-                    n_splits=self.modifier_config.n_splits,
-                    phi_2_align_heads=self.modifier_config.phi_2_align_heads,
-                )
-                self.add_empty_expert(f"e{i}", exp_config)
-
+            self.add_empty_experts()
             self.moe_num_experts = self.config.moe_num_experts
-=======
-        super().__init__(**kwargs)
-        self.modifier_config = self.training_config_class.fromdict(
-            kwargs
-        ).modifier_config
-
-        if not self.hparams.library_id and expert_library is None or init_from_scratch:
-            self.add_empty_experts()
-            self.moe_num_experts = kwargs["moe_num_experts"]
->>>>>>> 0be1a67e
         else:
             expert_library = ExpertLibrary.get_expert_library(self.config.library_id)
             for i, expert in enumerate(sorted(list(expert_library.keys()))):
                 self.add_expert_instance(expert_library[expert], expert_name=f"e{i}")
 
-<<<<<<< HEAD
             self.moe_num_experts = i + 1
-=======
-            self.moe_num_experts = i + 1
-
-    def training_step(self, batch, _):
-        loss, context = self.forward(batch, return_context=True)
-        total_loss = loss
-
-        self.log(f"{self._log_pref}train/loss", loss, on_step=True, prog_bar=True)
-        self.log(
-            f"{self._log_pref}train/total_loss", total_loss, on_step=True, prog_bar=True
-        )
-
-        for i, pg in enumerate(self.optimizers().optimizer.param_groups):
-            self.log(f"train/lr_{i}", pg["lr"])
-
-        total_loss = loss.clone()
-        routing_gates = context["routing_gates"]
-
-        if routing_gates:
-            num = 0.0
-            entropy_of_avg = 0.0
-            entropy_of_route = 0.0
-
-            for values in routing_gates:
-                # compute MI loss
-                values = values.to(torch.float32)
-                values = values.view(-1, values.shape[-1])
-                probs = torch.softmax(values, -1)
-                entropy_of_avg += -(
-                    probs.mean(0) * torch.log(probs.mean(0) + 1e-6)
-                ).sum(-1)
-                entropy_of_route += -(probs * torch.log(probs + 1e-6)).sum(-1).mean(0)
-                num += 1.0
-
-            entropy_of_avg = entropy_of_avg / num
-            entropy_of_route = entropy_of_route / num
-            mi_loss = -entropy_of_avg + entropy_of_route
-
-            self.log(
-                f"{self._log_pref}train/entropy_of_route",
-                entropy_of_route,
-                on_step=True,
-                prog_bar=True,
-            )
-            self.log(
-                f"{self._log_pref}train/entropy_of_avg",
-                entropy_of_avg,
-                on_step=True,
-                prog_bar=True,
-            )
-            self.log(
-                f"{self._log_pref}train/mi_loss",
-                mi_loss,
-                on_step=True,
-                prog_bar=True,
-            )
-
-            if self.hparams.moe_ent_reg > 0.0:
-                total_loss += self.hparams.moe_ent_reg * mi_loss
-
-            elif self.hparams.moe_ent_free_bits > 0.0:
-                normalized_entropy = entropy_of_route / math.log(self.moe_num_experts)
-                total_loss += (
-                    (1.0 - normalized_entropy) >= self.hparams.moe_ent_free_bits
-                ) * -entropy_of_route
-
-        self.log(f"{self._log_pref}train/loss", loss, on_step=True, prog_bar=True)
-        self.log(
-            f"{self._log_pref}train/total_loss", total_loss, on_step=True, prog_bar=True
-        )
-
-        for i, pg in enumerate(self.optimizers().optimizer.param_groups):
-            self.log(f"train/lr_{i}", pg["lr"])
-        return total_loss
 
     def add_empty_experts(self):
-        for i in range(self.hparams.moe_num_experts):
+        for i in range(self.config.moe_num_experts):
             # Adding a Skilled LoRA with 1 skill if model modifier is set to skilled_lora
             try:
                 self.add_empty_expert(f"e{i}", self.modifier_config)
             except ContainerFullException:
                 logger.info(
-                    f"Added all {self.hparams.moe_num_experts} experts to container."
+                    f"Added all {self.config.moe_num_experts} experts to container."
                 )
-                break
->>>>>>> 0be1a67e
+                break