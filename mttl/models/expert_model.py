import math
import re
import threading
from collections import defaultdict
from functools import partial
from typing import Dict, List, Union

import torch
from torch.optim.optimizer import Optimizer
from transformers import PreTrainedModel

from mttl.config import Args, ExpertConfig, MoEExpertConfig, MultiExpertConfig
from mttl.logging import logger
from mttl.models.containers import add_expert_to_transformer
from mttl.models.containers.base import ExpertContainer
from mttl.models.containers.selectors.base import (
    LoadableLibraryMixin,
    LoadableSelectorConfig,
    MultiSelectorConfig,
    Selector,
    SelectorConfig,
    SelectorsCache,
)
from mttl.models.expert_context import InfoContainer
from mttl.models.library.expert import Expert, ExpertInfo
from mttl.models.library.expert_library import ExpertLibrary
from mttl.models.llama_patch import replace_attn_with_flash_attn
from mttl.models.modifiers import modify_transformer
from mttl.models.modifiers.base import Modifier, ModifierConfig
from mttl.models.modifiers.lora import SkilledLoRAConfig
from mttl.models.modifiers.modify_model import get_modifier_name
from mttl.models.utils import EfficientCheckpointModule, prepare_model_for_kbit_training

torch.set_float32_matmul_precision("high")


class ExpertModel(EfficientCheckpointModule):
    training_config_class: ExpertConfig = None

    def __init__(self, **kwargs):
        super().__init__(**kwargs)

        self.model: PreTrainedModel = None
        self.tokenizer = kwargs.pop("tokenizer", None)
        self.model_object = kwargs.pop("model_object", None)

        # log hyperparameters
        self.save_hyperparameters(kwargs)
        self.load_in_4bit = kwargs.get("load_in_4bit", None) or False
        self.load_in_8bit = kwargs.get("load_in_8bit", None) or False
        self.accumulate_metrics_batch = defaultdict(list)

        if self.model_object is None:
            from mttl.models.utils import model_loader_helper

            self.model = model_loader_helper(
                self.hparams.model,
                load_in_4bit=self.load_in_4bit,
                load_in_8bit=self.load_in_8bit,
                device_map=getattr(self.hparams, "device_map", "cpu"),
                attn_implementation=getattr(self.hparams, "attn_implementation", None),
            )
<<<<<<< HEAD

        # rebuild the training config, a bit cumbersome, but that's life
        self.training_config = ExpertConfig.fromdict(kwargs)
        self.training_config.vocab_size = (
            model_object.get_input_embeddings().num_embeddings
        )
=======
        else:
            self.model = self.model_object
>>>>>>> dee038d5

        if self.load_in_8bit or self.load_in_4bit:
            model_object = prepare_model_for_kbit_training(model_object)

        # init the transformer just with the modifier config, this avoids
        # passing the whole training config to the modify_transformer func
        self.training_config = self.training_config_class.fromdict(kwargs)
        self.modifier_config = self.training_config.modifier_config
        self.model = modify_transformer(self.model, self.modifier_config)

        self.best_val_result = None
        self.test_results = []
        self._inference_outputs = []
        self._log_pref = kwargs.get("logging_prefix", "")

    def compute_unlikelihood_loss(self, batch, reduction="mean"):
        # compute lm losses for all the options
        loss = self.forward(batch, reduction="none")

        num = 0
        lm_loss, mc_loss = [], []
        for i, num_options in enumerate(batch["num_options"]):
            loss_slice = loss[num : num + num_options]
            lm_loss.append(loss_slice[batch["labels_index"][i]])
            mc_loss.append(
                -torch.nn.functional.log_softmax(-loss_slice, dim=0)[
                    batch["labels_index"][i]
                ]
            )
            num += num_options

        lm_loss = torch.stack(lm_loss)
        mc_loss = torch.stack(mc_loss)
        if reduction == "mean":
            lm_loss = lm_loss.mean()
            mc_loss = mc_loss.mean()
        return lm_loss, mc_loss

    @InfoContainer.wrap_forward
    def forward(self, batch, reduction="mean"):
        input_ids = batch["input_ids"]
        labels = batch["labels"]

        outputs = self.model.forward(input_ids, attention_mask=batch["attention_mask"])

        # calculate loss, could also be done inside of the model
        bs = input_ids.size(0)
        logits = outputs.logits
        vocab_size = logits.size(-1)
        labels = labels.squeeze(-1)
        shift_logits = logits[..., :-1, :].contiguous()
        shift_labels = labels[..., 1:].contiguous()

        # Flatten the tokens
        loss_fct = torch.nn.CrossEntropyLoss(reduction=reduction)
        shift_logits = shift_logits.view(-1, vocab_size)
        shift_labels = shift_labels.view(-1)

        # Enable model parallelism
        shift_labels = shift_labels.to(shift_logits.device)
        loss = loss_fct(shift_logits, shift_labels)

        # reshape back
        if reduction == "none":
            loss = loss.view((bs, -1))
            # mean only non-zero
            non_zero_loss = (loss != 0).sum(dim=-1)
            non_zero_loss[non_zero_loss == 0] = 1
            loss = loss.sum(dim=-1) / non_zero_loss

        del outputs, shift_logits, shift_labels
        return loss

    def training_step(self, batch, _):
        if "num_options" in batch:
            loss, mc_loss = self.compute_unlikelihood_loss(batch)
            self.log(
                f"{self._log_pref}train/mc_loss", loss, on_step=True, prog_bar=True
            )
            total_loss = loss + mc_loss
        else:
            loss = self.forward(batch)
            total_loss = loss

        self.log(f"{self._log_pref}train/loss", loss, on_step=True, prog_bar=True)
        self.log(
            f"{self._log_pref}train/total_loss", total_loss, on_step=True, prog_bar=True
        )

        # get peak and avg memory
        peak_memory = torch.cuda.max_memory_allocated() / 1024**3
        memory = torch.cuda.memory_allocated() / 1024**3

        self.log(
            f"{self._log_pref}train/peak_memory",
            peak_memory,
            on_step=True,
            prog_bar=True,
        )
        self.log(f"{self._log_pref}train/memory", memory, on_step=True, prog_bar=True)

        for i, pg in enumerate(self.optimizers().optimizer.param_groups):
            self.log(f"train/lr_{i}", pg["lr"])
        return total_loss

    def on_validation_epoch_start(self) -> None:
        self._inference_outputs.clear()

    def on_test_epoch_start(self) -> None:
        self._inference_outputs.clear()

    def on_validation_epoch_end(self) -> None:
        self.log_loss(split="val")

    def on_test_epoch_end(self) -> None:
        self.log_loss(split="test")

    def test_step(self, batch, batch_idx):
        if "num_options" in batch:
            loss, _ = self.compute_unlikelihood_loss(batch, reduction="none")
        else:
            loss = self.forward(batch, reduction="none")
        mean_loss = loss.sum() / loss.shape[0]
        self._inference_outputs += [(loss.detach(),)]
        return mean_loss

    def get_loss_for_all(self, batch, batch_idx):
        loss = self.forward(batch, reduction="none")
        return loss

    def validation_step(self, batch, batch_idx):
        if "num_options" in batch:
            loss, _ = self.compute_unlikelihood_loss(batch, reduction="none")
        else:
            loss = self.forward(batch, reduction="none")
        mean_loss = loss.sum() / loss.shape[0]
        self._inference_outputs += [(loss.detach(),)]
        return mean_loss

    def log_loss(self, split="val"):
        outputs = self._inference_outputs
        losses = torch.cat([out[0] for out in outputs], 0)
        self._inference_outputs.clear()
        self.log(
            f"{self._log_pref}{split}/loss",
            losses.mean(),
            on_epoch=True,
            prog_bar=True,
            sync_dist=True,
        )

        # log also the best val/loss sofar
        if split == "val":
            if self.best_val_result is None:
                self.best_val_result = losses.mean()
            else:
                if losses.mean() < self.best_val_result:
                    self.best_val_result = losses.mean()
                    self.log(
                        f"{self._log_pref}{split}/best_loss",
                        losses.mean(),
                        on_epoch=True,
                        prog_bar=True,
                    )

    @property
    def generation_config(self):
        return self.model.generation_config

    @InfoContainer.wrap_forward
    def generate(
        self,
        batch,
        **kwargs,
    ):
        generations = self.model.generate(
            inputs=batch["input_ids"], attention_mask=batch["attention_mask"], **kwargs
        )
        return generations

    def on_save_checkpoint(self, ckpt):
        super().on_save_checkpoint(ckpt)

        # inject expert info in the expert checkpoint
        expert_info = ExpertInfo(
            expert_name=self.hparams.expert_name,
            expert_task_name=self.hparams.finetune_task_name,
            expert_config=self.modifier_config,
            training_config=self.training_config,
        )
        ckpt["expert_info"] = expert_info.asdict()

    def as_expert(self):
        state_dict = self.state_dict()
        self._delete_non_trainable_params(state_dict)

        # to use as an expert, we need to remove a `model.` prefix
        state_dict = {k[len("model.") :]: v for k, v in state_dict.items()}

        # inject expert info in the expert checkpoint
        expert_info = ExpertInfo(
            expert_name=self.hparams.expert_name,
            expert_task_name=self.hparams.finetune_task_name,
            expert_config=self.modifier_config,
            training_config=self.training_config,
        )
        return Expert(
            expert_info=expert_info,
            expert_weights=state_dict,
        )


class MultiExpertModel(ExpertModel):
    """Adds all functions and properties for a multi-expert model."""

    training_config_class = MultiExpertConfig

    def __init__(self, selector_config=None, **kwargs):
        kwargs["model_modifier"] = None

        super().__init__(**kwargs)

        # config about the routing
        if selector_config is not None:
            self.selector_config = selector_config
        else:
            self.selector_config = self.training_config.selector_config

        # inject memory for adding selectors
        self.selector_cache = SelectorsCache()
        self.experts_infos = {}

    @property
    def experts_names(self):
        return list(self.experts_infos.keys())

    def set_default_expert(self, expert_name):
        """Propagate default expert to all containers that contain it."""
        if expert_name not in self.experts_infos:
            raise ValueError(f"Expert {expert_name} not found in the model.")

        for container in self.experts_containers:
            if expert_name in container.expert_infos:
                container.default_expert_name = expert_name

    @classmethod
    def from_pretrained_library(
        cls,
        library_id: Union[str, ExpertLibrary],
        selector_config: Union[SelectorConfig, Dict[str, SelectorConfig]] = None,
        remote_token: str = None,
        **kwargs,
    ):
        from copy import deepcopy

        if not isinstance(library_id, ExpertLibrary):
            library = ExpertLibrary.get_expert_library(
                repo_id=library_id,
                token=remote_token,
            )
            repo_id = library_id
        else:
            library = library_id
            repo_id = library_id.uri

        # get a config file from the library, and initialize the expert model
        an_expert = library[next(iter(library.keys()))]

        train_cfg = deepcopy(an_expert.training_config)
        train_cfg.device_map = "cpu"

        # set selector for the added experts
        if selector_config is not None:
            if isinstance(selector_config, LoadableSelectorConfig):
                selector_config.library_id = repo_id

            elif isinstance(selector_config, dict):
                for modifier_name, cfg in selector_config.items():
                    # inject the library id if it is None
                    if (
                        isinstance(cfg, LoadableSelectorConfig)
                        and cfg.library_id is None
                    ):
                        cfg.library_id = repo_id
        else:
            logger.info("No selector config provided, assuming expert name selector!")

        model = cls(selector_config=selector_config, **vars(train_cfg))
        model.add_experts_from_library(library)
        return model

    @property
    def lock(self):
        if not hasattr(self, "_lock"):
            self._lock = threading.Lock()
        return self._lock

    @property
    def experts_containers(self) -> List[ExpertContainer]:
        containers = []
        for _, module in self.model.named_modules():
            for _, child in dict(module.named_children()).items():
                if isinstance(child, ExpertContainer) and len(child.experts) > 0:
                    containers.append(child)
        return containers

    @property
    def selectors(self) -> Dict[str, List[Selector]]:
        return {
            key: list(self.selector_cache.get(key).values())
            for key in self.selector_cache.keys()
        }

    def delete_expert_container(self):
        """
        Replaces the expert container with the expert with the given name.
        """
        for _, module in self.model.named_modules():
            for c_name, child in dict(module.named_children()).items():
                if isinstance(child, ExpertContainer) and len(child.experts) > 0:
                    setattr(module, c_name, child.layer)

        self.selector_cache.clear()
        self.experts_infos.clear()

    def add_experts_from_library(self, library):
        import concurrent.futures

        import tqdm

        def add_module(self, module_name):
            expert_dump = library[module_name]
            self.add_expert_instance(expert_dump)

        with concurrent.futures.ThreadPoolExecutor(max_workers=16) as executor:
            # Create a list to hold the futures
            futures = []
            for element in library.keys():
                futures.append(executor.submit(partial(add_module, self), element))

            # Progress bar setup
            with tqdm.tqdm(
                total=len(library), desc="Adding experts...", unit="expert"
            ) as progress_bar:
                for result in concurrent.futures.as_completed(futures):
                    # raise exception
                    if result.exception():
                        raise result.exception()
                    progress_bar.update(1)

    def add_experts_from_dict(self, experts_dict, action="route"):
        for expert_name, expert_dump in experts_dict.items():
            self.add_expert_instance(expert_dump, expert_name, action=action)

    def add_empty_expert(
        self,
        expert_name,
        expert_config=None,
        is_default=False,
    ) -> Expert:
        """Adds a new empty expert to the model."""
        new_expert = Expert(
            expert_info=ExpertInfo(
                expert_name,
                expert_config=expert_config,
                expert_model=self.hparams.model,
                training_config=self.training_config,
            ),
        )

        new_expert = self.add_expert_instance(new_expert, is_default=is_default)
        logger.info("Added empty expert: {}".format(expert_name))
        return new_expert

    def load_expert(
        self,
        expert_path: str,
        expert_name: str = None,
        action: str = "merge",
        is_default: bool = False,
        expert_library: ExpertLibrary = None,
    ):
        from mttl.models.library.expert import load_expert

        expert = load_expert(
            expert_path,
            expert_name=expert_name,
            expert_library=expert_library,
        )

        if self.hparams.model != expert.training_config.model:
            raise ValueError(
                "The expert has been trained on top of a different model!"
                " Detected: {} - Expected: {}".format(
                    expert.training_config.model, self.hparams.model
                )
            )

        logger.info(
            f"Adding expert with name {expert.name}... with action ... {action}!"
        )
        self.add_expert_instance(expert, action=action, is_default=is_default)

    def _get_selector_config(self, model_modifier: str) -> SelectorConfig:
        if not self.selector_config:
            return None
        if isinstance(self.selector_config, dict):
            return self.selector_config.get(model_modifier)
        else:
            return self.selector_config

    def add_expert_instance(
        self,
        expert_instance: Expert,
        expert_name=None,
        action="route",
        is_default=False,
    ) -> Expert:
        """
        If action is merge, then the expert is merged with the existing model, and we return None.
        """
        if expert_name is not None:
            # we want to load expert instance with a given name (might be different from the one in the expert instance)
            # we dont want to change expert instance though!
            # will create a copy for now (maybe safer), alternatively can change the name and set it back at the end of the function
            expert_instance = expert_instance.clone()
            expert_instance.name = expert_name

        with self.lock:
            modifier_name = expert_instance.expert_config.modifier_name
            selector_config = self._get_selector_config(modifier_name)

            add_expert_to_transformer(
                self.model,
                expert_instance,
                action=action,
                is_default=is_default,
                selector_config=selector_config,
                selector_cache=self.selector_cache,
            )

            if action != "merge":
                self.experts_infos[expert_instance.name] = expert_instance.expert_info
                # reload the expert instance to fill the weights properly if this was an empty expert
                expert_instance = self.get_expert_instance(expert_instance.name)
            return expert_instance

    def set_selector(
        self,
        modifier_name: str,
        selector_config: SelectorConfig,
    ):
        from mttl.models.containers import replace_selector_for_container

        n_selectors, n_selectors_views = replace_selector_for_container(
            self.model,
            modifier_name,
            selector_config,
            self.selector_cache,
            force_replace=True,
        )
        logger.info(
            "Created {} selectors and {} views.".format(n_selectors, n_selectors_views)
        )

    def extract_parameters(self, p_name_pattern=".*lora.*"):
        """
        Extracts task embeddings for parameters matching the given pattern.

        Args:
            p_name_pattern (str, optional): Regular expression pattern to match parameter names.
                Defaults to ".*lora.*".

        Returns:
            torch.Tensor: Concatenated tensor of task embeddings for the matched parameters.
        """
        para_list = []
        for name, param in self.model.named_parameters():
            if re.fullmatch(p_name_pattern, name):
                para_list.append(param.reshape(-1))
        return torch.cat(para_list)

    def get_expert_instance(self, expert_name):
        """
        Retrieves an instance of the specified expert from the model.

        Args:
            expert_name (str): The name of the expert to retrieve.
            silent (bool, optional): If True, suppresses the ValueError exception when the expert is not found.
                Defaults to True.

        Returns:
            expert: An instance of the specified expert.

        Raises:
            AssertionError: If the expert name is not found in the model, if no expert containers are found,
                or if the expert names are not unique.
            ValueError: If the expert is not found in the model and silent is False.
        """
        assert (
            expert_name in self.experts_names
        ), f"Expert {expert_name} not found in the model."
        assert (
            len(self.experts_containers) > 0
        ), "No expert containers found in the model."
        assert len(set(self.experts_names)) == len(
            self.experts_names
        ), "Expert names are not unique."

        expert_params = {}
        for container in self.experts_containers:
            if expert_name in container.expert_infos:
                expert_info = container.expert_infos[expert_name]
                expert_weights = container[expert_name].state_dict()
                expert_weights = {
                    f"{container.layer_name}.{k}": v for k, v in expert_weights.items()
                }
                expert_params.update(expert_weights)

        retrieved_expert = Expert(expert_info=expert_info, expert_weights=expert_params)
        return retrieved_expert

    def save_to_library(self, library_id):
        """
        Saves the current loaded experts to the specified library.

        Args:
            library_id (str): The ID of the library to save the experts to.
        """
        library = ExpertLibrary.get_expert_library(library_id, create=True)
        for expert_name in self.experts_names:
            expert = self.get_expert_instance(expert_name)
            library.add_expert(expert)
        return library

    def as_expert(self):
        raise NotImplementedError(
            "This method is not implemented for MultiExpertModel."
        )


class MoEModel(MultiExpertModel):
    training_config_class = MoEExpertConfig

    def __init__(self, expert_library: ExpertLibrary = None, **kwargs):
        init_from_scratch = kwargs.get("init_from_scratch", False)

        super().__init__(**kwargs)

        if not self.hparams.library_id and expert_library is None or init_from_scratch:
            for i in range(self.hparams.moe_num_experts):
                # Adding a Skilled LoRA with 1 skill.
                exp_config = SkilledLoRAConfig(
                    n_skills=1,
                    modify_layers=self.hparams.modify_layers,
                    modify_modules=self.hparams.modify_modules,
                    lora_alpha=self.hparams.lora_alpha,
                    lora_dropout=self.hparams.lora_dropout,
                    lora_rank=self.hparams.lora_rank,
                    lora_init_b_random=True,
                    n_splits=self.hparams.n_splits,
                    phi_2_align_heads=self.hparams.phi_2_align_heads,
                )
                self.add_empty_expert(f"e{i}", exp_config)
            self.moe_num_experts = kwargs["moe_num_experts"]
        else:
            if expert_library is None:
                expert_library = ExpertLibrary.get_expert_library(
                    self.hparams.library_id
                )
            for i, expert in enumerate(sorted(list(expert_library.keys()))):
                self.add_expert_instance(expert_library[expert], expert_name=f"e{i}")

            self.moe_num_experts = i + 1

    def training_step(self, batch, _):
        loss, context = self.forward(batch, return_context=True)
        total_loss = loss

        self.log(f"{self._log_pref}train/loss", loss, on_step=True, prog_bar=True)
        self.log(
            f"{self._log_pref}train/total_loss", total_loss, on_step=True, prog_bar=True
        )

        for i, pg in enumerate(self.optimizers().optimizer.param_groups):
            self.log(f"train/lr_{i}", pg["lr"])

        total_loss = loss.clone()
        routing_gates = context["routing_gates"]

        if routing_gates:
            num = 0.0
            entropy_of_avg = 0.0
            entropy_of_route = 0.0

            for values in routing_gates:
                # compute MI loss
                values = values.to(torch.float32)
                values = values.view(-1, values.shape[-1])
                probs = torch.softmax(values, -1)
                entropy_of_avg += -(
                    probs.mean(0) * torch.log(probs.mean(0) + 1e-6)
                ).sum(-1)
                entropy_of_route += -(probs * torch.log(probs + 1e-6)).sum(-1).mean(0)
                num += 1.0

            entropy_of_avg = entropy_of_avg / num
            entropy_of_route = entropy_of_route / num
            mi_loss = -entropy_of_avg + entropy_of_route

            self.log(
                f"{self._log_pref}train/entropy_of_route",
                entropy_of_route,
                on_step=True,
                prog_bar=True,
            )
            self.log(
                f"{self._log_pref}train/entropy_of_avg",
                entropy_of_avg,
                on_step=True,
                prog_bar=True,
            )
            self.log(
                f"{self._log_pref}train/mi_loss",
                mi_loss,
                on_step=True,
                prog_bar=True,
            )

            if self.hparams.moe_ent_reg > 0.0:
                total_loss += self.hparams.moe_ent_reg * mi_loss

            elif self.hparams.moe_ent_free_bits > 0.0:
                normalized_entropy = entropy_of_route / math.log(self.moe_num_experts)
                total_loss += (
                    (1.0 - normalized_entropy) >= self.hparams.moe_ent_free_bits
                ) * -entropy_of_route

        self.log(f"{self._log_pref}train/loss", loss, on_step=True, prog_bar=True)
        self.log(
            f"{self._log_pref}train/total_loss", total_loss, on_step=True, prog_bar=True
        )

        for i, pg in enumerate(self.optimizers().optimizer.param_groups):
            self.log(f"train/lr_{i}", pg["lr"])
        return total_loss<|MERGE_RESOLUTION|>--- conflicted
+++ resolved
@@ -60,17 +60,8 @@
                 device_map=getattr(self.hparams, "device_map", "cpu"),
                 attn_implementation=getattr(self.hparams, "attn_implementation", None),
             )
-<<<<<<< HEAD
-
-        # rebuild the training config, a bit cumbersome, but that's life
-        self.training_config = ExpertConfig.fromdict(kwargs)
-        self.training_config.vocab_size = (
-            model_object.get_input_embeddings().num_embeddings
-        )
-=======
         else:
             self.model = self.model_object
->>>>>>> dee038d5
 
         if self.load_in_8bit or self.load_in_4bit:
             model_object = prepare_model_for_kbit_training(model_object)
