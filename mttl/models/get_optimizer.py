--- conflicted
+++ resolved
@@ -127,11 +127,7 @@
         )
 
     if args.warmup_steps == -1 or args.warmup_proportion > 0.0:
-<<<<<<< HEAD
-        logger.warning(
-=======
         logger.info(
->>>>>>> cd676b4b
             "Warmup proportion is set to {}, has priority over warmup_steps".format(
                 args.warmup_proportion
             )
