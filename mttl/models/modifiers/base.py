--- conflicted
+++ resolved
@@ -4,12 +4,8 @@
 from typing import Dict, Iterable, Union
 
 from torch import nn
-from transformers import PreTrainedModel
 
 from mttl.logging import logger
-<<<<<<< HEAD
-from mttl.registrable import Registrable
-=======
 
 
 class Adapter(nn.Module):
@@ -27,7 +23,6 @@
     @abstractmethod
     def merge_with_layer(self):
         pass
->>>>>>> b2833592
 
 
 @dataclass
@@ -44,9 +39,11 @@
         """Dump the config to a string."""
         from dataclasses import asdict
 
+        from mttl.models.modifiers.modify_model import CONFIGS_TO_MODIFIERS
+
         data = asdict(self)
         # store the model modifier for easy loading
-        data["__model_modifier__"] = Modifier.get_name_by_config_class(type(self))
+        data["__model_modifier__"] = CONFIGS_TO_MODIFIERS[type(self)]
         return data
 
     @classmethod
@@ -60,32 +57,29 @@
         mod = dumped.pop("__model_modifier__")
         return MODIFIERS_TO_CONFIGS[mod](**dumped)
 
-    @classmethod
+    @staticmethod
     def from_training_config(
-        cls, training_config: Union["Config", "ModifierConfig"]
+        training_config: Union["Config", "ModifierConfig"]
     ) -> Union["ModifierConfig", None]:
         """Build modifier config from the training config.
 
         Returns None if no modifier is set.
         """
+        from mttl.models.modifiers.modify_model import MODIFIERS_TO_CONFIGS
+
         if isinstance(training_config, ModifierConfig):
             # nothing to do here
             return training_config
 
-        if cls != ModifierConfig:
-            model_modifier = Modifier.get_name_by_config_class(cls)
-        else:
-            if training_config.model_modifier is None:
-                return None
-
-            model_modifier = training_config.model_modifier
-
-        if model_modifier not in Modifier.registered_names():
+        if training_config.model_modifier is None:
+            return None
+
+        if training_config.model_modifier not in MODIFIERS_TO_CONFIGS:
             raise ValueError(
-                f"Model modifier '{model_modifier}' not found, has it been registered?"
+                f"Model modifier '{training_config.model_modifier}' not found, has it been registered?"
             )
 
-        config_klass = Modifier.get_config_class_by_name(model_modifier)
+        config_klass = MODIFIERS_TO_CONFIGS[training_config.model_modifier]
         kwargs = {}
         for key, _ in config_klass.__dataclass_fields__.items():
             if hasattr(training_config, key):
@@ -93,50 +87,10 @@
         return config_klass(**kwargs)
 
 
-<<<<<<< HEAD
-class Modifier(nn.Module, Registrable):
-    @property
-    def layer_name(self):
-        if not hasattr(self, "__layer_name__"):
-            raise ValueError(
-                "Layer name not set, dependency injection not done properly?"
-            )
-
-        return self.__layer_name__
-
-=======
 class ModifyMixin:
->>>>>>> b2833592
     @classmethod
-    def modify_transformer(
-        cls, transformer: PreTrainedModel, modifier_config: ModifierConfig
-    ) -> PreTrainedModel:
-        """Applies the modifier to the transformer."""
-        for m_name, module in dict(transformer.named_modules()).items():
-            if re.fullmatch(modifier_config.modify_modules, m_name):
-                for c_name, layer in dict(module.named_children()).items():
-                    if re.fullmatch(modifier_config.modify_layers, c_name):
-                        logger.info(f"Patching {m_name}.{c_name}...")
-
-                        setattr(
-                            module,
-                            c_name,
-                            cls(modifier_config, layer),
-                        )
-
-        # handle parameter tying if necessary
-        target_2_source_param = get_target_2_source_param_mapping(
-            transformer.named_parameters(), modifier_config.tie_params
-        )
-
-        tie_params(transformer, modifier_config, target_2_source_param)
-        return transformer
-
-
-class MergeableModifier(ABC, Modifier):
-    @abstractmethod
-    def merge_with_layer(self):
-        pass
+    def modify_transformer(cls, transformer, config):
+        return modify_with_adapter(transformer, config, cls)
 
 
 def get_target_2_source_param_mapping(
@@ -224,4 +178,25 @@
                     assert getattr(module, p_name) is p_source
         assert len(transformer.state_dict().keys()) > len(
             list(transformer.named_parameters())
-        ), "Some parameters are not tied."+        ), "Some parameters are not tied."
+
+
+def modify_with_adapter(transformer, config, adapter_klass):
+    for m_name, module in dict(transformer.named_modules()).items():
+        if re.fullmatch(config.modify_modules, m_name):
+            for c_name, layer in dict(module.named_children()).items():
+                if re.fullmatch(config.modify_layers, c_name):
+                    logger.info(f"Patching {m_name}.{c_name}...")
+
+                    setattr(
+                        module,
+                        c_name,
+                        adapter_klass(config, layer),
+                    )
+
+    target_2_source_param = get_target_2_source_param_mapping(
+        transformer.named_parameters(), config.tie_params
+    )
+
+    tie_params(transformer, config, target_2_source_param)
+    return transformer