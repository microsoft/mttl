--- conflicted
+++ resolved
@@ -106,20 +106,12 @@
             # add embeddings to the library
             with library.batched_commit():
                 for i, name in enumerate(names):
-<<<<<<< HEAD
                     library.add_auxiliary_data(
                         data_type=self.config.name,
                         expert_name=name,
                         config=self.config.__dict__,
                         data=experts_embeddings[i],
                         force=True,  # make sure we overwrite
-=======
-                    library.add_embeddings(
-                        name,
-                        self.config.__dict__,
-                        experts_embeddings[i],
-                        force=force,
->>>>>>> c52d5cb2
                     )
         return experts_embeddings, svd
 
