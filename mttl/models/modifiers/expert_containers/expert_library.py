--- conflicted
+++ resolved
@@ -145,8 +145,6 @@
     def list_repo_files(self, repo_id):
         raise NotImplementedError
 
-<<<<<<< HEAD
-
 def retry(max_retries=10, wait_seconds=60):
     def decorator(func):
         def wrapper(*args, **kwargs):
@@ -167,9 +165,6 @@
 
     return decorator
 
-
-=======
->>>>>>> 4ccae91f
 class HuggingfaceHubEngine(BackendEngine):
     def snapshot_download(self, repo_id, allow_patterns=None):
         return snapshot_download(repo_id, allow_patterns=allow_patterns)
