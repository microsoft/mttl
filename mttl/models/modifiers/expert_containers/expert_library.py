--- conflicted
+++ resolved
@@ -1271,10 +1271,7 @@
     create=False,
     ignore_sliced=False,
     expert_library_type: str = None,
-<<<<<<< HEAD
     make_local_copy: bool = False,
-=======
->>>>>>> 51d0f649
 ):
     """Select the appropriate expert library based on the following order of priority:
     1. If expert_library_type is provided, uses that type.
