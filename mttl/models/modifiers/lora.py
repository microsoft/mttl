from dataclasses import dataclass
import torch
from torch import nn
import math
from torch import nn
import torch
import math
import bitsandbytes as bnb

from mttl.models.modifiers import register_modifier
from mttl.models.modifiers.base import MergeableAdapter, ModifyMixin, ModifierConfig


@dataclass
class LoRAConfig(ModifierConfig):
    lora_rank: int = 4
    lora_alpha: float = 16.0
    lora_dropout: float = 0.0
    lora_init_b_random: bool = False


@register_modifier("lora", config_cls=LoRAConfig)
class LoRA(MergeableAdapter, ModifyMixin):
    def __init__(
        self,
        config: LoRAConfig,
        layer: nn.Module,
    ):
        super().__init__()

        # assign self variables
        self.config = config
        self.rank = config.lora_rank
        self.alpha = config.lora_alpha
        self.dropout = config.lora_dropout
        self.in_features = layer.in_features
        self.out_features = layer.out_features
        self.init_b_random = config.lora_init_b_random
        self.training_steps = 0.0
        self.scaling = self.alpha / self.rank
        self.forward_fn = None
        self.layer = layer

        if hasattr(layer, "weight"):
            self.weight = layer.weight

        if hasattr(layer, "bias"):
            self.bias = layer.bias

        self.create_for_layer(layer)
        self.reset_parameters()
        self.merged_with_layer = False

    def load_adapter_weights(self, state_dict):
        self.lora_a.data.copy_(state_dict["lora_a"])
        self.lora_b.data.copy_(state_dict["lora_b"])

    def merge_with_layer(self):
        """Merge this adapter with the layer!"""
        if isinstance(self.layer, nn.Linear):
            self.merged_with_layer = True
            # for back-compatibility, try the two sides:
            if self.lora_a.data.shape[0] == self.layer.weight.shape[0]:
                to_merge = self.lora_a.data @ self.lora_b.data
            else:
                to_merge = (self.lora_a.data @ self.lora_b.data).T
            to_merge = to_merge * self.scaling

            if isinstance(self.layer, bnb.nn.Linear8bitLt):
                if self.layer.state.SCB is None:
                    self.layer.state.SCB = self.layer.weight.SCB

                # Dequantize the result of identity matrix and int8 weight because bitsandbytes does not support int8
                # dequantization directly
                im = (
                    torch.eye(self.layer.weight.data.shape[-1])
                    .contiguous()
                    .half()
                    .to(self.weight.device)
                )
                im, imt, SCim, SCimt, coo_tensorim = bnb.functional.double_quant(im)
                im, Sim = bnb.functional.transform(im, "col32")

                if self.layer.state.CxB is None:
                    (
                        self.layer.state.CxB,
                        self.layer.state.SB,
                    ) = bnb.functional.transform(
                        self.layer.weight.data, to_order=self.layer.state.formatB
                    )

                out32, Sout32 = bnb.functional.igemmlt(
                    im, self.layer.state.CxB, Sim, self.layer.state.SB
                )
                output = bnb.functional.mm_dequant(
                    out32, Sout32, SCim, self.layer.state.SCB, bias=None
                ).t()
                w_data = output.to(to_merge.dtype).to(to_merge.device) + to_merge

                self.layer.weight = bnb.nn.Int8Params(
                    w_data.to("cpu"),
                    requires_grad=False,
                    has_fp16_weights=self.layer.weight.has_fp16_weights,
                ).to(self.layer.weight.device)
                self.layer.state.reset_grads()
            else:
                self.layer.weight.data.add_(to_merge.to(self.layer.weight.device))
        else:
            raise NotImplementedError("LoRA only supports nn.Linear layers.")

    def create_for_layer(self, layer):
        if isinstance(layer, nn.Linear):
            self.lora_a = nn.Parameter(
                torch.empty(layer.in_features, self.rank).to(
                    device=layer.weight.device
                ),
            )
            self.lora_b = nn.Parameter(
                torch.empty(self.rank, layer.out_features).to(
                    device=layer.weight.device
                ),
            )
            self.forward_fn = self.forward_linear_
        else:
            raise NotImplementedError("LoRA only supports nn.Linear layers.")

    def forward_linear_(self, input, **kwargs):
        output = self.layer(input)
        if self.merged_with_layer:
            return output
        else:
            input_lora = input.to(self.lora_a.dtype)
            adapter_out = (
                torch.matmul(torch.matmul(input_lora, self.lora_a), self.lora_b)
                * self.scaling
            )
            return output + adapter_out.to(input.dtype)

    @classmethod
    def parallel_linear_forward(cls, input, loras, **kwargs):
        if any([lora.merged_with_layer for lora in loras]):
            raise ValueError("Cannot parallelize merged loras.")
        if len(set([lora.layer for lora in loras])) > 1:
            raise ValueError("Cannot parallelize loras applied to different layers.")

        # (n_examples, in_features, rank)
        lora_a = torch.stack([lora.lora_a for lora in loras], dim=0)
        # (n_examples, rank, out_features)
        lora_b = torch.stack([lora.lora_b for lora in loras], dim=0)
        # (n_examples,)
        scaling = torch.cat(
            [torch.FloatTensor([lora.scaling]) for lora in loras], dim=0
        ).to(device=lora_a.device)

        # (n_examples, seq_len, out_features)
        layer_out = loras[0].layer(input)
        input_lora = input.to(loras[0].lora_a.dtype)

        adapter_out = (
            torch.bmm(torch.bmm(input_lora, lora_a), lora_b) * scaling[:, None, None]
        )
        return layer_out + adapter_out.to(dtype=input.dtype)

    def reset_parameters(self):
        gain = nn.init.calculate_gain(nonlinearity="leaky_relu", param=math.sqrt(5))
        std = gain / math.sqrt(self.in_features)
        with torch.no_grad():
            self.lora_a.uniform_(-std, std)

        # ensure that initially, adding the adapter does not change the output
        if self.init_b_random:
            with torch.no_grad():
                self.lora_b.uniform_(-std, std)
        else:
            torch.nn.init.zeros_(self.lora_b)

    def forward(self, *args, **kwargs):
        return self.forward_fn(*args, **kwargs)


@dataclass
class SkilledLoRAConfig(LoRAConfig):
    n_skills: int = 1
    n_splits: int = 1


class SkilledLoRA(LoRA):
    def __init__(
        self,
        config: SkilledLoRAConfig,
        layer: nn.Module,
    ):
        self.n_splits = config.n_splits
        self.n_skills = config.n_skills
        super().__init__(config, layer)

    def create_for_layer(self, layer):
        if isinstance(layer, nn.Linear):
            self.lora_a = nn.Parameter(
                torch.empty(
                    self.n_skills,
                    self.n_splits,
                    layer.in_features // self.n_splits,
                    self.rank,
                ).to(device=self.weight.device)
            )
            self.lora_b = nn.Parameter(
                torch.empty(
                    self.n_skills,
                    self.rank,
                    self.n_splits,
                    layer.out_features // self.n_splits,
                ).to(device=self.weight.device)
            )
            self.forward_fn = self.forward_linear_
        else:
            raise NotImplementedError("SkilledLoRA only supports nn.Linear layers.")

    def forward_linear_(self, input, weights):
        layer_out = self.layer(input)
        input_lora = input.to(self.lora_a.dtype)
        bs = input.size(0)

        # these are task ids
        if weights.ndim == 1:
            # use indexing!
            wrm_steps = 0
            if self.training_steps < wrm_steps:
                A = self.lora_a[torch.zeros_like(weights).long()]
                B = self.lora_b[torch.zeros_like(weights).long()]
            else:
                if self.training_steps == wrm_steps:
                    self.lora_a.data.copy_(
                        self.lora_a.data[:1].repeat(self.n_skills, 1, 1, 1)
                    )
                    self.lora_b.data.copy_(
                        self.lora_b.data[:1].repeat(self.n_skills, 1, 1, 1)
                    )
                A = self.lora_a[weights.long(), :, :, :]
                B = self.lora_b[weights.long(), :, :, :]
        else:
            A = torch.einsum("bqs,sqdr->bqdr", (weights, self.lora_a))
            B = torch.einsum("bqs,srqd->brqd", (weights, self.lora_b))

        A = A.view(bs, self.in_features, self.rank)
        B = B.view(bs, self.rank, self.out_features)
        adapter_out = input_lora.bmm(A).bmm(B) * self.scaling
        return layer_out + adapter_out.to(input.dtype)

    @classmethod
<<<<<<< HEAD
    def weighted_merge_forward(cls, input, loras, weights, merge_after=False, **kwargs):
=======
    def parallel_linear_forward(cls, input, loras: list, weights: list):
        # loras -- list of loras per example
        # weights -- list of weights for parallel loras
        weights = torch.stack(weights, dim=0)
        if weights.shape[-1] == 1:
            loras = [lora[0] for lora in loras]
            return LoRA.parallel_linear_forward(input, loras)

        if len(loras) == 1:
            weights = weights.squeeze()
            loras = loras[0]
            # use same weights for all samples in the input
            return SkilledLoRA.weighted_merge_forward(
                input, loras, weights, merge_after=True
            )

        raise NotImplementedError("Not Implemented yet")

    @classmethod
    def weighted_merge_forward(cls, input, loras, weights, merge_after=False):
>>>>>>> da23f368
        """
        Meging loras into one loa accroding to the weights
        """
        if any([lora.merged_with_layer for lora in loras]):
            raise ValueError("Cannot parallelize merged loras.")
        if len(set([lora.layer for lora in loras])) > 1:
            raise ValueError("Cannot parallelize loras applied to different layers.")

        # (n_skills, in_features, rank)
        lora_a = torch.stack([lora.lora_a for lora in loras], dim=0)
        # (n_skills, rank, out_features)
        lora_b = torch.stack([lora.lora_b for lora in loras], dim=0)
        # (n_examples,)
        scaling = torch.cat(
            [torch.FloatTensor([lora.scaling]) for lora in loras], dim=0
        ).to(device=lora_a.device)
        weights = torch.stack([weight.squeeze() for weight in weights], dim=0)
        layer_out = loras[0].layer(input)
        # make sure input is in the same dtype as lora. By default it is likley to be in float16 (if we lad LLama model in float16). Butloas here can be in float32
        input = input.to(dtype=lora_a.dtype)
        if merge_after:
            adapter_out_a = torch.einsum("bsd,kdr->bskr", (input, lora_a))
            adapter_out_b = torch.einsum("bskr,krd->bskd", (adapter_out_a, lora_b))
            adapter_out = (
                torch.einsum("bskd,k->bsd", (adapter_out_b, weights)) * scaling.mean()
            )
        else:
            # merge lors according to the weights, As and Bs seperately
            A = torch.einsum("s,sdr->dr", (weights, lora_a))
            B = torch.einsum("s,srd->rd", (weights, lora_b))

            # (n_examples, seq_len, out_features)
            adapter_out = torch.matmul(torch.matmul(input, A), B) * scaling.mean()
        return layer_out + adapter_out.to(dtype=layer_out.dtype)


class SkilledLoRA_MergeLoraAfterOP(SkilledLoRA):
    def __init__(
        self,
        config,
        layer,
    ):
        super().__init__(config, layer)
        self.merge_after_op = config.merge_after_op

    def forward_linear_(self, input, weights):
        if not self.merge_after_op:
            return super().forward_linear_(input, weights)

        layer_out = self.layer(input)
        input_lora = input.to(self.lora_a.dtype)

        bs, _, _ = weights.size()
        adapter_out = torch.einsum(
            "bsd,qkdr->bsqkr", (input_lora, self.lora_a)
        )  # bs seq x n_splits x n_skills x rank
        adapter_out = torch.einsum(
            "bsqkr,qkrd->bsqkd", (adapter_out, self.lora_b)
        )  # bs x seq x n_splits x n_skills x D
        adapter_out = torch.einsum(
            "bsqkd,bqk->bsd", (adapter_out, weights)
        )  # bs x seq x n_splits x D
        adapter_out *= self.scaling

        return layer_out + adapter_out.to(input.dtype)<|MERGE_RESOLUTION|>--- conflicted
+++ resolved
@@ -248,9 +248,6 @@
         return layer_out + adapter_out.to(input.dtype)
 
     @classmethod
-<<<<<<< HEAD
-    def weighted_merge_forward(cls, input, loras, weights, merge_after=False, **kwargs):
-=======
     def parallel_linear_forward(cls, input, loras: list, weights: list):
         # loras -- list of loras per example
         # weights -- list of weights for parallel loras
@@ -271,7 +268,6 @@
 
     @classmethod
     def weighted_merge_forward(cls, input, loras, weights, merge_after=False):
->>>>>>> da23f368
         """
         Meging loras into one loa accroding to the weights
         """
