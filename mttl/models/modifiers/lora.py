--- conflicted
+++ resolved
@@ -81,42 +81,7 @@
 
     def merge_with_layer(self):
         """Merge this adapter with the layer!"""
-<<<<<<< HEAD
-        if isinstance(self.layer, nn.Linear):
-            self.merged_with_layer = True
-
-            # for back-compatibility, try the two sides:
-            if self.lora_a.data.shape[0] == self.layer.weight.shape[0]:
-                to_merge = self.lora_a.data @ self.lora_b.data
-            else:
-                to_merge = (self.lora_a.data @ self.lora_b.data).T
-            to_merge = to_merge * self.scaling
-
-            if isinstance(self.layer, bnb.nn.Linear8bitLt):
-                if self.layer.state.SCB is None:
-                    self.layer.state.SCB = self.layer.weight.SCB
-
-                # Dequantize the result of identity matrix and int8 weight because bitsandbytes does not support int8
-                # dequantization directly
-                im = (
-                    torch.eye(self.layer.weight.data.shape[-1])
-                    .contiguous()
-                    .half()
-                    .to(self.weight.device)
-                )
-                im, imt, SCim, SCimt, coo_tensorim = bnb.functional.double_quant(im)
-                im, Sim = bnb.functional.transform(im, "col32")
-
-                if self.layer.state.CxB is None:
-                    (
-                        self.layer.state.CxB,
-                        self.layer.state.SB,
-                    ) = bnb.functional.transform(
-                        self.layer.weight.data, to_order=self.layer.state.formatB
-                    )
-=======
         self.merged_with_layer = True
->>>>>>> 2bfb3a93
 
         # for back-compatibility, try the two sides:
         if self.lora_a.data.shape[0] == self.layer.weight.shape[0]:
@@ -176,11 +141,7 @@
     def forward(self, input, **kwargs):
         output = self.layer(input)
 
-<<<<<<< HEAD
-        if self.merged_with_layer or not self.enabled:
-=======
         if self.merged_with_layer or not self._enabled:
->>>>>>> 2bfb3a93
             return output
         else:
             input_lora = input.to(self.lora_a.dtype)
