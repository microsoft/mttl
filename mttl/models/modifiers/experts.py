--- conflicted
+++ resolved
@@ -2,6 +2,8 @@
 import torch
 from torch import nn
 from typing import Any, Dict
+from abc import abstractproperty
+from pyparsing import abstractmethod
 from mttl.models.modifiers.base import MergeableAdapter
 from mttl.models.modifiers.lora import LoRA, SkilledLoRA
 from mttl.models.modifiers.llama_adapter import (
@@ -17,8 +19,6 @@
 from mttl.utils import logger
 
 
-<<<<<<< HEAD
-=======
 MULTI_EXPERT_ROUTERS = {}
 EPS = 1e-8
 
@@ -111,7 +111,6 @@
         return self.forward()
 
 
->>>>>>> 7a2f9eea
 def add_expert_to_transformer(
     transformer,
     expert_name,
@@ -143,24 +142,14 @@
                             layer_name, config.router_granularity
                         )
                         if identifier not in selectors.keys():
-<<<<<<< HEAD
                             selectors[identifier] = get_selector(
-                                config, transformer.task_id_container
+                                config, task_id_container=transformer.task_id_container
                             )
-=======
-                            selectors[identifier] = get_selector(config)
->>>>>>> 7a2f9eea
                             if config.router_selector:
                                 selectors[identifier].__layer_name__ = (
                                     identifier + ".selector"
                                 )
-<<<<<<< HEAD
-                        selector = None  # Can we remove this line ?
-                        if identifier in selectors.keys():
-                            selector = selectors[identifier]
-=======
                         selector = selectors[identifier]
->>>>>>> 7a2f9eea
 
                     if type(layer) != ExpertContainer:
                         # create an expert lora container
