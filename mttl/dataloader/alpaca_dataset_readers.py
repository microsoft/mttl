--- conflicted
+++ resolved
@@ -1,11 +1,7 @@
 import copy
-<<<<<<< HEAD
+import json
 import torch
-=======
-import json
-import torch   
 import numpy as np
->>>>>>> 3bdda9f6
 import transformers
 from datasets import load_dataset
 from scipy.stats import entropy as calc_entropy
@@ -13,11 +9,11 @@
 from mttl.dataloader.data_utils import ExampleInfo
 from mttl.utils import hash_example
 from typing import List, Sequence, Dict
-import json
-
-<<<<<<< HEAD
-
-class AlpacaTemplate(object):
+
+
+class AlpacaTemplateForHash(
+    object
+):  # dont change it to keep compatibility with old clusterings etc., previously generated hashes
     @classmethod
     def apply(self, dict_values):
         instruction, input, output = (
@@ -26,13 +22,6 @@
             dict_values["output"],
         )
         if len(input) > 0:
-=======
-class AlpacaTemplateForHash(object): # dont change it to keep compatibility with old clusterings etc., previously generated hashes
-    @classmethod        
-    def apply(self, dict_values):   
-        instruction, input, output = dict_values["instruction"], dict_values["input"], dict_values["output"]
-        if len(input)>0:
->>>>>>> 3bdda9f6
             return f"Below is an instruction that describes a task, paired with an input that provides further context. Write a response that appropriately completes the request.\
             \n### Instruction: {instruction}\
             \n### Input:{input}\
@@ -42,25 +31,28 @@
             \n### Instruction: {instruction}\
             \n### Response: {output}"
 
-<<<<<<< HEAD
-=======
+
 class AlpacaTemplate(object):
-    @classmethod                            
-    def apply(self, dict_values, topics_str=None):      
-        instruction, input, output = dict_values["instruction"], dict_values["input"], dict_values["output"]
-        if len(input)>0:
+    @classmethod
+    def apply(self, dict_values, topics_str=None):
+        instruction, input, output = (
+            dict_values["instruction"],
+            dict_values["input"],
+            dict_values["output"],
+        )
+        if len(input) > 0:
             instr = f"Below is an instruction that describes a task, paired with an input that provides further context. Write a response that appropriately completes the request.\
             \n### Instruction: {instruction}\
             \n### Input: {input}"
         else:
             instr = f"Below is an instruction that describes a task. Write a response that appropriately completes the request.\
             \n### Instruction: {instruction}"
-        # if topics_str is not None:  
+        # if topics_str is not None:
         #         instr += f"\n###Response: [ {topics_str} ] {output}"
         # else:
         instr += f"\n### Response: {output}"
         return instr
->>>>>>> 3bdda9f6
+
 
 class AlpacaTemplateSource(object):
     @classmethod
@@ -81,8 +73,7 @@
             \n### Response:"
 
 
-<<<<<<< HEAD
-class EnhancedAlpacaDataset(torch.utils.data.dataset.Dataset):
+class AlpacaDataset(torch.utils.data.dataset.Dataset):
     def __init__(
         self,
         tokenizer,
@@ -90,22 +81,49 @@
         max_output_length,
         data_dir,
         train_on_inputs=False,
+        dst_path=None,
+        idxs=None,
+        cluster_info=None,
+        predict_cluster=None,
+        loss_for_keywords=True,
     ):
         super().__init__()
+        self.dst_path = dst_path
+        self.predict_cluster = predict_cluster
+        self.loss_for_keywords = loss_for_keywords
+        if predict_cluster is not None:
+            assert predict_cluster in ["topic_set", "skill_set"]
+        self.cluster_info = cluster_info
         self.train_on_inputs = train_on_inputs
         # load the data
+        if dst_path is None:
+            self.dataset = load_dataset("yahma/alpaca-cleaned", cache_dir=data_dir)[
+                "train"
+            ]
+            if idxs is not None:
+                self.dataset = self.dataset.select(idxs)
+        else:
+            import json
+            from datasets import Dataset
+            import pandas as pd
+
+            with open(dst_path, "r") as f:
+                new_dataset = json.load(f)
+            for ex in new_dataset:
+                if "topic_set" in ex:
+                    ex["topic_set"] = str(ex["topic_set"])
+                if "skill_set" in ex:
+                    ex["skill_set"] = str(ex["skill_set"])
+            df = pd.DataFrame(new_dataset)
+            if idxs is not None:
+                df = df.iloc[idxs]
+            # transform into dataset
+            self.dataset = Dataset.from_pandas(df)
         # each entry is "instruction", "input", "output" dictionary
-        self.dataset = []
-        names = ["instruction", "input", "output"]
-        fin = open("./enhance_alpaca_instruction.jsonl", "r")
-        for line in fin:
-            l = json.loads(line)
-            d = dict(zip(names, l))
-            self.dataset.append(d)
+
         self.tokenizer = tokenizer
         self.max_input_length = max_input_length
         self.max_output_length = max_output_length
-        self.remove_glance = False
 
     def __len__(self):
         return len(self.dataset)
@@ -159,165 +177,21 @@
 
     def __getitem__(self, key):
         entry = self.dataset[key]
-
-        enc_input = AlpacaTemplate.apply(entry)
-        input_hash = hash_example(enc_input)
-        instruction_hash = hash_example(entry["instruction"])
-        source = AlpacaTemplateSource.apply(entry)
-
-        if self.remove_glance:
-            entry["output"] = entry["output"].split("At a glance:")[-1]
-        tok_input = self.preprocess(source, entry["output"])
-        ex_info = ExampleInfo(
-            tok_input["input_ids"],
-            tok_input["labels"],
-            -1,
-            input_hash,
-            example_id=key,
-            input_text=(enc_input),
-            instruction_hash=instruction_hash,
-        )
-        return ex_info
-
-
-class AlpacaDataset(torch.utils.data.dataset.Dataset):
-    def __init__(
-        self,
-        tokenizer,
-        max_input_length,
-        max_output_length,
-        data_dir,
-        train_on_inputs=False,
-    ):
-=======
-class AlpacaDataset(torch.utils.data.dataset.Dataset):     
-    def __init__(self, tokenizer, max_input_length,            
-                 max_output_length, data_dir,               
-                 train_on_inputs=False, dst_path=None, idxs=None, cluster_info=None, predict_cluster=None, loss_for_keywords=True):
->>>>>>> 3bdda9f6
-        super().__init__()
-        self.dst_path=dst_path   
-        self.predict_cluster = predict_cluster
-        self.loss_for_keywords = loss_for_keywords
-        if predict_cluster is not None:
-            assert predict_cluster in ["topic_set", "skill_set"]
-        self.cluster_info = cluster_info
-        self.train_on_inputs = train_on_inputs
-<<<<<<< HEAD
-        # load the data
-        self.dataset = load_dataset("yahma/alpaca-cleaned", cache_dir=data_dir)["train"]
-=======
-        # load the data 
-        if dst_path is None:       
-            self.dataset = load_dataset("yahma/alpaca-cleaned", cache_dir=data_dir)["train"]
-            if idxs is not None:       
-                self.dataset = self.dataset.select(idxs)
-        else: 
-            import json     
-            from datasets import Dataset
-            import pandas as pd
-            with open(dst_path, "r") as f:
-                new_dataset = json.load(f)
-            for ex in new_dataset:
-                if "topic_set" in ex:
-                    ex["topic_set"] = str(ex["topic_set"])
-                if "skill_set" in ex:
-                    ex["skill_set"] = str(ex["skill_set"])
-            df = pd.DataFrame(new_dataset)
-            if idxs is not None:
-                df = df.iloc[idxs]
-            # transform into dataset
-            self.dataset = Dataset.from_pandas(df)
->>>>>>> 3bdda9f6
-        # each entry is "instruction", "input", "output" dictionary
-
-        self.tokenizer = tokenizer
-        self.max_input_length = max_input_length
-        self.max_output_length = max_output_length
-
-    def __len__(self):
-        return len(self.dataset)
-
-    def _tokenize_fn(self, string: str) -> Dict:
-        """Tokenize a list of strings."""
-<<<<<<< HEAD
-        tokenized = self.tokenizer(
-            string,
-            truncation=True,
-            padding="max_length",
-            max_length=self.max_input_length,
-            return_tensors="pt",
-        )
-        input_ids = labels = tokenized.input_ids[0]
-=======
-        tokenized =self.tokenizer(
-                string,     
-                truncation=True, 
-                padding="max_length", 
-                max_length=self.max_input_length,
-                return_tensors="pt"
-            )
-        input_ids = labels = tokenized.input_ids[0] 
->>>>>>> 3bdda9f6
-        # input_ids_lens = labels_lens = tokenized.input_ids.ne(self.tokenizer.pad_token_id).sum().item()
-        # input_ids_lens = labels_lens = tokenized.input_ids.ne(self.tokenizer.pad_token_id).sum().item()
-        input_ids_lens = labels_lens = (
-            torch.logical_and(
-                tokenized.input_ids.ne(self.tokenizer.pad_token_id),
-                tokenized.input_ids.ne(self.tokenizer.eos_token_id),
-            )
-            .sum()
-            .item()
-        )
-        return dict(
-            input_ids=input_ids,
-            labels=labels, 
-            input_ids_lens=input_ids_lens,
-            labels_lens=labels_lens,
-        )
-
-    def preprocess(self, source: str, target: str) -> Dict:
-        IGNORE_INDEX = -100
-        """Preprocess the data by tokenizing."""
-        # _tokenize_fn = lambda x: self.tokenizer(x,
-        #     truncation=True,
-        #     padding="max_length",
-        #     max_length=self.max_input_length,
-        #     return_tensors="pt"
-        #     )
-        example = source + target  # [s + t for s, t in zip(sources, targets)]
-        example_tokenized = self._tokenize_fn(example)
-        sources_tokenized = self._tokenize_fn(
-            source
-        )  # [_tokenize_fn(strings) for strings in (examples, sources)]
-        input_ids = example_tokenized["input_ids"]
-        label = copy.deepcopy(input_ids)
-        # for label, source_len in zip(label, sources_tokenized["input_ids_lens"]):
-        label[: sources_tokenized["input_ids_lens"]] = IGNORE_INDEX
-        return dict(input_ids=input_ids, labels=label)
-
-    def __getitem__(self, key):
-        entry = self.dataset[key]
         # really basic template for now
         # TODO: check with AS if this is OOP approved
-<<<<<<< HEAD
-        enc_input = AlpacaTemplate.apply(entry)
-        input_hash = hash_example(enc_input)
-=======
-        
+
         enc_input_for_hash = AlpacaTemplateForHash.apply(entry)
-        input_hash = hash_example(enc_input_for_hash) 
->>>>>>> 3bdda9f6
+        input_hash = hash_example(enc_input_for_hash)
         instruction_hash = hash_example(entry["instruction"])
-        topics_str = None    
-        
+        topics_str = None
+
         enc_input = AlpacaTemplate.apply(entry)
         source = AlpacaTemplateSource.apply(entry)
-        
+
         if self.predict_cluster is not None and self.predict_cluster in entry:
-            str_dict = entry[self.predict_cluster].replace("'", "\"")
+            str_dict = entry[self.predict_cluster].replace("'", '"')
             topic_set = json.loads(str_dict)
-            topics_str = " ".join([k for k,v in topic_set.items()])             
+            topics_str = " ".join([k for k, v in topic_set.items()])
             if self.loss_for_keywords:
                 entry["output"] = f"[keywords: {topics_str} ] {entry['output']}"
             else:
@@ -328,11 +202,15 @@
         if self.cluster_info is not None:
             task_id = self.cluster_info.get_distances(input_hash)
             # for low entropy argmax
-            entr = calc_entropy(task_id, axis=-1)/ np.log2(len(task_id))
-            if entr>0.4: # what was used in gen_si_sets to generate datasets and clusterings
+            entr = calc_entropy(task_id, axis=-1) / np.log2(len(task_id))
+            if (
+                entr > 0.4
+            ):  # what was used in gen_si_sets to generate datasets and clusterings
                 task_id = -2
             else:
-                task_id = torch.tensor(task_id).argmax().item() # its probs actually, not distances TODO: deal with this ambiguity
+                task_id = (
+                    torch.tensor(task_id).argmax().item()
+                )  # its probs actually, not distances TODO: deal with this ambiguity
             # for high entropy -2
         if self.train_on_inputs:
             # next we tokenize
@@ -344,24 +222,14 @@
                 return_tensors="pt",
             ).input_ids.squeeze(0)
             ex_info = ExampleInfo(
-<<<<<<< HEAD
                 tok_input,
                 tok_input,
-                -1,
+                task_id,  # task id
                 input_hash,
                 example_id=key,
                 input_text=(enc_input),
                 instruction_hash=instruction_hash,
             )
-=======
-            tok_input,
-            tok_input,
-            task_id, # task id
-            input_hash,
-            example_id=key,
-            input_text=(enc_input),
-            instruction_hash=instruction_hash)
->>>>>>> 3bdda9f6
             return ex_info
         tok_input = self.preprocess(source, entry["output"])
         ex_info = ExampleInfo(
