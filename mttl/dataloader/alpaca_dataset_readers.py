import copy
import json
<<<<<<< HEAD
import torch
=======
import torch   
import os
>>>>>>> 6ab85a8d
import numpy as np
import transformers
from datasets import load_dataset
from scipy.stats import entropy as calc_entropy

from mttl.dataloader.data_utils import ExampleInfo
from mttl.utils import hash_example
from typing import List, Sequence, Dict


class AlpacaTemplateForHash(
    object
):  # dont change it to keep compatibility with old clusterings etc., previously generated hashes
    @classmethod
    def apply(self, dict_values):
        instruction, input, output = (
            dict_values["instruction"],
            dict_values["input"],
            dict_values["output"],
        )
        if len(input) > 0:
            return f"Below is an instruction that describes a task, paired with an input that provides further context. Write a response that appropriately completes the request.\
            \n### Instruction: {instruction}\
            \n### Input:{input}\
            \n### Response: {output}"
        else:
            return f"Below is an instruction that describes a task. Write a response that appropriately completes the request.\
            \n### Instruction: {instruction}\
            \n### Response: {output}"


class AlpacaTemplate(object):
    @classmethod
    def apply(self, dict_values, topics_str=None):
        instruction, input, output = (
            dict_values["instruction"],
            dict_values["input"],
            dict_values["output"],
        )
        if len(input) > 0:
            instr = f"Below is an instruction that describes a task, paired with an input that provides further context. Write a response that appropriately completes the request.\
            \n### Instruction: {instruction}\
            \n### Input: {input}"
        else:
            instr = f"Below is an instruction that describes a task. Write a response that appropriately completes the request.\
            \n### Instruction: {instruction}"
        # if topics_str is not None:
        #         instr += f"\n###Response: [ {topics_str} ] {output}"
        # else:
        instr += f"\n### Response: {output}"
        return instr


class AlpacaTemplateSource(object):
    @classmethod
    def apply(self, dict_values):
        instruction, input, output = (
            dict_values["instruction"],
            dict_values["input"],
            dict_values["output"],
        )
        if len(input) > 0:
            return f"Below is an instruction that describes a task, paired with an input that provides further context. Write a response that appropriately completes the request.\
            \n### Instruction: {instruction}\
            \n### Input: {input}\
            \n### Response:"
        else:
            return f"Below is an instruction that describes a task. Write a response that appropriately completes the request.\
            \n### Instruction: {instruction}\
            \n### Response:"


class AlpacaDataset(torch.utils.data.dataset.Dataset):
    def __init__(
        self,
        tokenizer,
        max_input_length,
        max_output_length,
        data_dir,
        train_on_inputs=False,
        dst_path=None,
        idxs=None,
        cluster_info=None,
        predict_cluster=None,
        loss_for_keywords=True,
    ):
        super().__init__()
        self.dst_path = dst_path
        self.predict_cluster = predict_cluster
        self.loss_for_keywords = loss_for_keywords
        if predict_cluster is not None:
            assert predict_cluster in ["topic_set", "skill_set"]
        self.cluster_info = cluster_info
        self.train_on_inputs = train_on_inputs
<<<<<<< HEAD
        # load the data
        if dst_path is None:
            self.dataset = load_dataset("yahma/alpaca-cleaned", cache_dir=data_dir)[
                "train"
            ]
            if idxs is not None:
=======
        # load the data 
        if os.getenv("AP_DATA_DIR") is not None:
            data_dir = os.getenv("AP_DATA_DIR")
        if dst_path is None:       
            self.dataset = load_dataset("yahma/alpaca-cleaned", cache_dir=data_dir)["train"]
            if idxs is not None:       
>>>>>>> 6ab85a8d
                self.dataset = self.dataset.select(idxs)
        else:
            import json
            from datasets import Dataset
            import pandas as pd

            with open(dst_path, "r") as f:
                new_dataset = json.load(f)
            for ex in new_dataset:
                if "topic_set" in ex:
                    ex["topic_set"] = str(ex["topic_set"])
                if "skill_set" in ex:
                    ex["skill_set"] = str(ex["skill_set"])
            df = pd.DataFrame(new_dataset)
            if idxs is not None:
                df = df.iloc[idxs]
            # transform into dataset
            self.dataset = Dataset.from_pandas(df)
        # each entry is "instruction", "input", "output" dictionary

        self.tokenizer = tokenizer
        self.max_input_length = max_input_length
        self.max_output_length = max_output_length

    def __len__(self):
        return len(self.dataset)

    def _tokenize_fn(self, string: str) -> Dict:
        """Tokenize a list of strings."""
        tokenized = self.tokenizer(
            string,
            truncation=True,
            padding="max_length",
            max_length=self.max_input_length,
            return_tensors="pt",
        )
        input_ids = labels = tokenized.input_ids[0]
        # input_ids_lens = labels_lens = tokenized.input_ids.ne(self.tokenizer.pad_token_id).sum().item()
        # input_ids_lens = labels_lens = tokenized.input_ids.ne(self.tokenizer.pad_token_id).sum().item()
        input_ids_lens = labels_lens = (
            torch.logical_and(
                tokenized.input_ids.ne(self.tokenizer.pad_token_id),
                tokenized.input_ids.ne(self.tokenizer.eos_token_id),
            )
            .sum()
            .item()
        )
        return dict(
            input_ids=input_ids,
            labels=labels,
            input_ids_lens=input_ids_lens,
            labels_lens=labels_lens,
        )

    def preprocess(self, source: str, target: str) -> Dict:
        IGNORE_INDEX = -100
        """Preprocess the data by tokenizing."""
        # _tokenize_fn = lambda x: self.tokenizer(x,
        #     truncation=True,
        #     padding="max_length",
        #     max_length=self.max_input_length,
        #     return_tensors="pt"
        #     )
        example = source + target  # [s + t for s, t in zip(sources, targets)]
        example_tokenized = self._tokenize_fn(example)
        sources_tokenized = self._tokenize_fn(
            source
        )  # [_tokenize_fn(strings) for strings in (examples, sources)]
        input_ids = example_tokenized["input_ids"]
        label = copy.deepcopy(input_ids)
        # for label, source_len in zip(label, sources_tokenized["input_ids_lens"]):
        label[: sources_tokenized["input_ids_lens"]] = IGNORE_INDEX
        return dict(input_ids=input_ids, labels=label)

    def __getitem__(self, key):
        entry = self.dataset[key]
        # really basic template for now
        # TODO: check with AS if this is OOP approved

        enc_input_for_hash = AlpacaTemplateForHash.apply(entry)
        input_hash = hash_example(enc_input_for_hash)
        instruction_hash = hash_example(entry["instruction"])
        topics_str = None

        enc_input = AlpacaTemplate.apply(entry)
        source = AlpacaTemplateSource.apply(entry)

        if self.predict_cluster is not None and self.predict_cluster in entry:
            str_dict = entry[self.predict_cluster].replace("'", '"')
            topic_set = json.loads(str_dict)
            topics_str = " ".join([k for k, v in topic_set.items()])
            if self.loss_for_keywords:
                entry["output"] = f"[keywords: {topics_str} ] {entry['output']}"
            else:
                source += f" [keywords: {topics_str} ]"
        # assert source + entry["output"] == enc_input
        # dec_input = entry["output"]
        task_id = -1
        if self.cluster_info is not None:
            task_id = self.cluster_info.get_distances(input_hash)
            # for low entropy argmax
            entr = calc_entropy(task_id, axis=-1) / np.log2(len(task_id))
            if (
                entr > 0.4
            ):  # what was used in gen_si_sets to generate datasets and clusterings
                task_id = -2
            else:
                task_id = (
                    torch.tensor(task_id).argmax().item()
                )  # its probs actually, not distances TODO: deal with this ambiguity
            # for high entropy -2
        if self.train_on_inputs:
            # next we tokenize
            tok_input = self.tokenizer(
                enc_input,
                truncation=True,
                padding="max_length",
                max_length=self.max_input_length,
                return_tensors="pt",
            ).input_ids.squeeze(0)
            ex_info = ExampleInfo(
                tok_input,
                tok_input,
                task_id,  # task id
                input_hash,
                example_id=key,
                input_text=(enc_input),
                instruction_hash=instruction_hash,
            )
            return ex_info
        tok_input = self.preprocess(source, entry["output"])
        ex_info = ExampleInfo(
            tok_input["input_ids"],
            tok_input["labels"],
            task_id,
            input_hash,
            example_id=key,
            input_text=(enc_input),
            instruction_hash=instruction_hash,
        )
        return ex_info

    def read_all_instructions(self):
        """Read all instructions from the dataset."""
        all_instructions = []
        for data in self.dataset:
            all_instructions.append(data["instruction"])
        return all_instructions<|MERGE_RESOLUTION|>--- conflicted
+++ resolved
@@ -1,11 +1,7 @@
 import copy
 import json
-<<<<<<< HEAD
 import torch
-=======
-import torch   
 import os
->>>>>>> 6ab85a8d
 import numpy as np
 import transformers
 from datasets import load_dataset
@@ -100,21 +96,14 @@
             assert predict_cluster in ["topic_set", "skill_set"]
         self.cluster_info = cluster_info
         self.train_on_inputs = train_on_inputs
-<<<<<<< HEAD
         # load the data
+        if os.getenv("AP_DATA_DIR") is not None:
+            data_dir = os.getenv("AP_DATA_DIR")
         if dst_path is None:
             self.dataset = load_dataset("yahma/alpaca-cleaned", cache_dir=data_dir)[
                 "train"
             ]
             if idxs is not None:
-=======
-        # load the data 
-        if os.getenv("AP_DATA_DIR") is not None:
-            data_dir = os.getenv("AP_DATA_DIR")
-        if dst_path is None:       
-            self.dataset = load_dataset("yahma/alpaca-cleaned", cache_dir=data_dir)["train"]
-            if idxs is not None:       
->>>>>>> 6ab85a8d
                 self.dataset = self.dataset.select(idxs)
         else:
             import json
