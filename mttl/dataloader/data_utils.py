--- conflicted
+++ resolved
@@ -12,10 +12,6 @@
     example_id: int
     input_text: str = None
     instruction_hash: str = None
-<<<<<<< HEAD
-    category: str = None
-=======
->>>>>>> ce4ca51d
 
 
 @dataclass
