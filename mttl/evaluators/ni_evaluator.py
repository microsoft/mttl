from collections import defaultdict
from copy import deepcopy
import re
import json
import tqdm
import torch
import numpy as np
import pytorch_lightning as pl
from pathlib import Path

from mttl.dataloader.ni_metrics import compute_metrics, compute_grouped_metrics
from mttl.models.utils import transfer_batch_to_device
from mttl.evaluators.base import mean_stderr


def decode(preds, tokenizer):
    preds[preds == -100] = tokenizer.pad_token_id
    preds = tokenizer.batch_decode(
        preds, skip_special_tokens=True, clean_up_tokenization_spaces=True
    )
    preds = [pred.strip() for pred in preds]
    return preds


def compute_aggregation_and_maybe_save(
    results, predictions, references, eval_instances, track="default", output_file=None
):
    instance_ids = [
        id for id, instance in eval_instances.items() if instance["track"] == track
    ]
    all_results = {}
    print("======== Overall Metrics ========")
    for metric, value in results.items():
        print(f"{metric}: {value}")
        all_results[f"{metric}"] = value

    if "task_category" in eval_instances[instance_ids[0]]:
        all_results["per_category"] = {}
        categories = [
            "_".join(eval_instances[id]["task_category"].lower().split())
            for id in instance_ids
        ]
        results_per_category = compute_grouped_metrics(
            predictions, references, categories, xlingual=(track == "xlingual")
        )
        print("======== Metrics per Category ========")
        for metric, value in results_per_category.items():
            print(f"{metric}: {value}")
            all_results["per_category"][f"{metric}"] = value

    if "task_id" in eval_instances[instance_ids[0]]:
        all_results["per_task"] = {}
        tasks = [eval_instances[id]["task_id"] for id in instance_ids]
        results_per_task = compute_grouped_metrics(
            predictions, references, tasks, xlingual=(track == "xlingual")
        )
        print("======== Metrics per Task ========")
        for metric, value in results_per_task.items():
            print(f"{metric}: {value}")
            all_results["per_task"][f"{metric}"] = value

    if output_file:
        with open(output_file, "w") as fout:
            json.dump(all_results, fout, indent=2)
    return all_results


class NIEvaluator(object):
    def __init__(
        self,
        config,
        data_dir=None,
        num_pos_examples=0,
        max_input_length=None,
        pred_output_file_path=None,
        device="cuda",
    ):
        from mttl.datamodule.ni_original_data_module import NIOriginalDataModule

        self.config = deepcopy(config)
        self.device = device
        self.pred_output_file_path = (
            pred_output_file_path  # if not None, will trute generations into it
        )

        # unrestricted input length for SNI pass -1
        if max_input_length is not None:
            self.config.max_input_length = max_input_length
        self.config.max_output_length = 128
        self.config.num_pos_examples = num_pos_examples
        self.config.use_task_descriptions = True

        if data_dir is None:
            data_dir = config.data_dir

        self.data_dir = data_dir
        self.datamodule = NIOriginalDataModule(
            self.config,
            data_dir=data_dir,
            for_generation=True,
        )
        self.datamodule.setup("test")

    def evaluate(self, model, subsample=-1):
        was_train = model.training
        if was_train:
            model.eval()

        tokenizer = self.datamodule.tokenizer

        # DDP
        if hasattr(model, "module"):
            model = model.module

        all_predictions = []
        all_task_names = []
        all_rougeL = []

        dataloader = self.datamodule.test_dataloader(subsample)
<<<<<<< HEAD
=======
        if not self.pred_output_file_path is None:
            path = re.sub(r"/[^/]*$", "", self.pred_output_file_path)
            Path(path).mkdir(parents=True, exist_ok=True)
>>>>>>> 5b9f2f17

        pbar = tqdm.tqdm(
            enumerate(dataloader),
            total=len(dataloader),
        )
        eval_instances = {}
        for step, batch in pbar:
            task_names = batch.pop("task_names", None)
            batch.pop("input_texts", None)
            # we use labels texts here for evaluation, because some tokenizers do not skip
            # pad token when decoding, even if skip_special_tokens=True
            labels_texts = batch.pop("labels_full_seq", None)
            task_ids = batch.pop("task_identifiers", None)
            task_categories = batch.pop("task_categories", None)

            extra_kwargs = {}
            max_length = self.config.max_output_length  # default output length for NI

            for id, category, label_text, task_id in zip(
                batch["instance_ids"], task_categories, labels_texts, task_ids
            ):
                eval_instances[id] = {
                    "id": id,
                    "track": "default",
                    "references": label_text,
                    "task_category": category[0],
                    "task_id": task_id,
                }

            if self.config.model_family == "gpt":
                max_length += batch["input_ids"].shape[-1]

                extra_kwargs["pad_token_id"] = tokenizer.pad_token_id

            batch = transfer_batch_to_device(batch, self.device)
            with torch.no_grad():
                if isinstance(model, pl.LightningModule):
                    predictions = model.generate(
                        batch,
                        max_length=max_length,
                        generation_config=model.generation_config,
                        return_dict_in_generate=True,
                        output_scores=True,
                        **extra_kwargs,
                    )
                else:
                    predictions = model.generate(
                        input_ids=batch["input_ids"],
                        attention_mask=batch["attention_mask"],
                        max_length=max_length,
                        generation_config=model.generation_config,
                        return_dict_in_generate=True,
                        output_scores=True,
                        **extra_kwargs,
                    )

            predictions = predictions.sequences
            if self.config.model_family == "gpt":
                predictions = predictions[:, batch["input_ids"].shape[-1] :]

            predictions = decode(predictions, tokenizer)
            references = labels_texts

            all_predictions += predictions
            all_task_names += task_names

            eval_metrics = compute_metrics(predictions, references, reduction="none")
            all_rougeL.append(np.mean(eval_metrics["rougeL"]))
            pbar.set_description(
                f"Task: {task_names[0] if task_names else None}, rougeL: {np.mean(all_rougeL):.4f}"
            )

            # save generations to a file
            if self.pred_output_file_path is not None:
                with open(self.pred_output_file_path, "a") as f:
                    for p, id_, tn, r, rouge in zip(
                        predictions,
                        batch["instance_ids"],
                        task_names,
                        references,
                        eval_metrics["rougeL"],
                    ):
                        l = {
                            "id": id_,
                            "task_name": tn,
                            "prediction": p,
                            "reference": r,
                            "rougeL": rouge,
                        }
                        f.write(json.dumps(l) + "\n")

        instance_ids = [id for id, instance in eval_instances.items()]
        all_references = [eval_instances[id]["references"] for id in instance_ids]
        eval_metrics = compute_metrics(all_predictions, all_references)

        if was_train:
            model.train()

        all_results = compute_aggregation_and_maybe_save(
            eval_metrics,
            all_predictions,
            all_references,
            eval_instances,
            track="default",
        )
        all_results["all"] = {}
        all_results["all"]["mean"] = all_results["rougeL"]
        if "per_task" in all_results:
            all_results["all"]["stderr"] = mean_stderr(
                [v for k, v in all_results["per_task"].items() if "rougeL" in k]
            )
        return all_results<|MERGE_RESOLUTION|>--- conflicted
+++ resolved
@@ -117,12 +117,9 @@
         all_rougeL = []
 
         dataloader = self.datamodule.test_dataloader(subsample)
-<<<<<<< HEAD
-=======
         if not self.pred_output_file_path is None:
             path = re.sub(r"/[^/]*$", "", self.pred_output_file_path)
             Path(path).mkdir(parents=True, exist_ok=True)
->>>>>>> 5b9f2f17
 
         pbar = tqdm.tqdm(
             enumerate(dataloader),
