from collections import defaultdict
from copy import deepcopy
import os
import json
import tqdm
import torch
import numpy as np
import pytorch_lightning as pl

from mttl.dataloader.ni_metrics import compute_metrics
from mttl.models.utils import transfer_batch_to_device
from mttl.evaluators.base import compute_task_aggregation


def decode(preds, tokenizer):
    preds[preds == -100] = tokenizer.pad_token_id
    preds = tokenizer.batch_decode(
        preds, skip_special_tokens=True, clean_up_tokenization_spaces=True
    )
    preds = [pred.strip() for pred in preds]
    return preds


class NIEvaluator(object):
    def __init__(
        self,
        config,
        data_dir=None,
        num_pos_examples=0,
        max_input_length=None,
        device="cuda",
    ):
        from mttl.datamodule.ni_original_data_module import NIOriginalDataModule

        self.config = deepcopy(config)
        self.device = device
        if not hasattr(self.config, "output_file_name"):
            self.config.output_file_name = None

        # unrestricted input length for SNI pass -1
        if max_input_length is not None:
            self.config.max_input_length = max_input_length
        self.config.max_output_length = 128
        self.config.num_pos_examples = num_pos_examples
        self.config.use_task_descriptions = True

        if data_dir is None:
            data_dir = config.data_dir

        self.data_dir = data_dir
        self.datamodule = NIOriginalDataModule(
            self.config,
            data_dir=data_dir,
            for_generation=True,
        )
        self.datamodule.setup("test")

    def evaluate(self, model, subsample=-1):
        was_train = model.training
        if was_train:
            model.eval()

        tokenizer = self.datamodule.tokenizer
        samples_seen = 0

        # DDP
        if hasattr(model, "module"):
            model = model.module

        all_predictions = []
        all_references = []
        task_names = []
        all_rougeL = []
<<<<<<< HEAD

        dataloader = self.datamodule.test_dataloader(subsample)
        output_path = self.config.output_dir  
        out_file_name = self.config.out_file_name

        # write results to a file
        if not os.path.exists(output_path):
            # create
            os.makedirs(output_path)

        output_dir = os.path.join(output_path, out_file_name)
=======

        dataloader = self.datamodule.test_dataloader(subsample)
        if not self.config.output_file_name is None:
            # write results to a file
            if not os.path.exists(self.config.output_dir):
                # create
                os.makedirs(self.config.output_dir)
>>>>>>> 06ef1851

        pbar = tqdm.tqdm(
            enumerate(dataloader),
            total=len(dataloader),
        )
        for step, batch in pbar:
            task_name = batch.pop("task_names", None)
            batch.pop("input_texts", None)
<<<<<<< HEAD
            # TODO: add some logic to remove examples from the batch if they ae already in the generated file?
=======
>>>>>>> 06ef1851
            # we use labels texts here for evaluation, because some tokenizers do not skip
            # pad token when decoding, even if skip_special_tokens=True
            labels_texts = batch.pop("labels_texts", None)

            extra_kwargs = {}
            max_length = self.config.max_output_length  # default output length for NI

            if self.config.model_family == "gpt":
                max_length += batch["input_ids"].shape[-1]

                extra_kwargs["pad_token_id"] = tokenizer.pad_token_id

            batch = transfer_batch_to_device(batch, self.device)
            with torch.no_grad():
                if isinstance(model, pl.LightningModule):
                    predictions = model.generate(
                        batch,
                        max_length=max_length,
                        generation_config=model.generation_config
                            if not self.config.use_old_gen_config
                            else model.generation_config_old,
                        return_dict_in_generate=True,
                        output_scores=True,
                        **extra_kwargs,
                    )
                else:
                    predictions = model.generate(
                        input_ids=batch["input_ids"],
                        attention_mask=batch["attention_mask"],
                        max_length=max_length,
                        generation_config=model.generation_config,
                        return_dict_in_generate=True,
                        output_scores=True,
                        **extra_kwargs,
                    )

            predictions = predictions.sequences
            if self.config.model_family == "gpt":
                predictions = predictions[:, batch["input_ids"].shape[-1] :]
            predictions = decode(predictions, tokenizer)

            references = labels_texts

            # If we are in a multiprocess environment, the last batch has duplicates
            if step == len(dataloader) - 1:
                predictions = predictions[: len(dataloader.dataset) - samples_seen]
                references = references[: len(dataloader.dataset) - samples_seen]
                task_name = task_name[: len(dataloader.dataset) - samples_seen]
            else:
                samples_seen += len(references)

            all_predictions += predictions
            all_references += references
            task_names += task_name

            eval_metrics = compute_metrics(
                predictions, [[r] for r in references], reduction="none"
            )
            all_rougeL.append(np.mean(eval_metrics["rougeL"]))
            pbar.set_description(
                f"Task: {task_name[0] if task_name else None}, rougeL: {np.mean(all_rougeL):.4f}"
            )

            # save generations to a file
<<<<<<< HEAD
            with open(output_dir, "a") as f:
                for p, id_, tn, r, rouge in zip(
                    predictions,
                    batch["instance_ids"],
                    task_name,
                    references,
                    eval_metrics["rougeL"],
                ):
                    l = {
                        "id": id_,
                        "task_name": tn,
                        "prediction": p,
                        "reference": r,
                        "rougeL": rouge,
                    }
                    f.write(json.dumps(l) + "\n")
=======
            if self.config.output_file_name is not None:
                with open(os.path.join(self.config.output_dir, self.config.output_file_name), "a") as f:
                    for p, id_, tn, r, rouge in zip(
                        predictions,
                        batch["instance_ids"],
                        task_name,
                        references,
                        eval_metrics["rougeL"],
                    ):
                        l = {
                            "id": id_,
                            "task_name": tn,
                            "prediction": p,
                            "reference": r,
                            "rougeL": rouge,
                        }
                        f.write(json.dumps(l) + "\n")
>>>>>>> 06ef1851

        eval_metrics = compute_metrics(
            all_predictions, [[r] for r in all_references], reduction="none"
        )

        if was_train:
            model.train()
        return compute_task_aggregation(task_names, eval_metrics["rougeL"])<|MERGE_RESOLUTION|>--- conflicted
+++ resolved
@@ -71,19 +71,6 @@
         all_references = []
         task_names = []
         all_rougeL = []
-<<<<<<< HEAD
-
-        dataloader = self.datamodule.test_dataloader(subsample)
-        output_path = self.config.output_dir  
-        out_file_name = self.config.out_file_name
-
-        # write results to a file
-        if not os.path.exists(output_path):
-            # create
-            os.makedirs(output_path)
-
-        output_dir = os.path.join(output_path, out_file_name)
-=======
 
         dataloader = self.datamodule.test_dataloader(subsample)
         if not self.config.output_file_name is None:
@@ -91,7 +78,6 @@
             if not os.path.exists(self.config.output_dir):
                 # create
                 os.makedirs(self.config.output_dir)
->>>>>>> 06ef1851
 
         pbar = tqdm.tqdm(
             enumerate(dataloader),
@@ -100,10 +86,6 @@
         for step, batch in pbar:
             task_name = batch.pop("task_names", None)
             batch.pop("input_texts", None)
-<<<<<<< HEAD
-            # TODO: add some logic to remove examples from the batch if they ae already in the generated file?
-=======
->>>>>>> 06ef1851
             # we use labels texts here for evaluation, because some tokenizers do not skip
             # pad token when decoding, even if skip_special_tokens=True
             labels_texts = batch.pop("labels_texts", None)
@@ -168,24 +150,6 @@
             )
 
             # save generations to a file
-<<<<<<< HEAD
-            with open(output_dir, "a") as f:
-                for p, id_, tn, r, rouge in zip(
-                    predictions,
-                    batch["instance_ids"],
-                    task_name,
-                    references,
-                    eval_metrics["rougeL"],
-                ):
-                    l = {
-                        "id": id_,
-                        "task_name": tn,
-                        "prediction": p,
-                        "reference": r,
-                        "rougeL": rouge,
-                    }
-                    f.write(json.dumps(l) + "\n")
-=======
             if self.config.output_file_name is not None:
                 with open(os.path.join(self.config.output_dir, self.config.output_file_name), "a") as f:
                     for p, id_, tn, r, rouge in zip(
@@ -203,7 +167,6 @@
                             "rougeL": rouge,
                         }
                         f.write(json.dumps(l) + "\n")
->>>>>>> 06ef1851
 
         eval_metrics = compute_metrics(
             all_predictions, [[r] for r in all_references], reduction="none"
