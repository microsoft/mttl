from collections import defaultdict
from typing import Any, Callable, List, Optional, Type

from mttl.logging import logger


class Registrable:
    _registry = defaultdict(dict)

    @classmethod
    def register(cls, name: str, config_cls: Optional[Any] = None) -> Callable:
        registry = Registrable._registry[cls]

        def add_to_registry(subclass):
            if name in registry:
                if subclass != registry[name][0]:
<<<<<<< HEAD
                    raise ValueError(f"Cannot register {name} multiple times.")
=======
                    raise ValueError(
                        f"Cannot register '{name}' multiple times for class '{cls.__name__}'."
                    )
>>>>>>> d324e7aa
                else:
                    return subclass

            logger.info(
                "Registering %s: adding %s as %s", cls.__name__, subclass.__name__, name
            )
            registry[name] = (subclass, config_cls)

            # add the registered name to the subclass as a field
            subclass.registered_name = name
            return subclass

        return add_to_registry

    @classmethod
    def get_config_class_by_name(cls, name: str) -> Type:
        result = Registrable._registry[cls].get(name)
        if result is None:
            raise ValueError(f"'{name}' is not registered for class '{cls.__name__}'.")
        _, config_cls = result
        if config_cls is None:
            raise ValueError(
                f"No config class associated with name '{name}' for class '{cls.__name__}'."
            )
        return config_cls

    @classmethod
    def get_class_by_name(cls, name: str) -> Type:
        result = Registrable._registry[cls].get(name)
        if result is None:
            raise ValueError(f"'{name}' is not registered for class '{cls.__name__}'.")
        subclass, _ = result
        return subclass

    @classmethod
    def get_name_by_config_class(cls, config_class: Type) -> str:
        for key, (subclass, config_cls) in Registrable._registry[cls].items():
            if config_cls == config_class:
                return key
        raise ValueError(
            f"Config class '{config_class}' is not registered for class '{cls.__name__}'."
        )

    @classmethod
    def get_class_by_config_class(cls, config_class: Type) -> Type:
        name = cls.get_name_by_config_class(config_class)
        return cls.get_class_by_name(name)

    @classmethod
    def registered_names(cls) -> List[str]:
        return list(Registrable._registry[cls].keys())

    @classmethod
    def registered_configs(cls) -> List[Type]:
        return [
            config_cls
            for _, config_cls in Registrable._registry[cls].values()
            if config_cls is not None
        ]<|MERGE_RESOLUTION|>--- conflicted
+++ resolved
@@ -14,13 +14,9 @@
         def add_to_registry(subclass):
             if name in registry:
                 if subclass != registry[name][0]:
-<<<<<<< HEAD
-                    raise ValueError(f"Cannot register {name} multiple times.")
-=======
                     raise ValueError(
                         f"Cannot register '{name}' multiple times for class '{cls.__name__}'."
                     )
->>>>>>> d324e7aa
                 else:
                     return subclass
 
