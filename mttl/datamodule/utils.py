--- conflicted
+++ resolved
@@ -2,9 +2,6 @@
 
 from mttl.utils import logger
 
-<<<<<<< HEAD
-               
-=======
 
 def tokenizer_enforces_eos(tokenizer):
     test = "this is a long text seq that should be truncated"
@@ -25,7 +22,6 @@
     return enforce_eos
 
 
->>>>>>> 6424154d
 def get_tokenizer(config, for_generation=False):
     if "llama" in config.model:
         tokenizer = LlamaTokenizer.from_pretrained(config.model)
