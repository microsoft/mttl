--- conflicted
+++ resolved
@@ -1,15 +1,9 @@
-<<<<<<< HEAD
 import torch
-=======
-import torch      
-import numpy as np 
-from scipy.stats import entropy as calc_entropy
->>>>>>> 3bdda9f6
 from pytorch_lightning import LightningDataModule
 from torch.utils.data import DataLoader
 
 from mttl.datamodule.ni_data_module import CollateWrapperFn, CollateWrapperFnCLM
-from mttl.dataloader.alpaca_dataset_readers import AlpacaDataset, EnhancedAlpacaDataset
+from mttl.dataloader.alpaca_dataset_readers import AlpacaDataset
 from transformers import LlamaTokenizer
 from mttl.cluster_tuning.cluster_reader import ClusterResult
 
@@ -77,24 +71,14 @@
 
         self.task2id = {"alpaca_full": 0}
 
-<<<<<<< HEAD
     def get_dataset(self):
-        if self.config.enhanced_alpaca:
-            return EnhancedAlpacaDataset(
-                self.tokenizer,
-                self.config.max_input_length,
-                self.config.max_output_length,
-                self.config.train_dir,
-                self.config.train_on_inputs,
-            )
-        else:
-            return AlpacaDataset(
-                self.tokenizer,
-                self.config.max_input_length,
-                self.config.max_output_length,
-                self.config.train_dir,
-                self.config.train_on_inputs,
-            )
+        return AlpacaDataset(
+            self.tokenizer,
+            self.config.max_input_length,
+            self.config.max_output_length,
+            self.config.train_dir,
+            self.config.train_on_inputs,
+        )
 
     def setup(self, stage=None):
         dataset = self.get_dataset()
@@ -125,84 +109,6 @@
 
         print("Training steps:", len(self.train_dataloader()))
         print("Validation steps:", len(self.val_dataloader()))
-=======
-    def get_dataset(self, idxs=None, loss_for_keywords=True):
-        return AlpacaDataset(
-            
-            self.tokenizer,          
-            self.config.max_input_length, 
-            self.config.max_output_length, 
-            self.config.train_dir, 
-            self.config.train_on_inputs,  
-            self.config.dst_dir, idxs, self.cluster_result, self.config.predict_cluster, loss_for_keywords=loss_for_keywords,
-        )
-    
-    def setup(self, stage=None): 
-        idxs_cluster=[]  
-        if self.config.train_only_cluster is not None:
-            assert self.cluster_result is not None
-            if self.config.train_only_cluster>=0:
-                idxs_cluster = np.where(np.array(self.cluster_result._instance.infos.cluster_dists)[:,self.config.train_only_cluster]==1)[0]
-            else:
-                # only hard examples! Onlye ones containing 1
-                #entropy
-                cluster_probs=np.array(self.cluster_result._instance.infos.cluster_dists)    
-                cluster_probs=cluster_probs[:,cluster_probs.sum(0).nonzero()].squeeze()
-                entr = calc_entropy(cluster_probs, axis=-1)
-                max_entropy = np.log2(cluster_probs.shape[-1])
-                entr = entr / max_entropy
-                idxs_cluster = np.where(entr <= 0.1)[0]
-            # idxs_cluster = idxs_cluster.tolist()
-        dataset = self.get_dataset() 
-        if not self.config.use_test_set: # default alpaca setting
-            # always use the same split for the dataset
-            rng = torch.Generator().manual_seed(1234)        
-            if len(idxs_cluster)>0:
-                dataset.dataset = dataset.dataset.select(idxs_cluster)
-            n_tr_samples = int(len(dataset) * (1-self.config.validation_portion))   #len(dataset) - 
-            self.train_dataset, self.dev_dataset = torch.utils.data.random_split(
-                dataset, [n_tr_samples, len(dataset) - n_tr_samples, ], generator=rng
-            )
-            self.test_set = self.dev_dataset    
-                
-            print("Training steps:", len(self.train_dataloader()))
-            print("Validation steps:", len(self.val_dataloader()))
-        else:
-            assert self.cluster_result is not None
-            # use the is_test property to split the dataset 
-            training_idxs = np.where(-1*(np.array(self.cluster_result.infos.is_test)-1))[0] 
-            # if there are -1 in, this means only -1 should be used for training (by convention)
-            if len(np.where(np.array(self.cluster_result.infos.is_test)==-1)[0])>0:
-                training_idxs = np.where(np.array(self.cluster_result.infos.is_test)==-1)[0]
-            #find overlap with idxs_cluster
-            if len(idxs_cluster)>0:     
-                training_idxs = np.intersect1d(training_idxs, idxs_cluster)            
-            test_idxs  = np.where(np.array(self.cluster_result.infos.is_test))[0] # test on all clusters togather
-                
-            self.test_set = self.get_dataset(test_idxs, loss_for_keywords=False)
-            train_valid_set = self.get_dataset(training_idxs)
-            rng = torch.Generator().manual_seed(1234)
-            n_tr_samples = int(len(train_valid_set) * (1-self.config.validation_portion))                  
-            self.train_dataset, self.dev_dataset = torch.utils.data.random_split(train_valid_set, [n_tr_samples, len(train_valid_set) - n_tr_samples, ], generator=rng)
-            print("Training steps:", len(self.train_dataloader()))
-            print("Validation steps:", len(self.val_dataloader()))
-            print("Test steps:", len(self.test_dataloader()))
-    
-    def get_per_cluster_test_loaders(self):
-        pc_test_loaders=[]  
-        test_idxs  = np.where(np.array(self.cluster_result.infos.is_test))[0] # test on all clusters togather
-        for cluster_id in range(self.cluster_result.n_clusters()):
-                cluster_idxs = np.where(np.array(self.cluster_result._instance.infos.cluster_dists)[:,cluster_id]==1)[0]
-                cluster_idxs = np.intersect1d(cluster_idxs, test_idxs)
-                pc_test_loaders.append(DataLoader(self.get_dataset(cluster_idxs),
-                                                batch_size=self.config.train_batch_size,
-                                                shuffle=False,
-                                                num_workers=16,
-                                                pin_memory=True,
-                                                persistent_workers=True,
-                                                collate_fn=CollateWrapperFnCLM(self.pad_token_id)))
-        return pc_test_loaders
->>>>>>> 3bdda9f6
 
 
 class AlpacaPretrainDataModule(AlpacaDataModule):
