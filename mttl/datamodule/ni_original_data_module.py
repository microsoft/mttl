import numpy as np
import torch

from pytorch_lightning import LightningDataModule
from torch.utils.data import DataLoader
from transformers import AutoTokenizer
from datasets import load_dataset
import json
import tqdm
import os
import random
import string
from typing import Optional
import pkg_resources
from dataclasses import dataclass


from mttl.datamodule.utils import get_tokenizer
from mttl.datamodule.collators import DefaultCollator
from mttl.utils import hash_example, logger


@dataclass
class DataCollatorForNI(DefaultCollator):
    tokenizer: AutoTokenizer
    padding: bool = True
    max_input_length: Optional[int] = 1024
    max_output_length: Optional[int] = 128
    pad_to_multiple_of: Optional[int] = None
    label_pad_token_id: int = -100
    return_tensors: str = "pt"
    add_task_name: bool = False
    add_task_definition: bool = True
    num_pos_examples: int = 0
    num_neg_examples: int = 0
    add_explanation: bool = False
    tk_instruct: bool = False
    model_family: str = None
    task_to_id: dict = None

    def __call__(self, batch, return_tensors=None):
        if return_tensors is None:
            return_tensors = self.return_tensors

        sources = []
        for instance in batch:
            if self.tk_instruct:
                all_valid_encodings = [
                    # instruction only
                    {
                        "add_task_name": False,
                        "add_task_definition": True,
                        "num_pos_examples": 0,
                        "num_neg_examples": 0,
                        "add_explanation": False,
                    },
                    # example only
                    {
                        "add_task_name": False,
                        "add_task_definition": False,
                        "num_pos_examples": 2,
                        "num_neg_examples": 0,
                        "add_explanation": False,
                    },
                    # instruction + pos examples
                    {
                        "add_task_name": False,
                        "add_task_definition": True,
                        "num_pos_examples": 2,
                        "num_neg_examples": 0,
                        "add_explanation": False,
                    },
                    # instruction + pos examples + neg examples
                    {
                        "add_task_name": False,
                        "add_task_definition": True,
                        "num_pos_examples": 2,
                        "num_neg_examples": 2,
                        "add_explanation": False,
                    },
                    # instruction + pos (w. explanation)
                    {
                        "add_task_name": False,
                        "add_task_definition": True,
                        "num_pos_examples": 2,
                        "num_neg_examples": 0,
                        "add_explanation": True,
                    },
                ]
                encoding_schema = random.choice(all_valid_encodings)
                add_task_name = encoding_schema["add_task_name"]
                add_task_definition = encoding_schema["add_task_definition"]
                num_pos_examples = encoding_schema["num_pos_examples"]
                num_neg_examples = encoding_schema["num_neg_examples"]
                add_explanation = encoding_schema["add_explanation"]
            else:
                add_task_name = self.add_task_name
                add_task_definition = self.add_task_definition
                num_pos_examples = self.num_pos_examples
                num_neg_examples = self.num_neg_examples
                add_explanation = self.add_explanation

            task_input = ""
            # add the input first.
            # task_input += "Now complete the following example -\n"
            task_input += f"Input: {instance['Instance']['input'].strip()}"
            if not task_input[-1] in string.punctuation:
                task_input += "."
            task_input += "\n"
            task_input += "Output:"

            task_name = ""
            if add_task_name:
                task_name += instance["Task"] + ". "

            definition = ""
            if add_task_definition:
                if isinstance(instance["Definition"], list):
                    definition = "Task definition: " + instance["Definition"][0].strip()
                else:
                    definition = "Task definition: " + instance["Definition"].strip()
                if not definition[-1] in string.punctuation:
                    definition += "."
                definition += "\n"

            # try to add positive examples.
            pos_examples = []
            for idx, pos_example in enumerate(
                instance["Positive Examples"][:num_pos_examples]
            ):
                pos_example_str = f" Positive Example {idx+1} -\n"
                pos_example_str += f"Input: {pos_example['input'].strip()}"
                if not pos_example_str[-1] in string.punctuation:
                    pos_example_str += "."
                pos_example_str += "\n"
                pos_example_str += f" Output: {pos_example['output'].strip()}"
                if not pos_example_str[-1] in string.punctuation:
                    pos_example_str += "."
                # add eos token
                pos_example_str += " " + self.tokenizer.eos_token
                # end add eos token
                pos_example_str += "\n"
                if add_explanation and "explanation" in pos_example:
                    pos_example_str += (
                        f" Explanation: {pos_example['explanation'].strip()}"
                    )
                    if not pos_example_str[-1] in string.punctuation:
                        pos_example_str += "."
                    pos_example_str += "\n"
                pos_example_str += "\n"
                if self.max_input_length < 0 or (
                    len(
                        self.tokenizer(
                            definition
                            + " ".join(pos_examples)
                            + pos_example_str
                            + task_input
                        )["input_ids"]
                    )
                    <= self.max_input_length
                ):
                    pos_examples.append(pos_example_str)
                else:
                    break

            # try to add negative examples.
            neg_examples = []
            for idx, neg_example in enumerate(
                instance["Negative Examples"][:num_neg_examples]
            ):
                neg_example_str = f" Negative Example {idx+1} -\n"
                neg_example_str += f"Input: {neg_example['input'].strip()}"
                if not neg_example_str[-1] in string.punctuation:
                    neg_example_str += "."
                neg_example_str += "\n"
                neg_example_str += f" Output: {neg_example['output'].strip()}"
                if not neg_example_str[-1] in string.punctuation:
                    neg_example_str += "."
                # add eos token
                neg_example_str += " " + self.tokenizer.eos_token
                # end add eos token
                neg_example_str += "\n"
                if add_explanation and "explanation" in neg_example:
                    neg_example_str += (
                        f" Explanation: {neg_example['explanation'].strip()}"
                    )
                    if not neg_example_str[-1] in string.punctuation:
                        neg_example_str += "."
                    neg_example_str += "\n"
                neg_example_str += "\n"
                if (
                    len(
                        self.tokenizer(
                            definition
                            + " ".join(pos_examples)
                            + " ".join(neg_examples)
                            + neg_example_str
                            + task_input
                        )["input_ids"]
                    )
                    <= self.max_input_length
                ):
                    neg_examples.append(neg_example_str)
                else:
                    break

            source = (
                task_name
                + definition
                + "".join(pos_examples)
                + "".join(neg_examples)
                + task_input
            )
            tokenized_source = self.tokenizer(source)["input_ids"]
            if (
                len(tokenized_source) <= self.max_input_length
                or self.max_input_length < 0
            ):
                sources.append(source)
            else:
                tokenized_task_input = self.tokenizer(
                    "\nOutput:", add_special_tokens=False
                )["input_ids"]
                sources.append(
                    self.tokenizer.decode(
                        tokenized_source[
                            : self.max_input_length - len(tokenized_task_input)
                        ],
                        skip_special_tokens=True,
                    )
                    + "\nOutput:"
                )

        output_batch = {}

<<<<<<< HEAD
           
        labels_full_seq = [ex["Instance"]["output"] for ex in batch]
        labels_rand = [random.choice(ex["Instance"]["output"]) for ex in batch]
        instance_ids = [ex["Instance"]["id"] for ex in batch]
        task_categoreis = [ex["Categories"] for ex in batch]
        task_identifiers = [ex["Task"] for ex in batch]
=======
        labels_full_seq = [ex["Instance"]["output"] for ex in batch]
        labels_rand = [random.choice(ex["Instance"]["output"]) for ex in batch]
        instance_ids = [ex["Instance"]["id"] for ex in batch]
        task_categories = [ex["Categories"] for ex in batch]
        task_identifiers = [ex["Task"] for ex in batch]

>>>>>>> 6424154d
        output_batch = (
            self.prepare_inputs_for_gpt_family(sources, labels_rand)
            if self.model_family == "gpt"
            else self.prepare_inputs_for_seq2seq_family(sources, labels_rand)
        )

        output_batch["task_names"] = task_identifiers
        output_batch["task_identifiers"] = task_identifiers # sni task id like e.g. task1356_xlsum_title_generation
        output_batch["task_categories"] = task_categories
        output_batch["task_ids"] = torch.LongTensor(
            [self.task_to_id[task] for task in task_names]
        ) # task ids potentially used in routing
        output_batch["labels_texts"] = labels_rand
        output_batch["labels_full_seq"] = labels_full_seq
        output_batch["hashes"] = [hash_example(i + o) for i, o in zip(sources, labels_rand)]
        output_batch["instruction_hashes"] = [hash_example(i) for i in sources]
        output_batch["instance_ids"] = instance_ids
<<<<<<< HEAD
        output_batch["task_categories"] = task_categoreis
        output_batch["task_identifiers"] = task_identifiers # sni task id like e.g. task1356_xlsum_title_generation
=======
>>>>>>> 6424154d
        return output_batch


class NIOriginalDataModule(LightningDataModule):
    def train_dataloader(self):
        return DataLoader(
            self.train_dataset,
            batch_size=self.config.train_batch_size,
            num_workers=16,
            pin_memory=True,
            persistent_workers=True,
            shuffle=True,
            collate_fn=self.collate_fn,
        )

    def val_dataloader(self):
        return DataLoader(
            self.val_dataset,
            batch_size=self.config.predict_batch_size,
            num_workers=16,
            pin_memory=True,
            shuffle=False,
            persistent_workers=True,
            collate_fn=self.collate_fn,
        )

    def test_dataloader(self, subsample=-1):
        if subsample > 0:
            from mttl.datamodule import take_n_examples_per_task

            indices = take_n_examples_per_task(
                list(self.test_dataset["Task"]), n=subsample, rng=self.rng
            )
            test_dataset = self.test_dataset.select(indices)
        else:
            test_dataset = self.test_dataset

        return DataLoader(
            test_dataset,
            batch_size=self.config.predict_batch_size,
            shuffle=False,
            num_workers=16,
            pin_memory=True,
            persistent_workers=True,
            collate_fn=self.collate_fn,
        )

    def __init__(self, config, data_dir=None, for_generation=False):
        super().__init__()

        self.config = config
        self.dataset_reader = None
        self.data_dir = data_dir or config.data_dir
        self.for_generation = for_generation
        self.tokenizer = get_tokenizer(config, for_generation=for_generation)
        self.rng = np.random.RandomState(config.seed)
        self.tokenizer = get_tokenizer(config, for_generation=for_generation)
        self.setup_dataset()

    def _check_test_references(self):
        # make sure all test instances are in reference file
        reference_file = os.path.join(self.data_dir, "test_references.jsonl")
        eval_instances = {}
        with open(reference_file) as fin:
            for line in fin:
                instance = json.loads(line)
                # if track is not provided in the refernce file, we use set the track to `default` and use the default tokenizer in rouge-score.
                if "track" not in instance:
                    instance["track"] = "default"
                eval_instances[instance["id"]] = instance
        eval_ids = list(eval_instances.keys())
        for element in tqdm.tqdm(
            self.test_dataset,
            desc="Checking test instances",
            total=len(self.test_dataset),
        ):
            id = element["id"]
            assert (
                id in eval_ids
            ), f"{id} not in test references, see https://github.com/allenai/natural-instructions/blob/master/eval/leaderboard/create_reference_file.py"

    def setup_dataset(self):
        filename = pkg_resources.resource_filename(
            __name__, "../dataloader/ni_original_dataset.py"
        )

        # if we are fine-tuning, we have to load ~1000 instances,
        # in order to be able to select the ones in training and in the valid set.
        dataset = load_dataset(
            filename,
            data_dir=self.data_dir,
            max_num_instances_per_task=(
                self.config.max_num_instances_per_task
                if self.config.finetune_task_name is None
                else self.config.max_num_instances_per_task * 2
            ),
        )

        if self.config.finetune_task_name is None:
            train_tasks = set(dataset["train"]["Task"])
            validation_tasks = set(dataset["validation"]["Task"])
            test_tasks = set(dataset["test"]["Task"])
            all_tasks = train_tasks.union(validation_tasks).union(test_tasks)
            self.task_names = list(sorted(all_tasks))
            self.task_to_id = {task: i for i, task in enumerate(self.task_names)}
            self.train_dataset = dataset["train"]
            self.val_dataset = dataset["validation"]
            self.test_dataset = dataset["test"]
        else:
            # take only the examples from the task we want to finetune on.
            self.task_names = [self.config.finetune_task_name]
            self.task_to_id = {self.config.finetune_task_name: 0}
            train_indices = np.where(
                np.array(dataset["train"]["Task"]) == self.config.finetune_task_name
            )[0].tolist()
            valid_indices = np.where(
                np.array(dataset["validation"]["Task"])
                == self.config.finetune_task_name
            )[0].tolist()
            test_indices = np.where(
                np.array(dataset["test"]["Task"]) == self.config.finetune_task_name
            )[0].tolist()
            self.train_dataset = dataset["train"].select(train_indices)
            self.val_dataset = dataset["validation"].select(valid_indices)
            self.test_dataset = dataset["test"].select(test_indices)
            # we have to pick some examples from the validation set
            if len(self.train_dataset) == 0:
                self.train_dataset = self.val_dataset.select(
                    range(self.config.max_num_instances_per_task)
                )
                self.val_dataset = self.val_dataset.select(
                    range(
                        self.config.max_num_instances_per_task,
                        len(self.val_dataset),
                    )
                )

        self.collate_fn = DataCollatorForNI(
            tokenizer=self.tokenizer,
            padding="longest",
            max_input_length=self.config.max_input_length,
            max_output_length=self.config.max_output_length,
            num_pos_examples=self.config.num_pos_examples,
            add_task_definition=self.config.use_task_descriptions,
            pad_to_multiple_of=8,
            return_tensors="pt",
            model_family=self.config.model_family
            if not self.for_generation
            else "seq2seq",
            task_to_id=self.task_to_id,
        )
        logger.info("Training examples: {}".format(len(self.train_dataset)))
        logger.info("Validation examples: {}".format(len(self.val_dataset)))
        logger.info("Test examples: {}".format(len(self.test_dataset)))

        self._check_test_references()


if __name__ == "__main__":
    from mttl.config import Config

    config = Config.parse()
    config.task_dir = "/datadrive2/sni/tasks"
    config.data_dir = "/datadrive2/sni/"
    config.model = "EleutherAI/gpt-neo-125m"
    datamodule = NIOriginalDataModule(config)
    datamodule.setup()
    print(next(iter(datamodule.train_dataloader())))<|MERGE_RESOLUTION|>--- conflicted
+++ resolved
@@ -233,21 +233,12 @@
 
         output_batch = {}
 
-<<<<<<< HEAD
-           
-        labels_full_seq = [ex["Instance"]["output"] for ex in batch]
-        labels_rand = [random.choice(ex["Instance"]["output"]) for ex in batch]
-        instance_ids = [ex["Instance"]["id"] for ex in batch]
-        task_categoreis = [ex["Categories"] for ex in batch]
-        task_identifiers = [ex["Task"] for ex in batch]
-=======
         labels_full_seq = [ex["Instance"]["output"] for ex in batch]
         labels_rand = [random.choice(ex["Instance"]["output"]) for ex in batch]
         instance_ids = [ex["Instance"]["id"] for ex in batch]
         task_categories = [ex["Categories"] for ex in batch]
         task_identifiers = [ex["Task"] for ex in batch]
 
->>>>>>> 6424154d
         output_batch = (
             self.prepare_inputs_for_gpt_family(sources, labels_rand)
             if self.model_family == "gpt"
@@ -265,11 +256,6 @@
         output_batch["hashes"] = [hash_example(i + o) for i, o in zip(sources, labels_rand)]
         output_batch["instruction_hashes"] = [hash_example(i) for i in sources]
         output_batch["instance_ids"] = instance_ids
-<<<<<<< HEAD
-        output_batch["task_categories"] = task_categoreis
-        output_batch["task_identifiers"] = task_identifiers # sni task id like e.g. task1356_xlsum_title_generation
-=======
->>>>>>> 6424154d
         return output_batch
 
 
