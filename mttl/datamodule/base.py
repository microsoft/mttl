--- conflicted
+++ resolved
@@ -957,14 +957,11 @@
         HellaswagMultiChoiceDataModule,
     )
     from mttl.datamodule.mathqa_data_module import MathQADataConfig, MathQADataModule
-<<<<<<< HEAD
-=======
     from mttl.datamodule.gsm_data_module import GsmDataConfig, GsmDataModule
     from mttl.datamodule.abstention_data_module import (
         AbstentionDataConfig,
         AbstentionDataModule,
     )
->>>>>>> 29dd1093
     from mttl.datamodule.base import DatasetConfig
     from mttl.datamodule.alpaca_data_module import (
         AlpacaCodeDataModule,
