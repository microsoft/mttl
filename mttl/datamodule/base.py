--- conflicted
+++ resolved
@@ -968,11 +968,10 @@
         WinograndeMultiChoiceDataModule,
     )
 
-<<<<<<< HEAD
     from mttl.datamodule.ultrafeedback_data_module import (
         UltrafeedbackSFTmodule,
     )
-=======
+
     # if we have a DataArgs object, we can directly create the datamodule
     if isinstance(args, DataArgs) and args.dataset_type is not None:
         dataset_config = args.dataset_config
@@ -980,7 +979,6 @@
         return DataModule.get_class_by_config_class(type(dataset_config))(
             dataset_config, for_generation=for_generation
         )
->>>>>>> bf45a61e
 
     # refactor all the common arguments below into a dict common kwargs
     dataset = args.dataset if not dataset_override else dataset_override
