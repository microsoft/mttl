import itertools
from collections import defaultdict
from dataclasses import dataclass
from typing import Any, Dict, Optional, Union

import numpy as np
import torch
import torch.nn.functional as F
from datasets import Dataset as ArrowDataset
from datasets import concatenate_datasets
from pytorch_lightning import LightningDataModule
from torch.nn.utils.rnn import pad_sequence
from torch.utils.data import DataLoader, Dataset
from torch.utils.data.dataset import ConcatDataset
from transformers import AutoTokenizer
from transformers.tokenization_utils_base import PaddingStrategy

from mttl.datamodule.utils import get_tokenizer
from mttl.logging import logger
from mttl.registrable import Registrable


def take_n_examples_per_task(task_names, n, rng=None):
    """Returns indices of x / n examples per task given a list of task names.

    Args:
        task_names (list): List of task names, one per example.
        n (int): Subsampling factor.
        rng (np.random.RandomState, optional): Random number generator. Defaults to None.

    Returns:
        list: List of indices.
    """
    if rng is None:
        rng = np.random.RandomState(0)

    tasks_to_ids = defaultdict(list)
    for i, task in enumerate(task_names):
        tasks_to_ids[task].append(i)
    indices = []
    for task in tasks_to_ids.keys():
        indices += rng.choice(
            tasks_to_ids[task], max(len(tasks_to_ids[task]) // n, 1), replace=False
        ).tolist()
    return indices


class TrainIndices:
    _instance = None

    def __init__(self, dataset, num_examples, seed):
        self.num_examples = num_examples
        self.seed = seed
        self.rng = np.random.RandomState(self.seed)
        self.train_indices = self.rng.randint(
            0, len(dataset), self.num_examples
        ).tolist()

    @classmethod
    def get(cls, dataset, num_examples, seed):
        if cls._instance is None:
            cls._instance = cls(dataset, num_examples, seed)

        return cls._instance.train_indices


class IndexConcatDataset(ConcatDataset):
    def __getitem__(self, idx):
        example_info = super().__getitem__(idx)
        example_info["example_id"] = idx
        return example_info


@dataclass
class DatasetConfig:
    """Generic dataclass for dataset and batching configuration."""

    dataset: str = None
    data_dir: str = None
    model: str = None
    train_batch_size: int = 4
    predict_batch_size: int = 4
    max_input_length: int = 1024
    max_output_length: int = 128
    validation_portion: float = None
    padding_side: str = "right"
    truncation_side: str = "right"
    model_family: str = "gpt"
    train_on_inputs: bool = False
    add_eos_to_targets: bool = True
<<<<<<< HEAD
=======
    add_eos_to_downstream_targets: bool = True
    finetune_task_name: str = None
>>>>>>> 6f9ac59f
    subsample_train: int = None
    subsample_dev: int = None
    subsample_test: int = None
    subsample_per_task: bool = False
    subsample: int = -1
    pack_sequences: bool = False  # True
    pad_to_multiple_of: int = 8
    max_seq_per_pack: int = 4
<<<<<<< HEAD
    finetune_task_name: str = None
=======
>>>>>>> 6f9ac59f
    task_id_field: str = "task_id"
    task_name_field: str = "task_name"
    task_source_field: str = "task_source"


@dataclass
class DefaultCollator:
    """
    Converts a batch of examples into a batch of inputs and labels for a sequence to sequence task.
    If model_family is "gpt", then the inputs and outputs are constructed for a causal language model,
    e.g. concatenated in a single string and labels are set to be -100 for all tokens in the input.
    """

    tokenizer: AutoTokenizer
    padding: Union[bool, str, PaddingStrategy] = True
    max_input_length: Optional[int] = None
    max_output_length: Optional[int] = None
    pad_to_multiple_of: Optional[int] = None
    label_pad_token_id: int = -100
    return_tensors: str = "pt"
    model_family: str = "seq2seq"
    for_generation: bool = False
    train_on_inputs: bool = False
    task_to_id: dict = None  # mapping from task name to task id
    add_eos_to_targets: bool = True  # add eos token to the end of the target sequence
    task_id_field: str = (
        "task_id"  # where to read task id information from in the batch
    )
    task_name_field: str = (
        "task_name"  # where to read task name information from in the batch
    )
    task_source_field: str = "task_source"

    def enforce_eos(self, targets):
        # simulate the default behaviour of LLamatokenizer, when adding eos token and truncating: the last token must always be eos
        # make sure the last token is eos
        if self.tokenizer.padding_side == "left":
            targets[(torch.arange(targets.shape[0]), -1)] = self.tokenizer.eos_token_id
        else:
            # make sure last token is eos if not -100
            targets[(torch.arange(targets.shape[0]), -1)] = torch.where(
                targets[(torch.arange(targets.shape[0]), -1)]
                != self.label_pad_token_id,
                self.tokenizer.eos_token_id,
                self.label_pad_token_id,
            )
        return targets

    def add_space_and_eos(self, sources, labels):
        """Some tokenizers (e.g. gpt2) merge space with the next token. This will create problems when creating the
        mask for the targets because the input will not be a subset of the concatenation of the input + label.

        This function moves the space to the targets instead, and removes it from the sources.
        """
        import copy

        sources_ = copy.deepcopy(sources)
        labels_ = copy.deepcopy(labels)

        for i in range(len(sources_)):
            if self.tokenizer.mttl_merges_space and sources_[i][-1] == " ":
                # remove from sources and bring space to targets
                sources_[i] = sources_[i][:-1]
                labels_[i] = " " + labels_[i]

            if (
                sources_[i][-1] not in [" ", "\n"]
                and len(labels_[i]) > 0
                and labels_[i][0] not in [" ", "\n"]
            ):
                labels_[i] = " " + labels_[i]

        # adds the eos token
        labels_ = [
            l + ((" " + self.tokenizer.eos_token) if self.add_eos_to_targets else "")
            for l in labels_
        ]
        return sources_, labels_

    def prepare_inputs_for_seq2seq_family(self, sources, labels):
        output_batch = {}

        if self.max_input_length:
            tokenized_labels = self.tokenizer(
                labels,
                max_length=self.max_output_length,
                padding=self.padding,
                return_tensors=self.return_tensors,
                truncation=True,
            )
            tokenized_sources = self.tokenizer(
                sources,
                max_length=self.max_input_length,
                padding=self.padding,
                return_tensors=self.return_tensors,
                truncation=True,
                pad_to_multiple_of=self.pad_to_multiple_of,
            )
        else:
            tokenized_labels = self.tokenizer(
                labels, padding="longest", return_tensors=self.return_tensors
            )
            tokenized_sources = self.tokenizer(
                sources,
                padding="longest",
                return_tensors=self.return_tensors,
                pad_to_multiple_of=self.pad_to_multiple_of,
            )
        label_mask = tokenized_labels["attention_mask"].bool()
        masked_labels = tokenized_labels["input_ids"].masked_fill(
            ~label_mask, self.label_pad_token_id
        )
        output_batch["input_ids"] = tokenized_sources["input_ids"]
        output_batch["attention_mask"] = tokenized_sources["attention_mask"]
        output_batch["labels"] = masked_labels
        return output_batch

    def prepare_inputs_for_gpt_family(self, sources, labels):
        # Add eos token
        output_batch = {}
        sources, labels = self.add_space_and_eos(sources, labels)

        # exit early if we are generating
        if self.for_generation:
            tokenized_sources = self.tokenizer(
                sources,
                max_length=self.max_input_length,
                padding=self.padding,
                return_tensors=self.return_tensors,
                truncation=True,
            )
            tokenized_labels = self.tokenizer(
                labels,
                max_length=self.max_output_length,
                padding=self.padding,
                return_tensors=self.return_tensors,
                truncation=True,
            )
            output_batch["input_ids"] = tokenized_sources["input_ids"]
            output_batch["attention_mask"] = tokenized_sources["attention_mask"]
            output_batch["labels"] = tokenized_labels["input_ids"]
            return output_batch

        if self.max_input_length > 0:
            if self.tokenizer.truncation_side == "left":
                tokenized_labels = self.tokenizer(
                    labels,
                    max_length=self.max_input_length,
                    padding=self.padding,
                    return_tensors=self.return_tensors,
                    truncation=True,
                )
            else:
                tokenized_sources = self.tokenizer(
                    sources,
                    max_length=self.max_input_length,
                    padding=self.padding,
                    return_tensors=self.return_tensors,
                    truncation=True,
                )

            tok_sources_plus_labels = self.tokenizer(
                [i + t for i, t in zip(sources, labels)],
                max_length=self.max_input_length,
                padding=self.padding,
                return_tensors=self.return_tensors,
                truncation=True,
                pad_to_multiple_of=self.pad_to_multiple_of,
            )
        else:
            tokenized_sources = self.tokenizer(
                sources,
                padding="longest",
                return_tensors=self.return_tensors,
            )
            tok_sources_plus_labels = self.tokenizer(
                [i + t for i, t in zip(sources, labels)],
                padding="longest",
                return_tensors=self.return_tensors,
                pad_to_multiple_of=self.pad_to_multiple_of,
            )

        targets = tok_sources_plus_labels["input_ids"].clone()
        targets = torch.masked_fill(
            targets,
            ~tok_sources_plus_labels["attention_mask"].bool(),
            self.label_pad_token_id,
        )

        if not self.train_on_inputs:
            mask = torch.zeros(
                tok_sources_plus_labels["attention_mask"].shape[0],
                tok_sources_plus_labels["attention_mask"].shape[1] + 1,
            )

            # mask targets positions corresponding to the inputs
            if self.tokenizer.truncation_side == "left":
                labels_len = tokenized_labels["attention_mask"].int().sum(-1)
                pad_tokens = tok_sources_plus_labels["attention_mask"].shape[
                    1
                ] - tok_sources_plus_labels["attention_mask"].int().sum(-1)

                if self.tokenizer.padding_side == "left":
                    offset = -labels_len - 1
                else:
                    offset = torch.clamp(
                        -pad_tokens - labels_len - 1, min=-self.max_input_length, max=0
                    )
            else:
                input_len = tokenized_sources["attention_mask"].int().sum(-1)
                pad_tokens = tok_sources_plus_labels["attention_mask"].shape[
                    1
                ] - tok_sources_plus_labels["attention_mask"].int().sum(-1)

                # handle right padding here!
                if self.tokenizer.padding_side == "left":
                    offset = torch.clamp(
                        pad_tokens + input_len, max=self.max_input_length
                    )
                else:
                    offset = input_len

            mask[(torch.arange(mask.shape[0]), offset)] = 1
            mask = mask.cumsum(dim=1).bool()
            mask = mask[:, :-1]
            targets = torch.masked_fill(targets, ~mask, self.label_pad_token_id)

        if getattr(self.tokenizer, "mttl_enforces_eos", False):
            targets = self.enforce_eos(targets)

        output_batch["input_ids"] = tok_sources_plus_labels["input_ids"]
        output_batch["attention_mask"] = tok_sources_plus_labels["attention_mask"]
        output_batch["labels"] = targets
        return output_batch

    def _get_nested_type(self, item):
        while isinstance(item, (list, tuple)):
            item = item[0]
        return type(item)

    def _tensor_dtype(self, item):
        dtype = self._get_nested_type(item)
        return {"int": torch.int64, "float": torch.float32, "bool": torch.bool}.get(
            dtype.__name__, None
        )

    def __call__(self, batch: Dict):
        # is our input already tokenized ?
        # trim according to the attention mask and return

        def pad_sequence_wrapper(tensor_list, batch_first, padding_value, side="right"):
            """Padding Sequence Fn that supports left padding"""
            if side == "left":
                tensor_list = [x.flip(0) for x in tensor_list]

            padded = pad_sequence(
                tensor_list, batch_first=batch_first, padding_value=padding_value
            )

            if side == "left":
                padded = padded.flip(1)

            return padded

        if "input_ids" in batch[0]:
            output_batch = defaultdict(list)
            for batch_item in batch:
                for key, value in batch_item.items():
                    dtype = self._tensor_dtype(value)

                    if dtype:
                        output_batch[key].append(torch.Tensor(value).to(dtype))
                    else:
                        output_batch[key].append(value)

            # create proper containers
            for key, value in output_batch.items():
                if isinstance(value[0], torch.Tensor):
                    pad_token = {
                        "input_ids": self.tokenizer.pad_token_id,
                        "labels": self.label_pad_token_id,
                    }.get(key, 0)
                    value = pad_sequence_wrapper(
                        value,
                        batch_first=True,
                        padding_value=pad_token,
                        side=self.tokenizer.padding_side,
                    )
                    output_batch[key] = value

            packed_seq_lens = output_batch["seq_lens"].flatten().cumsum(0)
            output_batch["packed_seq_lens"] = F.pad(packed_seq_lens, (1, 0)).to(
                torch.int32
            )

            # build the appropriate "block"-lower triangular mask for sdpa attention
            bs, seq_len = output_batch["input_ids"].shape
            packed_attn_mask = torch.zeros(bs, 1, seq_len, seq_len, dtype=torch.bool)
            for i in range(bs):
                start_idx = 0
                for seq_len in output_batch["seq_lens"][i]:
                    packed_attn_mask[
                        i,
                        :,
                        start_idx : start_idx + seq_len,
                        start_idx : start_idx + seq_len,
                    ] = True
                    start_idx += seq_len

                # For whatever reason, we need to let padding tokens attend the previous context ¯\_(ツ)_/¯
                # Otherwise SDPA has nans
                packed_attn_mask[i, :, start_idx:, :start_idx] = True

            packed_attn_mask = packed_attn_mask.tril()
            output_batch["packed_attn_mask"] = packed_attn_mask

            return dict(output_batch)

        # Otherwise process as expected
        sources = [b["source"] for b in batch]
        labels = [b["target"] for b in batch]

        task_ids = [b.get(self.task_id_field, None) for b in batch]
        task_names = [b.get(self.task_name_field, None) for b in batch]
        task_sources = [b.get(self.task_source_field, None) for b in batch]

        output_batch = (
            self.prepare_inputs_for_gpt_family(sources, labels)
            if self.model_family == "gpt"
            else self.prepare_inputs_for_seq2seq_family(sources, labels)
        )

        has_task_sources = all(ts is not None for ts in task_sources)
        has_task_names = all(tn is not None for tn in task_names)
        has_task_ids = all(tid is not None for tid in task_ids)

        if not has_task_ids and has_task_names and self.task_to_id:
            output_batch["task_ids"] = torch.LongTensor(
                [self.task_to_id[tn] for tn in task_names]
            )
        elif has_task_ids:
            output_batch["task_ids"] = torch.LongTensor(list(map(int, task_ids)))

        if has_task_names and not has_task_sources:
            task_sources = task_names

        output_batch["task_names"] = task_names
        output_batch["sources_texts"] = sources
        output_batch["labels_texts"] = labels
        output_batch["task_sources"] = task_sources

        # append other fields that might be available
        for key in batch[0].keys():
            if key not in output_batch:
                output_batch[key] = [b[key] for b in batch]
        return output_batch


@dataclass
class MultipleChoiceCollator(DefaultCollator):
    """A multiple choice collator useful to compute log-likelihoods of different options."""

    multisource: bool = False

    def __call__(self, batch: Dict):
        def repeat(x, num_options):
            return [x[i] for i, j in enumerate(num_options) for _ in range(j)]

        sources = [b["source"] for b in batch]
        labels = [b["target"] for b in batch]
        label_index = [b["label_index"] for b in batch]
        task_ids = [b.get("task_id", None) for b in batch]
        task_names = [b.get("task_name", None) for b in batch]
        task_sources = [b.get("task_source", None) for b in batch]

        if self.multisource:
            num_options = [len(t) for t in sources]
            labels = repeat(labels, num_options)
            sources = list(itertools.chain(*sources))
        else:
            num_options = [len(t) for t in labels]
            sources = repeat(sources, num_options)
            labels = list(itertools.chain(*labels))

        task_names = repeat(task_names, num_options)
        task_ids = repeat(task_ids, num_options)

        output_batch = (
            self.prepare_inputs_for_gpt_family(sources, labels)
            if self.model_family == "gpt"
            else self.prepare_inputs_for_seq2seq_family(sources, labels)
        )

        has_task_names = all(tn is not None for tn in task_names)
        has_task_ids = all(tid is not None for tid in task_ids)
        has_task_sources = all(ts is not None for ts in task_sources)

        if not has_task_ids and has_task_names and self.task_to_id:
            output_batch["task_ids"] = torch.LongTensor(
                [self.task_to_id[tn] for tn in task_names]
            )
        elif has_task_ids:
            output_batch["task_ids"] = torch.LongTensor(task_ids)
        if has_task_names and not has_task_sources:
            task_sources = task_names

        output_batch["sources_texts"] = sources
        output_batch["labels_texts"] = labels
        output_batch["labels_index"] = label_index
        output_batch["task_names"] = task_names
        output_batch["num_options"] = num_options
        output_batch["task_sources"] = task_sources
        return output_batch


def subsample_dst(dataset, subsample: int, rng: torch.Generator = None):
    rng = rng or torch.Generator().manual_seed(1234)
    subsample = max(len(dataset) // subsample, 1)
    if isinstance(dataset, torch.utils.data.Subset):
        idxs = dataset.indices
        idxs = idxs[:subsample]
        dataset.indices = idxs
    elif isinstance(dataset, Dataset):
        idxs = torch.randperm(len(dataset), generator=rng)[:subsample]
        dataset = torch.utils.data.Subset(dataset, idxs)
    # hugginface datasets
    elif isinstance(dataset, ArrowDataset):
        # randomly select subsample indices
        idxs = torch.randperm(len(dataset), generator=rng)[:subsample]
        dataset = dataset.select(idxs)

    return dataset


class DataModule(LightningDataModule, Registrable):
    def train_dataloader(self, subsample=None):
        subsample = subsample or self.config.subsample
        train_dataset = self.train_dataset
        if subsample and subsample > 0:
            train_dataset = subsample_dst(train_dataset, subsample)

        return DataLoader(
            train_dataset,
            batch_size=self.config.train_batch_size,
            shuffle=True,
            num_workers=8,
            pin_memory=True,
            persistent_workers=False,
            collate_fn=self.collate_fn,
        )

    def val_dataloader(self, subsample=None, shuffle=False):
        subsample = subsample or self.config.subsample
        dev_dataset = self.dev_dataset
        if subsample and subsample > 0:
            dev_dataset = subsample_dst(dev_dataset, subsample)
        return DataLoader(
            dev_dataset,
            batch_size=self.config.predict_batch_size,
            shuffle=shuffle,
            num_workers=8,
            pin_memory=False,
            persistent_workers=False,
            collate_fn=self.collate_fn,
            drop_last=False,
        )

    def test_dataloader(self, subsample=None, shuffle=False):
        subsample = subsample or self.config.subsample
        test_dataset = self.test_dataset
        if subsample and subsample > 0:
            test_dataset = subsample_dst(test_dataset, subsample)
        return DataLoader(
            test_dataset,
            batch_size=self.config.predict_batch_size,
            shuffle=shuffle,
            num_workers=8,
            pin_memory=False,
            persistent_workers=False,
            collate_fn=self.collate_fn,
            drop_last=False,
        )

    @property
    def collate_fn(self):
        return DefaultCollator(
            tokenizer=self.tokenizer,
            padding="longest",
            max_input_length=self.config.max_input_length,
            max_output_length=self.config.max_output_length,
            pad_to_multiple_of=self.config.pad_to_multiple_of,
            return_tensors="pt",
            model_family=self.config.model_family,
            for_generation=self.for_generation,
            train_on_inputs=self.config.train_on_inputs,
            add_eos_to_targets=self.config.add_eos_to_targets,
            task_to_id=self.task_to_id,
            task_name_field=self.config.task_name_field,
            task_id_field=self.config.task_id_field,
            task_source_field=self.config.task_source_field,
        )

    def print_infos(self):
        logger.info("Dataset name: %s", self.config.dataset)
        logger.info("Reader class: %s", self.__class__.__name__)
        if self.train_dataset is not None and len(self.train_dataset) > 0:
            logger.info("Training steps: %s" % len(self.train_dataloader()))
            logger.info("Training samples: %s" % len(self.train_dataset))
        if self.dev_dataset is not None:
            logger.info("Validation steps: %s" % len(self.val_dataloader()))
            logger.info("Validation samples: %s" % len(self.dev_dataset))
        if self.test_dataset is not None:
            logger.info("Test steps: %s" % len(self.test_dataloader()))
            logger.info("Test samples: %s" % len(self.test_dataset))
        if self.task_names:
            logger.info("Number of tasks: %s" % len(self.task_names))

    @property
    def task_names(self):
        return self._task_names

    @property
    def task_to_id(self):
        return self._task_to_id

    def create_train_valid_split(self, dataset, validation_portion=None):
        # always use the same split for the dataset
        validation_portion = validation_portion or self.config.validation_portion

        if validation_portion is None:
            logger.warning(
                "No validation portion specified, no dev set available for this dataset."
            )
            return dataset, None

        n_tr_samples = int(len(dataset) * (1 - validation_portion))

        train_dataset, dev_dataset = torch.utils.data.random_split(
            dataset,
            [
                n_tr_samples,
                len(dataset) - n_tr_samples,
            ],
            generator=self.rng,
        )
        return train_dataset, dev_dataset

    def subsample_dataset(self, dataset, n_samples, per_task=False):
        """
        Subsamples a dataset by randomly selecting a specified number of samples.

        Args:
            train_dataset: The dataset to subsample.
            n_samples (int or float): The number of samples to subsample. If `n_samples` is less than 1, it is treated as a fraction of the total dataset size.
            per_task (bool, optional): Whether to subsample per task. Defaults to False.

        Returns:
            None

        Raises:
            AssertionError: If `per_task` is True and the dataset is not an ArrowDataset.
        """

        def get_dst_idxs_sampled(n_samples, total_size):
            rng = torch.Generator().manual_seed(1234)
            if n_samples < 1:
                n_samples = int(n_samples * total_size)
            idxs = torch.randperm(total_size, generator=rng)[:n_samples]
            return idxs

        total_size = len(dataset)
        # make this deterministic to always sample the same subset
        if isinstance(dataset, ArrowDataset):
            if per_task:
                task_names = dataset.unique(self.config.task_name_field)
                subsampled_dataset = []
                for i, task_name in enumerate(task_names):
                    logger.info(
                        f"Subsampling task {task_name}, {i+1}/{len(task_names)}"
                    )
                    task_idxs = torch.tensor(
                        [
                            index
                            for index, value in enumerate(
                                dataset[self.config.task_name_field]
                            )
                            if value == task_name
                        ]
                    )
                    idxs = get_dst_idxs_sampled(n_samples, len(task_idxs))
                    task_idxs = task_idxs[idxs]
                    task_dataset = dataset.select(task_idxs)
                    subsampled_dataset.append(task_dataset)
                    assert all(
                        [
                            t == task_name
                            for t in task_dataset[self.config.task_name_field]
                        ]
                    )
                subsampled_dataset = concatenate_datasets(subsampled_dataset)
            else:
                idxs = get_dst_idxs_sampled(n_samples, total_size)
                subsampled_dataset = dataset.select(idxs)
        else:
            assert (
                per_task is False
            ), "per_task subsampling is only supported for ArrowDataset"
            subsampled_dataset = torch.utils.data.Subset(dataset, idxs)
        return subsampled_dataset

    def __init__(
        self, config: Union[DatasetConfig, Any], for_generation=False, val_mixin=None
    ):
        super().__init__()
        self.rng = torch.Generator().manual_seed(1234)
        self.config = config
        self._task_names = []
        self._task_to_id = {}
        self.val_mixin = val_mixin
        self.for_generation = for_generation
        self.tokenizer = get_tokenizer(config, for_generation=for_generation)
        self.setup_dataset()
        self._post_setup_dataset()

    def setup(self, stage=None):
        pass

    def setup_dataset(self):
        pass

    def tokenize_dataset(self, dataset):

        # NOTE: padding is hardcoded to `longest` already.
        # return tensors is harcoded to `pt`, but tokenizer in dataset.map overwrites this
        # TODO: write a test for this
        pad_to_multiple = self.config.pad_to_multiple_of
        self.config.pad_to_multiple_of = 1

        # remove `rng` before mapping, as it's not pickleable
        rng = self.rng
        self.rng = None

        def collate_fn_wrapper(batch):
            out = self.collate_fn([batch])
            return {k: v[0] for k, v in out.items()}

        dataset = dataset.map(collate_fn_wrapper, batched=False, num_proc=20)
        self.rng = rng
        self.collate_fn.pad_to_multiple_of = pad_to_multiple

        return dataset

    def pack_sequences(self, dataset, max_sequences=4, shuffle=True):
        """
        Combine sequences together in larger chunks closer to `max_input_length`
        """
        # first, let's shuffle the dataset
        if shuffle:
            dataset = dataset.shuffle(seed=42)

        # Very basic code that will iterate over sequences one by one,
        # and merge together until the max_input_length is reached
        # This is not optimal, but it's a start
        max_length = self.config.max_input_length

        def group(examples):

            def new_container():
                # for when starting a new packed batch
                return {k: [] for k in list(examples.keys()) + ["seq_lens"]}

            grouped_samples = new_container()

            def append_to_running_seq(container, example):
                for k, v in example.items():
                    if isinstance(v, int) or isinstance(v, str):
                        container[k] += [v]
                    elif isinstance(v, list):
                        container[k] += v
                    else:
                        raise ValueError(f"Unknown type {type(v)}")

                container["seq_lens"] += [len(example["input_ids"])]

            def add_finished_sequence(container, example):
                for k, v in example.items():
                    container[k].append(v)

            def trim_ex(ex):
                for key in ex.keys():
                    value = ex[key]
                    if isinstance(value, list):
                        ex[key] = value[:max_length]

            def dict_get_item(ex, i):
                return {k: v[i] for k, v in ex.items()}

            num_examples = len(examples["input_ids"])
            packed = new_container()
            current_lens = []
            for i in range(num_examples):
                ex = dict_get_item(examples, i)
                ex_len = len(ex["input_ids"])
                # can pack
                if (
                    sum(current_lens) + ex_len <= max_length
                    and len(current_lens) < max_sequences
                ):
                    append_to_running_seq(packed, ex)
                    current_lens += [ex_len]
                else:
                    if len(current_lens) > 0:
                        add_finished_sequence(grouped_samples, packed)
                    packed = new_container()
                    current_lens = []
                    trim_ex(ex)
                    append_to_running_seq(packed, ex)
                    current_lens += [ex_len]

            if len(current_lens) > 0:
                add_finished_sequence(grouped_samples, packed)

            return grouped_samples

        dataset = dataset.map(
            group,
            num_proc=20,
            batched=True,
            batch_size=10_000,
            remove_columns=list(dataset.features),
        )
        return dataset

    def _post_setup_dataset(self):
        # subsample the splits if needed
        for split in ["train", "dev", "test"]:
            subsample = getattr(self.config, f"subsample_{split}", None)

            if subsample and subsample > 0:
                dataset = getattr(self, f"{split}_dataset")
                logger.warning(
                    f"subsampling the {split} dataset to {subsample} samples"
                )
                sub_dataset = self.subsample_dataset(
                    dataset, subsample, per_task=self.config.subsample_per_task
                )

                setattr(self, f"{split}_dataset", sub_dataset)

            if self.config.pack_sequences and split == "train":
                dataset = getattr(self, f"{split}_dataset")
                logger.info(f"Packing sequences for {split} dataset")

                dataset = self.tokenize_dataset(dataset)
                dataset = self.pack_sequences(
                    dataset, max_sequences=self.config.max_seq_per_pack
                )
                setattr(self, f"{split}_dataset", dataset)

        self.print_infos()


class MultiChoiceDataModule(DataModule):
    @property
    def collate_fn(self):
        return MultipleChoiceCollator(
            tokenizer=self.tokenizer,
            padding="longest",
            max_input_length=self.config.max_input_length,
            max_output_length=self.config.max_output_length,
            pad_to_multiple_of=self.config.pad_to_multiple_of,
            return_tensors="pt",
            model_family=self.config.model_family,
            for_generation=self.for_generation,
            train_on_inputs=self.config.train_on_inputs,
            task_to_id=self.task_to_id,
            add_eos_to_targets=self.config.add_eos_to_targets,
            task_name_field=self.config.task_name_field,
            task_id_field=self.config.task_id_field,
            task_source_field=self.config.task_source_field,
        )


class MultiChoiceSourceDataModule(DataModule):
    """
    Collates multiple sources for the same target, it's when the target is the same,
    but the source is different.
    """

    @property
    def collate_fn(self):
        return MultipleChoiceCollator(
            tokenizer=self.tokenizer,
            padding="longest",
            max_input_length=self.config.max_input_length,
            max_output_length=self.config.max_output_length,
            pad_to_multiple_of=8,
            return_tensors="pt",
            model_family=self.config.model_family,
            for_generation=self.for_generation,
            train_on_inputs=self.config.train_on_inputs,
            task_to_id=self.task_to_id,
            multisource=True,
            add_eos_to_targets=self.config.add_eos_to_targets,
            task_name_field=self.config.task_name_field,
            task_id_field=self.config.task_id_field,
            task_source_field=self.config.task_source_field,
        )


def get_datamodule(args, for_generation=False, dataset_override=None):
    from mttl.datamodule.arc_data_module import ArcDataConfig, ArcMultiChoiceDataModule
    from mttl.datamodule.cluster_data_module import ClusterDataConfig, ClusterDataModule
    from mttl.datamodule.codex_data_module import CodexDataConfig, CodexDataModule
    from mttl.datamodule.hellaswag_data_module import (
        HellaswagDataConfig,
        HellaswagMultiChoiceDataModule,
    )
    from mttl.datamodule.mmlu_data_module import MMLUDataConfig, MMLUDataModule
    from mttl.datamodule.mt_seq_to_seq_module import (
        FlanConfig,
        FlanModule,
        FlatMultiTaskConfig,
        FlatMultiTaskModule,
    )
    from mttl.datamodule.openbookqa_data_module import (
        OpenbookQADataConfig,
        OpenbookQAMultiChoiceDataModule,
    )
    from mttl.datamodule.piqa_data_module import (
        PiqaDataConfig,
        PiqaMultiChoiceDataModule,
    )
    from mttl.datamodule.superglue_data_module import (
        BoolQDataModule,
        SuperGLUEDataConfig,
    )
    from mttl.datamodule.winogrande_data_module import (
        WinograndeDataConfig,
        WinograndeMultiChoiceDataModule,
    )

    # refactor all the common arguments below into a dict common kwargs
    dataset = args.dataset if not dataset_override else dataset_override

    common_kwargs = {
        "model": args.model,
        "train_batch_size": args.train_batch_size,
        "predict_batch_size": args.predict_batch_size,
        "max_input_length": args.max_input_length,
        "max_output_length": args.max_output_length,
        "validation_portion": args.validation_portion,
        "model_family": args.model_family,
        "finetune_task_name": args.finetune_task_name,
        "truncation_side": args.truncation_side,
        "dataset": dataset,
        "train_on_inputs": False,
        "add_eos_to_targets": True,
        "subsample_train": args.subsample_train,
        "subsample_dev": args.subsample_dev,
        "subsample_test": args.subsample_test,
        "subsample_per_task": args.subsample_per_task,
        "pad_to_multiple_of": args.pad_to_multiple_of,
        "padding_side": args.padding_side,
        "max_seq_per_pack": args.max_seq_per_pack,
        "pack_sequences": args.pack_sequences,
    }

    if dataset in [
        "arc-easy",
        "arc-challenge",
        "arc_easy",
        "arc_challenge",
        "openbookqa",
        "boolq",
        "piqa",
        "winogrande",
        "hellaswag",
    ]:
        dataset_to_klass_map = {
            "arc-easy": (
                ArcDataConfig(**common_kwargs, arc_type="ARC-Easy"),
                ArcMultiChoiceDataModule,
            ),
            "arc_easy": (
                ArcDataConfig(**common_kwargs, arc_type="ARC-Easy"),
                ArcMultiChoiceDataModule,
            ),
            "arc-challenge": (
                ArcDataConfig(**common_kwargs, arc_type="ARC-Challenge"),
                ArcMultiChoiceDataModule,
            ),
            "arc_challenge": (
                ArcDataConfig(**common_kwargs, arc_type="ARC-Challenge"),
                ArcMultiChoiceDataModule,
            ),
            "openbookqa": (
                OpenbookQADataConfig(**common_kwargs),
                OpenbookQAMultiChoiceDataModule,
            ),
            "boolq": (SuperGLUEDataConfig(**common_kwargs), BoolQDataModule),
            "piqa": (PiqaDataConfig(**common_kwargs), PiqaMultiChoiceDataModule),
            "winogrande": (
                WinograndeDataConfig(**common_kwargs),
                WinograndeMultiChoiceDataModule,
            ),
            "hellaswag": (
                HellaswagDataConfig(**common_kwargs),
                HellaswagMultiChoiceDataModule,
            ),
        }
        assert not for_generation
        config = dataset_to_klass_map[dataset][0]
        dm = dataset_to_klass_map[dataset][1](config)
    elif "clusters" in dataset:
        config = ClusterDataConfig(
            **common_kwargs,
        )
        dm = ClusterDataModule(config, for_generation=for_generation)
    elif "flan" in dataset:
        config = FlanConfig(
            **common_kwargs,
            remove_phi_eval_tasks=args.remove_phi_eval_tasks,
            include_task_source=args.include_task_source,
            pack_sequences=args.pack_sequences,
        )
        dm = FlanModule(config, for_generation=for_generation)
    elif "flat" in dataset:
        config = FlatMultiTaskConfig(
            **common_kwargs,
            source_template=args.source_template,
            augment_few_shot=args.augment_few_shot,
            pack_sequences=args.pack_sequences,
        )
        dm = FlatMultiTaskModule(config, for_generation=for_generation)
    elif "mmlu" in dataset:
        config = MMLUDataConfig(
            **common_kwargs,
        )
        dm = MMLUDataModule(config, for_generation=for_generation)
    elif "codex" in dataset:
        config = CodexDataConfig(
            **common_kwargs,
        )
        dm = CodexDataModule(config, for_generation=for_generation)
    else:
        raise ValueError(f"Unknown dataset {args.dataset}")
    return dm<|MERGE_RESOLUTION|>--- conflicted
+++ resolved
@@ -88,11 +88,8 @@
     model_family: str = "gpt"
     train_on_inputs: bool = False
     add_eos_to_targets: bool = True
-<<<<<<< HEAD
-=======
     add_eos_to_downstream_targets: bool = True
     finetune_task_name: str = None
->>>>>>> 6f9ac59f
     subsample_train: int = None
     subsample_dev: int = None
     subsample_test: int = None
@@ -101,10 +98,6 @@
     pack_sequences: bool = False  # True
     pad_to_multiple_of: int = 8
     max_seq_per_pack: int = 4
-<<<<<<< HEAD
-    finetune_task_name: str = None
-=======
->>>>>>> 6f9ac59f
     task_id_field: str = "task_id"
     task_name_field: str = "task_name"
     task_source_field: str = "task_source"
