import dataclasses
import itertools
from collections import defaultdict
from dataclasses import dataclass, make_dataclass
from typing import Any, Dict, List, Optional, Type, Union

import numpy as np
import torch
import torch.nn.functional as F
from datasets import Dataset as ArrowDataset
from datasets import concatenate_datasets
from pytorch_lightning import LightningDataModule
from torch.nn.utils.rnn import pad_sequence
from torch.utils.data import DataLoader, Dataset
from torch.utils.data.dataset import ConcatDataset
from transformers import AutoTokenizer
from transformers.tokenization_utils_base import PaddingStrategy

from mttl.datamodule.utils import get_tokenizer
from mttl.logging import logger
from mttl.registrable import Registrable


def take_n_examples_per_task(task_names, n, rng=None):
    """Returns indices of x / n examples per task given a list of task names.

    Args:
        task_names (list): List of task names, one per example.
        n (int): Subsampling factor.
        rng (np.random.RandomState, optional): Random number generator. Defaults to None.

    Returns:
        list: List of indices.
    """
    if rng is None:
        rng = np.random.RandomState(0)

    tasks_to_ids = defaultdict(list)
    for i, task in enumerate(task_names):
        tasks_to_ids[task].append(i)
    indices = []
    for task in tasks_to_ids.keys():
        indices += rng.choice(
            tasks_to_ids[task], max(len(tasks_to_ids[task]) // n, 1), replace=False
        ).tolist()
    return indices


class TrainIndices:
    _instance = None

    def __init__(self, dataset, num_examples, seed):
        self.num_examples = num_examples
        self.seed = seed
        self.rng = np.random.RandomState(self.seed)
        self.train_indices = self.rng.randint(
            0, len(dataset), self.num_examples
        ).tolist()

    @classmethod
    def get(cls, dataset, num_examples, seed):
        if cls._instance is None:
            cls._instance = cls(dataset, num_examples, seed)

        return cls._instance.train_indices


class IndexConcatDataset(ConcatDataset):
    def __getitem__(self, idx):
        example_info = super().__getitem__(idx)
        example_info["example_id"] = idx
        return example_info


@dataclass
class DatasetConfig:
    dataset: str = None
    data_dir: str = None
    model: str = None
    train_batch_size: int = 4
    predict_batch_size: int = 4
    max_input_length: int = 1024
    max_output_length: int = 128
    validation_portion: float = None
    padding_side: str = "right"
    truncation_side: str = "right"
    model_family: str = "gpt"
    train_on_inputs: bool = False
    add_eos_to_targets: bool = True
    add_eos_to_downstream_targets: bool = True
    finetune_task_name: str = None
    subsample_train: int = None
    subsample_dev: int = None
    subsample_test: int = None
    subsample_per_task: bool = False  # Changing default to False
    subsample: int = -1
    pack_sequences: bool = False  # True
    pad_to_multiple_of: int = 8
    max_seq_per_pack: int = 4
    task_id_field: str = "task_id"
    task_name_field: str = "task_name"
    task_source_field: str = "task_source"


class PackedMixin:
    @classmethod
    def pad_sequence_wrapper(
        cls, tensor_list, batch_first, padding_value, side="right"
    ):
        """Padding Sequence Fn that supports left padding"""
        if side == "left":
            tensor_list = [x.flip(0) for x in tensor_list]

        padded = pad_sequence(
            tensor_list, batch_first=batch_first, padding_value=padding_value
        )

        if side == "left":
            padded = padded.flip(1)

        return padded

    def _get_nested_type(self, item):
        while isinstance(item, (list, tuple)):
            item = item[0]
        return type(item)

    def _tensor_dtype(self, item):
        dtype = self._get_nested_type(item)
        return {"int": torch.int64, "float": torch.float32, "bool": torch.bool}.get(
            dtype.__name__, None
        )

    def packed_collate(self, batch):
        output_batch = defaultdict(list)

        for batch_item in batch:
            for key, value in batch_item.items():
                dtype = self._tensor_dtype(value)

                if dtype:
                    output_batch[key].append(torch.Tensor(value).to(dtype))
                else:
                    output_batch[key].append(value)

        # create proper containers
        for key, value in output_batch.items():
            if isinstance(value[0], torch.Tensor):
                pad_token = {
                    "input_ids": self.tokenizer.pad_token_id,
                    "labels": self.label_pad_token_id,
                }.get(key, 0)

                value = self.pad_sequence_wrapper(
                    value,
                    batch_first=True,
                    padding_value=pad_token,
                    side=self.tokenizer.padding_side,
                )
                output_batch[key] = value

        packed_seq_lens = output_batch["seq_lens"].flatten().cumsum(0)
        output_batch["packed_seq_lens"] = F.pad(packed_seq_lens, (1, 0)).to(torch.int32)

        # build the appropriate "block"-lower triangular mask for sdpa attention
        bs, seq_len = output_batch["input_ids"].shape
        packed_attn_mask = torch.zeros(bs, 1, seq_len, seq_len, dtype=torch.bool)
        for i in range(bs):
            start_idx = 0
            for seq_len in output_batch["seq_lens"][i]:
                packed_attn_mask[
                    i,
                    :,
                    start_idx : start_idx + seq_len,
                    start_idx : start_idx + seq_len,
                ] = True
                start_idx += seq_len

            # For whatever reason, we need to let padding tokens attend the previous context ¯\_(ツ)_/¯
            # Otherwise SDPA has nans
            packed_attn_mask[i, :, start_idx:, :start_idx] = True

        packed_attn_mask = packed_attn_mask.tril()
        output_batch["packed_attn_mask"] = packed_attn_mask
        return dict(output_batch)


@dataclass
class DefaultCollator(PackedMixin):
    """Simple collator

    Converts a batch of examples into a batch of inputs and labels for a sequence to sequence task.
    If model_family is "gpt", then the inputs and outputs are constructed for a causal language model,
    e.g. concatenated in a single string and labels are set to be -100 for all tokens in the input.
    """

    tokenizer: AutoTokenizer
    padding: Union[bool, str, PaddingStrategy] = True
    max_input_length: Optional[int] = None
    max_output_length: Optional[int] = None
    pad_to_multiple_of: Optional[int] = None
    label_pad_token_id: int = -100
    return_tensors: str = "pt"
    model_family: str = "seq2seq"
    for_generation: bool = False
    train_on_inputs: bool = False
    task_to_id: dict = None
    add_eos_to_targets: bool = True
    task_id_field: str = (
        "task_id"  # where to read task id information from in the batch
    )
    task_name_field: str = (
        "task_name"  # where to read task name information from in the batch
    )
    task_source_field: str = "task_source"
    collate_extra_fields: Optional[List] = None

    def enforce_eos(self, targets):
        # simulate the default behaviour of LLamatokenizer, when adding eos token and truncating: the last token must always be eos
        # make sure the last token is eos
        if self.tokenizer.padding_side == "left":
            targets[(torch.arange(targets.shape[0]), -1)] = self.tokenizer.eos_token_id
        else:
            # make sure last token is eos if not -100
            targets[(torch.arange(targets.shape[0]), -1)] = torch.where(
                targets[(torch.arange(targets.shape[0]), -1)]
                != self.label_pad_token_id,
                self.tokenizer.eos_token_id,
                self.label_pad_token_id,
            )
        return targets

    def add_space_and_eos(self, sources, labels):
        """Some tokenizers (e.g. gpt2) merge space with the next token. This will create problems when creating the
        mask for the targets because the input will not be a subset of the concatenation of the input + label.

        This function moves the space to the targets instead, and removes it from the sources.
        """
        import copy

        sources_ = copy.deepcopy(sources)
        labels_ = copy.deepcopy(labels)

        for i in range(len(sources_)):
            if self.tokenizer.mttl_merges_space and sources_[i][-1] == " ":
                # remove from sources and bring space to targets
                sources_[i] = sources_[i][:-1]
                labels_[i] = " " + labels_[i]

            if (
                sources_[i][-1] not in [" ", "\n"]
                and len(labels_[i]) > 0
                and labels_[i][0] not in [" ", "\n"]
            ):
                labels_[i] = " " + labels_[i]

        # adds the eos token
        labels_ = [
            l + ((" " + self.tokenizer.eos_token) if self.add_eos_to_targets else "")
            for l in labels_
        ]
        return sources_, labels_

    def prepare_inputs_for_seq2seq_family(self, sources, labels):
        output_batch = {}

        if self.max_input_length:
            tokenized_labels = self.tokenizer(
                labels,
                max_length=self.max_output_length,
                padding=self.padding,
                return_tensors=self.return_tensors,
                truncation=True,
                add_special_tokens=False,
            )
            tokenized_sources = self.tokenizer(
                sources,
                max_length=self.max_input_length,
                padding=self.padding,
                return_tensors=self.return_tensors,
                truncation=True,
                pad_to_multiple_of=self.pad_to_multiple_of,
                add_special_tokens=False,
            )
        else:
            tokenized_labels = self.tokenizer(
                labels,
                padding="longest",
                return_tensors=self.return_tensors,
                add_special_tokens=False,
            )
            tokenized_sources = self.tokenizer(
                sources,
                padding="longest",
                return_tensors=self.return_tensors,
                pad_to_multiple_of=self.pad_to_multiple_of,
                add_special_tokens=False,
            )
        label_mask = tokenized_labels["attention_mask"].bool()
        masked_labels = tokenized_labels["input_ids"].masked_fill(
            ~label_mask, self.label_pad_token_id
        )
        output_batch["input_ids"] = tokenized_sources["input_ids"]
        output_batch["attention_mask"] = tokenized_sources["attention_mask"]
        output_batch["labels"] = masked_labels
        return output_batch

    def prepare_inputs_for_gpt_family(self, sources, labels):
        # Add eos token
        output_batch = {}
        sources, labels = self.add_space_and_eos(sources, labels)

        # exit early if we are generating
        if self.for_generation:
            tokenized_sources = self.tokenizer(
                sources,
                max_length=self.max_input_length,
                padding=self.padding,
                return_tensors=self.return_tensors,
                truncation=True,
            )
            tokenized_labels = self.tokenizer(
                labels,
                max_length=self.max_output_length,
                padding=self.padding,
                return_tensors=self.return_tensors,
                truncation=True,
            )
            output_batch["input_ids"] = tokenized_sources["input_ids"]
            output_batch["attention_mask"] = tokenized_sources["attention_mask"]
            output_batch["labels"] = tokenized_labels["input_ids"]
            return output_batch

        if self.max_input_length > 0:
            # make sure we truncate sources...labels if needed
            if self.tokenizer.truncation_side == "left":
                tokenized_labels = self.tokenizer(
                    labels,
                    max_length=self.max_input_length,
                    padding=self.padding,
                    return_tensors=self.return_tensors,
                    truncation=True,
                    add_special_tokens=False,
                )
            else:
                tokenized_sources = self.tokenizer(
                    sources,
                    max_length=self.max_input_length,
                    padding=self.padding,
                    return_tensors=self.return_tensors,
                    truncation=True,
                    add_special_tokens=False,
                )

            tok_sources_plus_labels = self.tokenizer(
                [i + t for i, t in zip(sources, labels)],
                max_length=self.max_input_length,
                padding=self.padding,
                return_tensors=self.return_tensors,
                truncation=True,
                pad_to_multiple_of=self.pad_to_multiple_of,
                add_special_tokens=False,
            )
        else:
            tokenized_sources = self.tokenizer(
                sources,
                padding="longest",
                return_tensors=self.return_tensors,
                add_special_tokens=False,
            )
            tok_sources_plus_labels = self.tokenizer(
                [i + t for i, t in zip(sources, labels)],
                padding="longest",
                return_tensors=self.return_tensors,
                pad_to_multiple_of=self.pad_to_multiple_of,
                add_special_tokens=False,
            )

        targets = tok_sources_plus_labels["input_ids"].clone()
        targets = torch.masked_fill(
            targets,
            ~tok_sources_plus_labels["attention_mask"].bool(),
            self.label_pad_token_id,
        )

        if not self.train_on_inputs:
            mask = torch.zeros(
                tok_sources_plus_labels["attention_mask"].shape[0],
                tok_sources_plus_labels["attention_mask"].shape[1] + 1,
            )

            # mask targets positions corresponding to the inputs
            if self.tokenizer.truncation_side == "left":
                labels_len = tokenized_labels["attention_mask"].int().sum(-1)
                pad_tokens = tok_sources_plus_labels["attention_mask"].shape[
                    1
                ] - tok_sources_plus_labels["attention_mask"].int().sum(-1)

                if self.tokenizer.padding_side == "left":
                    offset = -labels_len - 1
                else:
                    offset = torch.clamp(
                        -pad_tokens - labels_len - 1, min=-self.max_input_length, max=0
                    )
            else:
                input_len = tokenized_sources["attention_mask"].int().sum(-1)
                pad_tokens = tok_sources_plus_labels["attention_mask"].shape[
                    1
                ] - tok_sources_plus_labels["attention_mask"].int().sum(-1)

                # handle right padding here!
                if self.tokenizer.padding_side == "left":
                    offset = torch.clamp(
                        pad_tokens + input_len, max=self.max_input_length
                    )
                else:
                    offset = input_len

            mask[(torch.arange(mask.shape[0]), offset)] = 1
            mask = mask.cumsum(dim=1).bool()
            mask = mask[:, :-1]
            targets = torch.masked_fill(targets, ~mask, self.label_pad_token_id)

        if getattr(self.tokenizer, "mttl_enforces_eos", False):
            targets = self.enforce_eos(targets)

        output_batch["input_ids"] = tok_sources_plus_labels["input_ids"]
        output_batch["attention_mask"] = tok_sources_plus_labels["attention_mask"]
        output_batch["labels"] = targets
        return output_batch

    def __call__(self, batch):
        if "input_ids" in batch[0]:
            return self.packed_collate(batch)

        # Otherwise process as expected
        sources = [b["source"] for b in batch]
        labels = [b["target"] for b in batch]
        task_ids = [b.get(self.task_id_field, None) for b in batch]
        task_names = [b.get(self.task_name_field, None) for b in batch]
        task_sources = [b.get(self.task_source_field, None) for b in batch]

        output_batch = (
            self.prepare_inputs_for_gpt_family(sources, labels)
            if self.model_family == "gpt"
            else self.prepare_inputs_for_seq2seq_family(sources, labels)
        )

        has_task_sources = all(ts is not None for ts in task_sources)
        has_task_names = all(tn is not None for tn in task_names)
        has_task_ids = all(tid is not None for tid in task_ids)

        if not has_task_ids and has_task_names and self.task_to_id:
            output_batch["task_ids"] = torch.LongTensor(
                [self.task_to_id[tn] for tn in task_names]
            )
        elif has_task_ids:
            output_batch["task_ids"] = torch.LongTensor(task_ids)

        if has_task_names and not has_task_sources:
            task_sources = task_names

        output_batch["task_names"] = task_names
        output_batch["sources_texts"] = sources
        output_batch["labels_texts"] = labels
        output_batch["task_sources"] = task_sources

        # integrate extra fields in the batch if required
        if self.collate_extra_fields:
            for field in self.collate_extra_fields:
                output_batch[field] = [b[field] for b in batch]

        return output_batch


@dataclass
class MultipleChoiceCollator(DefaultCollator):
    """A multiple choice collator useful to compute log-likelihoods of different options."""

    multisource: bool = False

    def __call__(self, batch: Dict):
        def repeat(x, num_options):
            return [x[i] for i, j in enumerate(num_options) for _ in range(j)]

        sources = [b["source"] for b in batch]
        labels = [b["target"] for b in batch]
        label_index = [b["label_index"] for b in batch]
        task_ids = [b.get("task_id", None) for b in batch]
        task_names = [b.get("task_name", None) for b in batch]
        task_sources = [b.get("task_source", None) for b in batch]

        if self.multisource:
            num_options = [len(t) for t in sources]
            labels = repeat(labels, num_options)
            sources = list(itertools.chain(*sources))
        else:
            num_options = [len(t) for t in labels]
            sources = repeat(sources, num_options)
            labels = list(itertools.chain(*labels))

        task_names = repeat(task_names, num_options)
        task_ids = repeat(task_ids, num_options)

        output_batch = (
            self.prepare_inputs_for_gpt_family(sources, labels)
            if self.model_family == "gpt"
            else self.prepare_inputs_for_seq2seq_family(sources, labels)
        )

        has_task_names = all(tn is not None for tn in task_names)
        has_task_ids = all(tid is not None for tid in task_ids)
        has_task_sources = all(ts is not None for ts in task_sources)

        if not has_task_ids and has_task_names and self.task_to_id:
            output_batch["task_ids"] = torch.LongTensor(
                [self.task_to_id[tn] for tn in task_names]
            )
        elif has_task_ids:
            output_batch["task_ids"] = torch.LongTensor(task_ids)
        if has_task_names and not has_task_sources:
            task_sources = task_names

        output_batch["sources_texts"] = sources
        output_batch["labels_texts"] = labels
        output_batch["labels_index"] = label_index
        output_batch["task_names"] = task_names
        output_batch["num_options"] = num_options
        output_batch["task_sources"] = task_sources
        return output_batch


def subsample_dst(dataset, subsample: int, rng: torch.Generator = None):
    rng = rng or torch.Generator().manual_seed(1234)
    subsample = max(len(dataset) // subsample, 1)
    if isinstance(dataset, torch.utils.data.Subset):
        idxs = dataset.indices
        idxs = idxs[:subsample]
        dataset.indices = idxs
    elif isinstance(dataset, Dataset):
        idxs = torch.randperm(len(dataset), generator=rng)[:subsample]
        dataset = torch.utils.data.Subset(dataset, idxs)
    # hugginface datasets
    elif isinstance(dataset, ArrowDataset):
        # randomly select subsample indices
        idxs = torch.randperm(len(dataset), generator=rng)[:subsample]
        dataset = dataset.select(idxs)

    return dataset


class DataModule(LightningDataModule, Registrable):
    # default collator class
    collate_class: Type = DefaultCollator
    # if you want the collator to return extra fields, you can set this to the list of fields
    collate_extra_fields: List[str] = None

    def train_dataloader(self, subsample=None):
        subsample = subsample or self.config.subsample
        train_dataset = self.train_dataset
        if subsample and subsample > 0:
            train_dataset = subsample_dst(train_dataset, subsample)

        return DataLoader(
            train_dataset,
            batch_size=self.config.train_batch_size,
            shuffle=True,
            num_workers=8,
            pin_memory=True,
            persistent_workers=False,
            collate_fn=self.collate_fn,
        )

    def val_dataloader(self, subsample=None, shuffle=False):
        subsample = subsample or self.config.subsample
        dev_dataset = self.dev_dataset
        if subsample and subsample > 0:
            dev_dataset = subsample_dst(dev_dataset, subsample)
        return DataLoader(
            dev_dataset,
            batch_size=self.config.predict_batch_size,
            shuffle=shuffle,
            num_workers=8,
            pin_memory=False,
            persistent_workers=False,
            collate_fn=self.collate_fn,
            drop_last=False,
        )

    def test_dataloader(self, subsample=None, shuffle=False):
        subsample = subsample or self.config.subsample
        test_dataset = self.test_dataset
        if subsample and subsample > 0:
            test_dataset = subsample_dst(test_dataset, subsample)
        return DataLoader(
            test_dataset,
            batch_size=self.config.predict_batch_size,
            shuffle=shuffle,
            num_workers=8,
            pin_memory=False,
            persistent_workers=False,
            collate_fn=self.collate_fn,
            drop_last=False,
        )

    @property
    def collate_fn(self):
        return self.collate_class(
            tokenizer=self.tokenizer,
            padding="longest",
            max_input_length=self.config.max_input_length,
            max_output_length=self.config.max_output_length,
            pad_to_multiple_of=self.config.pad_to_multiple_of,
            return_tensors="pt",
            model_family=self.config.model_family,
            for_generation=self.for_generation,
            train_on_inputs=self.config.train_on_inputs,
            add_eos_to_targets=self.config.add_eos_to_targets,
            task_to_id=self.task_to_id,
            task_name_field=self.config.task_name_field,
            task_id_field=self.config.task_id_field,
            task_source_field=self.config.task_source_field,
            collate_extra_fields=self.collate_extra_fields,
        )

    def print_infos(self):
        logger.info("Dataset name: %s", self.config.dataset)
        logger.info("Reader class: %s", self.__class__.__name__)

        if self.train_dataset is not None and len(self.train_dataset) > 0:
            logger.info("Training steps: %s" % len(self.train_dataloader()))
            logger.info("Training samples: %s" % len(self.train_dataset))
        if self.dev_dataset is not None:
            logger.info("Validation steps: %s" % len(self.val_dataloader()))
            logger.info("Validation samples: %s" % len(self.dev_dataset))
        if self.test_dataset is not None:
            logger.info("Test steps: %s" % len(self.test_dataloader()))
            logger.info("Test samples: %s" % len(self.test_dataset))
        if self.task_names:
            logger.info("Number of tasks: %s" % len(self.task_names))

    @property
    def task_names(self):
        return self._task_names

    @property
    def task_to_id(self):
        return self._task_to_id

    def create_train_valid_split(
        self,
        dataset: Union[ArrowDataset, torch.utils.data.Dataset],
        validation_portion: float = 0.05,
    ):
        # always use the same split for the dataset
        validation_portion = validation_portion or self.config.validation_portion

        if validation_portion is None:
            logger.warning(
                "No validation portion specified, no dev set available for this dataset."
            )
            return dataset, None

        if isinstance(dataset, ArrowDataset):
            split_dataset = dataset.train_test_split(
                test_size=validation_portion, generator=self.rng_numpy
            )
            return split_dataset["train"], split_dataset["test"]
        elif isinstance(dataset, torch.utils.data.Dataset):
            n_tr_samples = int(len(dataset) * (1 - validation_portion))
            train_dataset, dev_dataset = torch.utils.data.random_split(
                dataset,
                [
                    n_tr_samples,
                    len(dataset) - n_tr_samples,
                ],
                generator=self.rng,
            )
            return train_dataset, dev_dataset
        else:
            raise ValueError(
                "Only ArrowDataset and torch.utils.data.Dataset are supported for train/valid split."
            )

    def subsample_dataset(self, dataset, n_samples, per_task=False):
        """
        Subsamples a dataset by randomly selecting a specified number of samples.

        Args:
            train_dataset: The dataset to subsample.
            n_samples (int or float): The number of samples to subsample. If `n_samples` is less than 1, it is treated as a fraction of the total dataset size.
            per_task (bool, optional): Whether to subsample per task. Defaults to False.

        Returns:
            None

        Raises:
            AssertionError: If `per_task` is True and the dataset is not an ArrowDataset.

        """

        def get_dst_idxs_sampled(n_samples, total_size):
            rng = torch.Generator().manual_seed(1234)
            if n_samples < 1:
                n_samples = int(n_samples * total_size)
            idxs = torch.randperm(total_size, generator=rng)[:n_samples]
            return idxs

        total_size = len(dataset)
        # make this deterministic to always sample the same subset
        if isinstance(dataset, ArrowDataset):
            if per_task:
                task_names = dataset.unique(self.config.task_name_field)
                subsampled_dataset = []
                for i, task_name in enumerate(task_names):
                    logger.info(
                        f"Subsampling task {task_name}, {i+1}/{len(task_names)}"
                    )
                    task_idxs = torch.tensor(
                        [
                            index
                            for index, value in enumerate(
                                dataset[self.config.task_name_field]
                            )
                            if value == task_name
                        ]
                    )
                    idxs = get_dst_idxs_sampled(n_samples, len(task_idxs))
                    task_idxs = task_idxs[idxs]
                    task_dataset = dataset.select(task_idxs)
                    subsampled_dataset.append(task_dataset)
                    assert all(
                        [
                            t == task_name
                            for t in task_dataset[self.config.task_name_field]
                        ]
                    )
                subsampled_dataset = concatenate_datasets(subsampled_dataset)
            else:
                idxs = get_dst_idxs_sampled(n_samples, total_size)
                subsampled_dataset = dataset.select(idxs)
        else:
            assert (
                per_task is False
            ), "per_task subsampling is only supported for ArrowDataset"
            subsampled_dataset = torch.utils.data.Subset(dataset, idxs)
        return subsampled_dataset

    def __init__(
        self, config: Union[DatasetConfig, Any], for_generation=False, val_mixin=None
    ):
        super().__init__()

        self.config = config
        self._task_names = []
        self._task_to_id = {}
        self.val_mixin = val_mixin
        self.for_generation = for_generation
        self.tokenizer = get_tokenizer(config, for_generation=for_generation)
        self.rng = torch.Generator().manual_seed(1234)
        self.rng_numpy = np.random.RandomState(1234)
        self.setup_dataset()
        self.post_setup_dataset()

    def setup(self, stage=None):
        pass

    def setup_dataset(self):
        pass

    def tokenize_dataset(self, dataset: ArrowDataset):
        """Tokenize the full dataset in preparation for packing.

        We call collate_fn and copy it to not disrupt the behavior of the collate_fn
        for this dataset.
        """
        # NOTE: padding is hardcoded to `longest` already.
        # return tensors is harcoded to `pt`, but tokenizer in dataset.map overwrites this
        collate_fn_ = dataclasses.replace(self.collate_fn)
        collate_fn_.pad_to_multiple_of = 1
        collate_fn_.padding = "longest"

        def collate_fn_wrapper(batch):
            out = collate_fn_([batch])
            return {k: v[0] for k, v in out.items()}

        dataset = dataset.map(
            collate_fn_wrapper,
            batched=False,
            num_proc=20,
        )
        return dataset

    def pack_sequences(self, dataset, max_sequences=4, shuffle=True):
        """
        Combine sequences together in larger chunks closer to `max_input_length`
        """
        # first, let's shuffle the dataset
        if shuffle:
            dataset = dataset.shuffle(seed=42)

        # Very basic code that will iterate over sequences one by one,
        # and merge together until the max_input_length is reached
        # This is not optimal, but it's a start
        max_length = self.config.max_input_length

        def group(examples):
            def new_container():
                # for when starting a new packed batch
                return {k: [] for k in list(examples.keys()) + ["seq_lens"]}

            grouped_samples = new_container()

            def append_to_running_seq(container, example):
                for k, v in example.items():
                    if isinstance(v, int) or isinstance(v, str):
                        container[k] += [v]
                    elif isinstance(v, list):
                        container[k] += v
                    else:
                        raise ValueError(f"Unknown type {type(v)} for key {k}.")

                container["seq_lens"] += [len(example["input_ids"])]

            def add_finished_sequence(container, example):
                for k, v in example.items():
                    container[k].append(v)

            def trim_ex(ex):
                for key in ex.keys():
                    value = ex[key]
                    if isinstance(value, list):
                        ex[key] = value[:max_length]

            def dict_get_item(ex, i):
                return {k: v[i] for k, v in ex.items()}

            num_examples = len(examples["input_ids"])
            packed = new_container()
            current_lens = []
            for i in range(num_examples):
                ex = dict_get_item(examples, i)
                ex_len = len(ex["input_ids"])
                # can pack
                if (
                    sum(current_lens) + ex_len <= max_length
                    and len(current_lens) < max_sequences
                ):
                    append_to_running_seq(packed, ex)
                    current_lens += [ex_len]
                else:
                    if len(current_lens) > 0:
                        add_finished_sequence(grouped_samples, packed)

                    packed = new_container()
                    current_lens = []
                    trim_ex(ex)
                    append_to_running_seq(packed, ex)
                    current_lens += [ex_len]

            if len(current_lens) > 0:
                add_finished_sequence(grouped_samples, packed)

            return grouped_samples

        dataset = dataset.map(
            group,
            num_proc=20,
            batched=True,
            batch_size=10_000,
            remove_columns=list(dataset.features),
        )
        return dataset

    def post_setup_dataset(self):
        for split in ["train", "dev", "test"]:

            subsample = getattr(self.config, f"subsample_{split}", None)
            if subsample and subsample > 0:
                dataset = getattr(self, f"{split}_dataset")
                logger.warning(
                    f"subsampling the {split} dataset to {subsample} samples"
                )
                sub_dataset = self.subsample_dataset(
                    dataset, subsample, per_task=self.config.subsample_per_task
                )

                setattr(self, f"{split}_dataset", sub_dataset)

            if self.config.pack_sequences and split == "train":
                dataset = getattr(self, f"{split}_dataset")

                logger.info(f"Packing sequences for {split} dataset")
                dataset = self.tokenize_dataset(dataset)
                dataset = self.pack_sequences(
                    dataset, max_sequences=self.config.max_seq_per_pack
                )
                setattr(self, f"{split}_dataset", dataset)

        self.print_infos()


class MultiChoiceDataModule(DataModule):
    @property
    def collate_fn(self):
        return MultipleChoiceCollator(
            tokenizer=self.tokenizer,
            padding="longest",
            max_input_length=self.config.max_input_length,
            max_output_length=self.config.max_output_length,
            pad_to_multiple_of=self.config.pad_to_multiple_of,
            return_tensors="pt",
            model_family=self.config.model_family,
            for_generation=self.for_generation,
            train_on_inputs=self.config.train_on_inputs,
            task_to_id=self.task_to_id,
            add_eos_to_targets=self.config.add_eos_to_targets,
            task_name_field=self.config.task_name_field,
            task_id_field=self.config.task_id_field,
            task_source_field=self.config.task_source_field,
        )


class MultiChoiceSourceDataModule(DataModule):
    """
    Collates multiple sources for the same target, it's when the target is the same,
    but the source is different.
    """

    @property
    def collate_fn(self):
        return MultipleChoiceCollator(
            tokenizer=self.tokenizer,
            padding="longest",
            max_input_length=self.config.max_input_length,
            max_output_length=self.config.max_output_length,
            pad_to_multiple_of=8,
            return_tensors="pt",
            model_family=self.config.model_family,
            for_generation=self.for_generation,
            train_on_inputs=self.config.train_on_inputs,
            task_to_id=self.task_to_id,
            multisource=True,
            add_eos_to_targets=self.config.add_eos_to_targets,
            task_name_field=self.config.task_name_field,
            task_id_field=self.config.task_id_field,
            task_source_field=self.config.task_source_field,
        )


def get_datamodule(args, for_generation=False, dataset_override=None):
    from mttl.arguments import DataArgs
    from mttl.datamodule.arc_data_module import ArcDataConfig, ArcMultiChoiceDataModule
    from mttl.datamodule.codex_data_module import CodexDataConfig, CodexDataModule
    from mttl.datamodule.hellaswag_data_module import (
        HellaswagDataConfig,
        HellaswagMultiChoiceDataModule,
    )
    from mttl.datamodule.mathqa_data_module import MathQADataConfig, MathQADataModule
    from mttl.datamodule.abstention_data_module import (
        AbstentionDataConfig,
        AbstentionDataModule,
    )
    from mttl.datamodule.base import DatasetConfig
    from mttl.datamodule.alpaca_data_module import (
        AlpacaCodeDataModule,
        MathQaAlpacaCodeDataModule,
        MathQallamaDataModule,
    )
    from mttl.datamodule.math200k_data_module import Math200kDataModule
    from mttl.datamodule.mmlu_data_module import MMLUDataConfig, MMLUDataModule
    from mttl.datamodule.mt_seq_to_seq_module import (
        FlanConfig,
        FlanModule,
        FlatMultiTaskConfig,
        FlatMultiTaskModule,
    )
    from mttl.datamodule.beavertails_data_module import (
        BeavertailsConfig,
        BeavertailsModule,
    )
    from mttl.datamodule.coconot_datamodule import (
        CoconotConfig,
        CoconotModule,
    )
    from mttl.datamodule.task_adapter_data_module import (
        TaskAdapterConfig,
        TaskAdapterModule,
    )
    from mttl.datamodule.openbookqa_data_module import (
        OpenbookQADataConfig,
        OpenbookQAMultiChoiceDataModule,
    )
    from mttl.datamodule.piqa_data_module import (
        PiqaDataConfig,
        PiqaMultiChoiceDataModule,
    )
    from mttl.datamodule.superglue_data_module import (
        BoolQDataModule,
        SuperGLUEDataConfig,
    )
    from mttl.datamodule.winogrande_data_module import (
        WinograndeDataConfig,
        WinograndeMultiChoiceDataModule,
    )

    # if we have a DataArgs object, we can directly create the datamodule
    if isinstance(args, DataArgs) and args.dataset_type is not None:
        dataset_config = args.dataset_config

        return DataModule.get_class_by_config_class(type(dataset_config))(
            dataset_config, for_generation=for_generation
        )

    # refactor all the common arguments below into a dict common kwargs
    dataset = args.dataset if not dataset_override else dataset_override

    common_kwargs = {
        "model": args.model,
        "train_batch_size": args.train_batch_size,
        "predict_batch_size": args.predict_batch_size,
        "max_input_length": args.max_input_length,
        "max_output_length": args.max_output_length,
        "validation_portion": args.validation_portion,
        "model_family": args.model_family,
        "finetune_task_name": args.finetune_task_name,
        "truncation_side": args.truncation_side,
        "dataset": dataset,
        "train_on_inputs": False,
        "add_eos_to_targets": True,
        "subsample_train": args.subsample_train,
        "subsample_dev": args.subsample_dev,
        "subsample_test": args.subsample_test,
        "subsample_per_task": args.subsample_per_task,
        "pad_to_multiple_of": args.pad_to_multiple_of,
        "padding_side": args.padding_side,
        "max_seq_per_pack": args.max_seq_per_pack,
    }

    if dataset in [
        "arc-easy",
        "arc-challenge",
        "arc_easy",
        "arc_challenge",
        "openbookqa",
        "boolq",
        "piqa",
        "winogrande",
        "hellaswag",
    ]:
        dataset_to_klass_map = {
            "arc-easy": (
                ArcDataConfig(**common_kwargs, arc_type="ARC-Easy"),
                ArcMultiChoiceDataModule,
            ),
            "arc_easy": (
                ArcDataConfig(**common_kwargs, arc_type="ARC-Easy"),
                ArcMultiChoiceDataModule,
            ),
            "arc-challenge": (
                ArcDataConfig(**common_kwargs, arc_type="ARC-Challenge"),
                ArcMultiChoiceDataModule,
            ),
            "arc_challenge": (
                ArcDataConfig(**common_kwargs, arc_type="ARC-Challenge"),
                ArcMultiChoiceDataModule,
            ),
            "openbookqa": (
                OpenbookQADataConfig(**common_kwargs),
                OpenbookQAMultiChoiceDataModule,
            ),
            "boolq": (SuperGLUEDataConfig(**common_kwargs), BoolQDataModule),
            "piqa": (PiqaDataConfig(**common_kwargs), PiqaMultiChoiceDataModule),
            "winogrande": (
                WinograndeDataConfig(**common_kwargs),
                WinograndeMultiChoiceDataModule,
            ),
            "hellaswag": (
                HellaswagDataConfig(**common_kwargs),
                HellaswagMultiChoiceDataModule,
            ),
        }
        assert not for_generation
        config = dataset_to_klass_map[dataset][0]
        dm = dataset_to_klass_map[dataset][1](config)
<<<<<<< HEAD
    elif "coconot" in dataset:
        config = AbstentionDataConfig(**common_kwargs)
        dm = AbstentionDataModule(config, for_generation=for_generation)
=======
    elif "coconot" in dataset.lower():
        config = CoconotConfig(
            **common_kwargs,
        )
        dm = CoconotModule(config, for_generation=for_generation)
    elif "task_adapter" in dataset.lower():
        config = TaskAdapterConfig(
            **common_kwargs,
        )
        dm = TaskAdapterModule(config, for_generation=for_generation)
        
    elif "beavertails" in dataset.lower():
        config = BeavertailsConfig(
            **common_kwargs,
        )
        dm = BeavertailsModule(config, for_generation=for_generation)
>>>>>>> 39af76d2
    elif "flan" in dataset:
        config = FlanConfig(
            **common_kwargs,
            remove_phi_eval_tasks=args.remove_phi_eval_tasks,
            include_task_source=args.include_task_source,
            pack_sequences=args.pack_sequences,
        )
        dm = FlanModule(config, for_generation=for_generation)
    elif "flat" in dataset:
        config = FlatMultiTaskConfig(
            **common_kwargs,
            source_template=args.source_template,
            augment_few_shot=args.augment_few_shot,
            pack_sequences=args.pack_sequences,
        )
        dm = FlatMultiTaskModule(config, for_generation=for_generation)
    elif dataset == "mathqa":
        config = MathQADataConfig(
            **common_kwargs,
        )
        dm = MathQADataModule(config, for_generation=for_generation)
    elif dataset == "mathqa_llama":
        common_kwargs["train_on_inputs"] = True
        config = DatasetConfig(
            **common_kwargs,
        )
        dm = MathQallamaDataModule(config, for_generation=for_generation)
    elif dataset == "math200":
        config = DatasetConfig(
            **common_kwargs,
        )
        dm = Math200kDataModule(config, for_generation=for_generation)
    elif dataset == "alpaca_code":
        config = DatasetConfig(
            **common_kwargs,
        )
        dm = AlpacaCodeDataModule(config, for_generation=for_generation)
    elif "mix_mathqa_alpaca" in dataset:
        config = DatasetConfig(
            **common_kwargs,
        )
        dm = MathQaAlpacaCodeDataModule(config, for_generation=for_generation)
    elif "mmlu" in dataset:
        config = MMLUDataConfig(
            **common_kwargs,
        )
        dm = MMLUDataModule(config, for_generation=for_generation)
    elif "codex" in dataset:
        config = CodexDataConfig(
            **common_kwargs,
        )
        dm = CodexDataModule(config, for_generation=for_generation)
    else:
        raise ValueError(f"Unknown dataset {args.dataset}")
    return dm<|MERGE_RESOLUTION|>--- conflicted
+++ resolved
@@ -1083,11 +1083,6 @@
         assert not for_generation
         config = dataset_to_klass_map[dataset][0]
         dm = dataset_to_klass_map[dataset][1](config)
-<<<<<<< HEAD
-    elif "coconot" in dataset:
-        config = AbstentionDataConfig(**common_kwargs)
-        dm = AbstentionDataModule(config, for_generation=for_generation)
-=======
     elif "coconot" in dataset.lower():
         config = CoconotConfig(
             **common_kwargs,
@@ -1104,7 +1099,6 @@
             **common_kwargs,
         )
         dm = BeavertailsModule(config, for_generation=for_generation)
->>>>>>> 39af76d2
     elif "flan" in dataset:
         config = FlanConfig(
             **common_kwargs,
