--- conflicted
+++ resolved
@@ -25,7 +25,6 @@
         hashes = [b.hash for b in batch]
         task_ids = [b.task_id for b in batch]
         instruction_hashes = [b.instruction_hash for b in batch]
-<<<<<<< HEAD
 
         task_ids = torch.LongTensor(task_ids)
         input_ids = trim_batch(torch.stack(input_ids, 0), self.pad_token_id)
@@ -40,9 +39,10 @@
         }
         return output_batch
 
+
 class CollateWrapperFnCLM:
     def __init__(
-        self,   
+        self,
         pad_token_id,
     ):
         self.pad_token_id = pad_token_id
@@ -86,16 +86,17 @@
         max_length = input_ids[0].shape[0] + target_ids[0].shape[0]
         target_length = len(target_ids)
 
-        input_ids_ = torch.zeros(len(input_ids), max_length, dtype=torch.long) + self.pad_token_id
+        input_ids_ = (
+            torch.zeros(len(input_ids), max_length, dtype=torch.long)
+            + self.pad_token_id
+        )
         target_ids_ = torch.zeros(len(target_ids), max_length, dtype=torch.long) - 100
 
         for n, (i_, t_) in enumerate(zip(input_ids, target_ids)):
             len = i_.neq(self.pad_token_id).sum()
             input_ids_[n, :len] = i_[:len]
-            input_ids_[n, len:len + target_length] = t_
-            target_ids_[n, len:len + target_length] = t_
-=======
->>>>>>> ce4ca51d
+            input_ids_[n, len : len + target_length] = t_
+            target_ids_[n, len : len + target_length] = t_
 
         task_ids = torch.LongTensor(task_ids)
         input_ids = trim_batch(torch.stack(input_ids, 0), self.pad_token_id)
@@ -176,15 +177,16 @@
 
     @property
     def all_instructions(self):
-        """Return all task instructions used in the dataset.
-        """
+        """Return all task instructions used in the dataset."""
         return self.dataset_reader.read_all_instructions()
 
     @property
     def dataset_name(self):
         return hash_example("-".join(self.tasks))
 
-    def setup(self, stage="fit", val_examples_per_task=None, test_examples_per_task=None):
+    def setup(
+        self, stage="fit", val_examples_per_task=None, test_examples_per_task=None
+    ):
         self.dataset_reader = NIDatasetReader(
             self.config.train_dir,
             self.tokenizer,
