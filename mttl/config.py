--- conflicted
+++ resolved
@@ -265,114 +265,6 @@
             return config, args
         return config
 
-<<<<<<< HEAD
-    def _set_defaults(self):
-        self.cache_dir = os.getenv("CACHE_DIR", "./cache")
-
-        # Data config
-        self.dataset = None
-        self.custom_tasks_splits = None
-        self.subsample_train = None
-        self.subsample_dev = None
-        self.subsample_test = None
-        self.subsample_per_task = False
-        self.pack_sequences = False
-        self.pad_to_multiple_of = 8
-        self.padding_side = "right"
-        self.max_seq_per_pack = 4
-
-        self.data_dir = os.getenv("TRAIN_DIR", "/tmp/")
-        self.output_dir = os.getenv("OUTPUT_DIR", "./output")
-        self.finetune_task_name = None
-
-        # NI related configs
-        self.use_task_descriptions = False  # Use task descriptions
-        self.max_num_instances_per_task = (
-            100  # Max instances per training task (applies to NI)
-        )
-        self.num_pos_examples = (
-            0  # Use some few-shot examples if possible (applies to NI)
-        )
-
-        self.exp_name = None
-        self.wandb_project = None
-        self.padding_side = "right"
-        self.truncation_side = "right"
-        self.max_input_length = 512
-        self.max_output_length = 64
-        self.num_beams = 4
-        self.append_another_bos = False
-        self.do_lowercase = False
-        self.freeze_embeds = False
-
-        # T0 related configs
-        self.use_t0_templates_as_tasks = (
-            False  # if True, then t0 consists of 313 tasks, otherwise 38
-        )
-        self.use_t0_few_shot_training_set = False  # if True, then use 100 examples per task during training + 100 examples per validation task
-
-        # Filtering configs, useful for flan flat, etc.
-        self.include_template_type = "zs_noopt"
-        self.include_task_source = "P3,Flan2021,CoT"
-        self.remove_phi_eval_tasks = False
-
-        # Training config
-        self.compute_strategy = None
-        self.padding_side = "right"
-        self.scheduler = "linear_decay_with_warmup"
-        self.checkpoint = None  # load from checkpoint
-        self.checkpoint_step = None  # load from checkpoint in format of global_stepX.pt
-        self.backbone_checkpoint = None  # load the backbone from here
-        self.train_batch_size = 8
-        self.predict_batch_size = 32
-        self.learning_rate = 1e-3
-        self.warmup_proportion = 0.06
-        self.trainable_param_names = ".*"
-        self.non_trainable_param_names = None
-        self.weight_decay = 0.01
-        self.adam_epsilon = 1e-8
-        self.max_grad_norm = 0.1
-        self.gradient_accumulation_steps = 1
-        self.optimizer = "adamw"
-        self.adafactor_scale_parameter = True
-        self.adafactor_warmup_init = False
-        self.adafactor_relative_step = False
-        self.num_train_epochs = -1
-        self.warmup_steps = -1
-        self.total_steps = -1
-        self.num_tasks_per_batch = None
-        self.save_every = None
-        self.eval_every = None
-        self.eval_every_n_epoch = 1
-        self.debug = False
-        self.seed = 42
-        self.eval_before_training = True
-
-        self.ni_online_eval = False  # zero-shot online eval for ni
-        self.t0_online_eval = False  # zero-shot eval for t0
-        self.early_stop_on_zero_shot = False  # zero-shot early stopping
-
-        # auxiliary losses
-        self.ortho_loss = 0.0  # orthogonality between skills
-        self.task_loss = 0.0  # task prediction loss (mi between tasks and skills)
-        self.l1_loss = 0.0  # sparsity of the logits
-        self.mi_loss = (
-            0.0  # mi between tasks and skills (difference of entropies method)
-        )
-        self.mc_loss = 0.0  # T-Few
-        self.length_norm = 0.0  # T-Few
-        self.unlikely_loss = 0.0  # T-Few
-        self.poly_unlikely_loss = 0.0  # poly unlikelihood loss
-        self.finetune_type = None  # ["F", "A", "Z", "MuZ", "Poly", "PolyRand"]
-        self.finetune_skip_es = False  # skip early stopping while fine-tuning
-        self.finetune_use_last_checkpoint = (
-            False  # use always the best valid_perf checkpoint if available
-        )
-
-        self.model = None
-        self.model_family = None  # model family, either "gpt" or "encdec"
-        self.attn_implementation = None
-=======
 
 class MetaRegistrable(type):
     """
@@ -524,7 +416,6 @@
             raise ValueError(
                 "Trying to access dataset config without specifying `dataset_type`!"
             )
->>>>>>> 6f9ac59f
 
     def __post_init__(self):
         if self.model is not None and self.model_family is None:
